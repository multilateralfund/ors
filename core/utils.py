--- conflicted
+++ resolved
@@ -78,11 +78,7 @@
     projects = Project.objects.filter(
         meta_project=meta_project, submission_status__name="Approved"
     )
-<<<<<<< HEAD
-    new_code = get_meta_project_new_code(projects)
-=======
     new_code = get_meta_project_new_code(projects, meta_project)
->>>>>>> 199a3c93
     meta_project.new_code = new_code
     meta_project.save()
 
