from django.contrib import admin
from django.contrib.auth.admin import UserAdmin
from core.models import (
    Blend,
    BlendComponents,
    Country,
    CountryProgrammeReport,
    Group,
    Price,
    CountryProgrammeRecord,
    Subregion,
    Substance,
    Region,
    Usage,
    User,
)
from core.models.agency import Agency
from core.models.blend import BlendAltName
from core.models.project_sector import ProjectSector, ProjectSubSector
from core.models.project_submission import ProjectSubmission
from core.models.substance import SubstanceAltName

admin.site.register(User, UserAdmin)


def get_final_display_list(cls, exclude):
    return [field.name for field in cls._meta.get_fields() if field.name not in exclude]


@admin.register(SubstanceAltName)
class SubstanceAltNameAdmin(admin.ModelAdmin):
    search_fields = [
        "name",
        "substance__name",
    ]

    def get_list_display(self, request):
        return get_final_display_list(SubstanceAltName, [])


@admin.register(Substance)
class SubstanceAdmin(admin.ModelAdmin):
    search_fields = [
        "name",
        "formula",
    ]

    def get_list_display(self, request):
        exclude = [
            "blendcomponents",
            "price",
            "countryprogrammerecord",
            "substancealtname",
        ]
        return get_final_display_list(Substance, exclude)


@admin.register(Blend)
class BlendAdmin(admin.ModelAdmin):
    search_fields = [
        "name",
        "composition",
        "composition_alt",
        "other_names",
        "trade_name",
    ]
    list_filter = ["type"]

    def get_list_display(self, request):
        exclude = ["blendcomponents", "price", "countryprogrammerecord", "blendaltname"]
        return get_final_display_list(Blend, exclude)


@admin.register(BlendAltName)
class BlendAltNameAdmin(admin.ModelAdmin):
    search_fields = [
        "name",
        "blend__name",
    ]

    def get_list_display(self, request):
        return get_final_display_list(BlendAltName, [])


@admin.register(Group)
class GroupAdmin(admin.ModelAdmin):
    search_fields = [
        "name",
        "name_alt",
    ]

    def get_list_display(self, request):
        exclude = ["substances"]
        return get_final_display_list(Group, exclude)


@admin.register(BlendComponents)
class BlendComponentsAdmin(admin.ModelAdmin):
    search_fields = [
        "blend__name",
        "substance__name",
    ]

    def get_list_display(self, request):
        return get_final_display_list(BlendComponents, [])


@admin.register(Country)
class CountryAdmin(admin.ModelAdmin):
    search_fields = [
        "name",
        "name_alt",
        "full_name",
        "iso3",
        "abbr",
        "abbr_alt",
    ]
    list_filter = ["subregion", "subregion__region"]

    def get_list_display(self, request):
        exclude = ["countryprogrammereport", "projectsubmission"]
        return get_final_display_list(Country, exclude)


@admin.register(Subregion)
class SubregionAdmin(admin.ModelAdmin):
    search_fields = [
        "name",
    ]
    list_filter = ["region"]

    def get_list_display(self, request):
        exclude = ["country"]
        return get_final_display_list(Subregion, exclude)


@admin.register(Region)
class RegionAdmin(admin.ModelAdmin):
    search_fields = [
        "name",
    ]

    def get_list_display(self, request):
        exclude = ["subregion"]
        return get_final_display_list(Region, exclude)


@admin.register(Price)
class PriceAdmin(admin.ModelAdmin):
    def get_list_display(self, request):
        return get_final_display_list(Price, [])


@admin.register(Usage)
class UsageAdmin(admin.ModelAdmin):
    search_fields = [
        "name",
        "full_name",
    ]

    def get_list_display(self, request):
        exclude = ["usage", "countryprogrammerecord"]
        return get_final_display_list(Usage, exclude)


@admin.register(CountryProgrammeRecord)
class CountryProgrammeRecordAdmin(admin.ModelAdmin):
    list_filter = [
        "usage",
        "country_programme_report__year",
        "country_programme_report__country",
    ]

    def get_country(self, obj):
        return obj.country_programme_report.country
    get_country.short_description = 'Country'

    def get_year(self, obj):
        return obj.country_programme_report.year
    get_year.short_description = 'Year'

    def get_list_display(self, request):
<<<<<<< HEAD
        return get_final_display_list(CountryProgrammeRecord, [])
=======
        exclude = ["country_programme_report", "source"]
        return get_final_display_list(CountryProgrammeRecord, exclude) + [
            "get_year",
            "get_country",
        ]
>>>>>>> 49369a03


@admin.register(CountryProgrammeReport)
class CountryProgrammeReportAdmin(admin.ModelAdmin):
    search_fields = [
        "name",
    ]
    list_filter = [
        "year", "country"
    ]

    def get_list_display(self, request):
<<<<<<< HEAD
        exclude = ["price", "countryprogrammerecord", "usage"]
=======
        exclude = ["price", "countryprogrammerecord", "usage", "comment"]
>>>>>>> 49369a03
        return get_final_display_list(CountryProgrammeReport, exclude)


@admin.register(ProjectSector)
class ProjectSectorAdmin(admin.ModelAdmin):
    search_fields = [
        "name",
    ]

    def get_list_display(self, request):
        exclude = ["projectsubsector"]
        return get_final_display_list(ProjectSector, exclude)


@admin.register(ProjectSubSector)
class ProjectSubSectorAdmin(admin.ModelAdmin):
    search_fields = [
        "name",
    ]
    list_filter = [
        "sector",
    ]

    def get_list_display(self, request):
        exclude = ["projectsubmission"]
        return get_final_display_list(ProjectSubSector, exclude)


@admin.register(ProjectSubmission)
class ProjectSubmissionAdmin(admin.ModelAdmin):
    search_fields = [
        "title",
    ]
    list_filter = [
        "type",
        "agency",
        "category",
    ]

    def get_list_display(self, request):
        exclude = ["submissionodsodp", "submissionamount"]
        return get_final_display_list(ProjectSubmission, exclude)


@admin.register(Agency)
class AgencyAdmin(admin.ModelAdmin):
    search_fields = [
        "name",
    ]

    def get_list_display(self, request):
        exclude = ["projectsubmission"]
        return get_final_display_list(Agency, exclude)<|MERGE_RESOLUTION|>--- conflicted
+++ resolved
@@ -173,22 +173,20 @@
 
     def get_country(self, obj):
         return obj.country_programme_report.country
-    get_country.short_description = 'Country'
+
+    get_country.short_description = "Country"
 
     def get_year(self, obj):
         return obj.country_programme_report.year
-    get_year.short_description = 'Year'
-
-    def get_list_display(self, request):
-<<<<<<< HEAD
-        return get_final_display_list(CountryProgrammeRecord, [])
-=======
+
+    get_year.short_description = "Year"
+
+    def get_list_display(self, request):
         exclude = ["country_programme_report", "source"]
         return get_final_display_list(CountryProgrammeRecord, exclude) + [
             "get_year",
             "get_country",
         ]
->>>>>>> 49369a03
 
 
 @admin.register(CountryProgrammeReport)
@@ -196,16 +194,10 @@
     search_fields = [
         "name",
     ]
-    list_filter = [
-        "year", "country"
-    ]
-
-    def get_list_display(self, request):
-<<<<<<< HEAD
-        exclude = ["price", "countryprogrammerecord", "usage"]
-=======
+    list_filter = ["year", "country"]
+
+    def get_list_display(self, request):
         exclude = ["price", "countryprogrammerecord", "usage", "comment"]
->>>>>>> 49369a03
         return get_final_display_list(CountryProgrammeReport, exclude)
 
 
