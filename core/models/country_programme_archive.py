--- conflicted
+++ resolved
@@ -112,7 +112,6 @@
         return f"{cp_report.name} (v{cp_report.version})"
 
 
-<<<<<<< HEAD
 class CPFileArchive(AbstractCPFile):
     def upload_path(self, filename):
         country_name = self.country_programme_report.country.name
@@ -130,7 +129,8 @@
     def __str__(self):
         cp_report = self.country_programme_report
         return f"{cp_report.name} (v{cp_report.version}) {self.filename}"
-=======
+
+
 class CPHistoryArchive(AbstractCPHistory):
     country_programme_report = models.ForeignKey(
         CPReportArchive,
@@ -143,5 +143,4 @@
         on_delete=models.PROTECT,
         related_name="updated_cp_reports_archive",
         help_text="User who updated the report",
-    )
->>>>>>> bd55caa7
+    )