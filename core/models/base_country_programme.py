from django.db import models
from core.models.base import AbstractWChemical
from core.models.usage import Usage


class AbstractCPReport(models.Model):
    class CPReportStatus(models.TextChoices):
        DRAFT = "draft", "Draft"
        FINAL = "final", "Final"

    created_at = models.DateTimeField(
        auto_now_add=True, help_text="Date of creation of the report"
    )
    name = models.CharField(max_length=248)
    year = models.IntegerField()
    status = models.CharField(
        max_length=10, choices=CPReportStatus.choices, default=CPReportStatus.FINAL
    )
    version = models.FloatField(default=1)
    reporting_entry = models.CharField(max_length=248, null=True, blank=True)
    reporting_email = models.CharField(max_length=248, null=True, blank=True)
    submission_date = models.DateField(null=True, blank=True)
    # Section F comment
    comment = models.TextField(null=True, blank=True)
    country = models.ForeignKey("Country", on_delete=models.CASCADE)

    # General per-report comments for Country and Secretariat for 2023-onward
    comment_country = models.TextField(null=True, blank=True)
    comment_secretariat = models.TextField(null=True, blank=True)

    class Meta:
        abstract = True


class AbstractCPRecord(AbstractWChemical):
    display_name = models.CharField(max_length=248, null=True, blank=True)
    section = models.CharField(max_length=164)
    imports = models.DecimalField(
        max_digits=25, decimal_places=15, null=True, blank=True
    )
    import_quotas = models.DecimalField(
        max_digits=25, decimal_places=15, null=True, blank=True
    )
    exports = models.DecimalField(
        max_digits=25, decimal_places=15, null=True, blank=True
    )
    export_quotas = models.DecimalField(
        max_digits=25, decimal_places=15, null=True, blank=True
    )
    production = models.DecimalField(
        max_digits=25, decimal_places=15, null=True, blank=True
    )
    manufacturing_blends = models.DecimalField(
        max_digits=25, decimal_places=15, null=True, blank=True
    )
    banned_date = models.DateField(null=True, blank=True)
    remarks = models.TextField(null=True, blank=True)

    source_file = models.CharField(max_length=248)

    class Meta:
        abstract = True


class AbstractCPUsage(models.Model):
    usage = models.ForeignKey(Usage, on_delete=models.CASCADE)
    quantity = models.DecimalField(max_digits=25, decimal_places=15)

    class Meta:
        abstract = True


class AbstractCPPrices(AbstractWChemical):
    display_name = models.CharField(max_length=248, null=True, blank=True)
    remarks = models.TextField(null=True, blank=True)
    source_file = models.CharField(max_length=248)

    previous_year_price = models.CharField(max_length=248, null=True, blank=True)
    current_year_price = models.CharField(max_length=248, null=True, blank=True)

    class Meta:
        abstract = True


# model used for data regarding only HFC-23 substance
class AbstractCPGeneration(models.Model):
    all_uses = models.DecimalField(
        max_digits=25,
        decimal_places=3,
        null=True,
        blank=True,
        help_text="Captured for all uses",
    )
    feedstock = models.DecimalField(
        max_digits=25,
        decimal_places=3,
        null=True,
        blank=True,
        help_text="Captured for feedstock uses within your country",
    )
    destruction = models.DecimalField(
        max_digits=25,
        decimal_places=3,
        null=True,
        blank=True,
        help_text="Captured for destruction",
    )

    source_file = models.CharField(max_length=248)

    class Meta:
        abstract = True


# model used for data regarding only HFC-23 substance
class AbstractCPEmission(models.Model):
    facility = models.CharField(max_length=256, help_text="Facility name or identifier")
    total = models.DecimalField(
        max_digits=25,
        decimal_places=3,
        null=True,
        blank=True,
        help_text="Total amount generated",
    )
    all_uses = models.DecimalField(
        max_digits=25,
        decimal_places=3,
        null=True,
        blank=True,
        help_text="Amount generated and captured - For all uses",
    )
    feedstock_gc = models.DecimalField(
        max_digits=25,
        decimal_places=3,
        null=True,
        blank=True,
        help_text="Amount generated and captured - For feedstock use in your country",
    )
    destruction = models.DecimalField(
        max_digits=25,
        decimal_places=3,
        null=True,
        blank=True,
        help_text="Amount generated and captured - For destruction",
    )
    feedstock_wpc = models.DecimalField(
        max_digits=25,
        decimal_places=3,
        null=True,
        blank=True,
        help_text="Captured for feedstock uses within your country",
    )
    destruction_wpc = models.DecimalField(
        max_digits=25,
        decimal_places=3,
        null=True,
        blank=True,
        help_text="Amount used for feedstock without prior capture",
    )
    generated_emissions = models.DecimalField(
        max_digits=25,
        decimal_places=3,
        null=True,
        blank=True,
        help_text="Captured for destruction",
    )

    remarks = models.TextField(null=True, blank=True)
    source_file = models.CharField(max_length=248)

    class Meta:
        abstract = True


<<<<<<< HEAD
class AbstractCPFile(models.Model):
    def upload_path(self, filename):
        pass

    filename = models.CharField(max_length=100)
    file = models.FileField(upload_to=upload_path)
=======
class AbstractCPHistory(models.Model):
    created_at = models.DateTimeField(
        auto_now_add=True, help_text="Date of creation of the event"
    )
    event_description = models.TextField(blank=True)
>>>>>>> bd55caa7

    class Meta:
        abstract = True<|MERGE_RESOLUTION|>--- conflicted
+++ resolved
@@ -172,20 +172,22 @@
         abstract = True
 
 
-<<<<<<< HEAD
 class AbstractCPFile(models.Model):
     def upload_path(self, filename):
         pass
 
     filename = models.CharField(max_length=100)
     file = models.FileField(upload_to=upload_path)
-=======
+
+    class Meta:
+        abstract = True
+
+
 class AbstractCPHistory(models.Model):
     created_at = models.DateTimeField(
         auto_now_add=True, help_text="Date of creation of the event"
     )
     event_description = models.TextField(blank=True)
->>>>>>> bd55caa7
 
     class Meta:
         abstract = True