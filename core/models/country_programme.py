from django.conf import settings
from django.db import models
from core.models.base import AbstractWChemical, BaseWTimeFrameManager
from core.models.base_country_programme import (
    AbstractCPEmission,
    AbstractCPFile,
    AbstractCPGeneration,
    AbstractCPHistory,
    AbstractCPPrices,
    AbstractCPRecord,
    AbstractCPReport,
    AbstractCPUsage,
)


class CPReport(AbstractCPReport):

    created_by = models.ForeignKey(
        settings.AUTH_USER_MODEL,
        on_delete=models.PROTECT,
        related_name="created_cp_reports",
        help_text="User who created the report",
    )

    class Meta:
        verbose_name = "CP report"
        verbose_name_plural = "CP reports"
        db_table = "cp_report"

    def __str__(self):
        return self.name


class CPRecord(AbstractCPRecord):
    country_programme_report = models.ForeignKey(
        "CPReport", on_delete=models.CASCADE, related_name="cprecords"
    )

    class Meta:
        verbose_name = "CP record"
        verbose_name_plural = "CP records"
        db_table = "cp_record"

    def __str__(self):
        return (
            str(self.id)
            + " "
            + self.country_programme_report.name
            + " - "
            + (self.blend.name if self.blend else self.substance.name)
        )


class CPUsage(AbstractCPUsage):
    country_programme_record = models.ForeignKey(
        "CPRecord", on_delete=models.CASCADE, related_name="record_usages"
    )

    class Meta:
        verbose_name = "CP usage"
        verbose_name_plural = "CP usages"
        db_table = "cp_usage"


class CPPrices(AbstractCPPrices):
    country_programme_report = models.ForeignKey(
        "CPReport",
        on_delete=models.CASCADE,
        related_name="prices",
    )

    class Meta:
        verbose_name = "CP price"
        verbose_name_plural = "CP prices"
        db_table = "cp_prices"

    def __str__(self):
        return (
            self.country_programme_report.name
            + " - "
            + (self.blend.name if self.blend else self.substance.name)
        )


# model used for data regarding only HFC-23 substance
class CPGeneration(AbstractCPGeneration):
    country_programme_report = models.ForeignKey(
        "CPReport",
        on_delete=models.CASCADE,
        related_name="cpgenerations",
    )

    class Meta:
        verbose_name = "CP generation"
        verbose_name_plural = "CP generations"
        db_table = "cp_generation"

    def __str__(self):
        return self.country_programme_report.name


# model used for data regarding only HFC-23 substance
class CPEmission(AbstractCPEmission):
    country_programme_report = models.ForeignKey(
        "CPReport",
        on_delete=models.CASCADE,
        related_name="cpemissions",
    )

    class Meta:
        verbose_name = "CP emission"
        verbose_name_plural = "CP emissions"
        db_table = "cp_emission"

    def __str__(self):
        return self.country_programme_report.name


class CPReportFormatColumn(models.Model):
    usage = models.ForeignKey("Usage", on_delete=models.CASCADE)
    time_frame = models.ForeignKey("TimeFrame", on_delete=models.CASCADE)
    header_name = models.CharField(max_length=256, null=True, blank=True)
    section = models.CharField(max_length=10)
    sort_order = models.FloatField(null=True, blank=True)

    objects = BaseWTimeFrameManager()


class CPReportFormatRow(AbstractWChemical):
    time_frame = models.ForeignKey("TimeFrame", on_delete=models.CASCADE)
    section = models.CharField(max_length=10)
    sort_order = models.FloatField(null=True, blank=True)

    objects = BaseWTimeFrameManager()


class CPReportSections(models.Model):
    country_programme_report = models.OneToOneField(
        "CPReport",
        on_delete=models.CASCADE,
        related_name="cpreportedsections",
    )

    reported_section_a = models.BooleanField(default=False)
    reported_section_b = models.BooleanField(default=False)
    reported_section_c = models.BooleanField(default=False)
    reported_section_d = models.BooleanField(default=False)
    reported_section_e = models.BooleanField(default=False)
    reported_section_f = models.BooleanField(default=False)


<<<<<<< HEAD
class CPFile(AbstractCPFile):
    def upload_path(self, filename):
        country_name = self.country_programme_report.country.name
        return f"{country_name}/{filename}"

    country_programme_report = models.ForeignKey(
        "CPReport", on_delete=models.CASCADE, related_name="cpfiles"
    )

    class Meta:
        verbose_name = "CP file"
        verbose_name_plural = "CP files"
        db_table = "cp_file"

    def __str__(self):
        cp_report = self.country_programme_report
        return f"{cp_report.name} {self.filename}"
=======
class CPHistory(AbstractCPHistory):
    country_programme_report = models.ForeignKey(
        "CPReport",
        on_delete=models.CASCADE,
        related_name="cphistory",
    )

    updated_by = models.ForeignKey(
        settings.AUTH_USER_MODEL,
        on_delete=models.PROTECT,
        related_name="updated_cp_reports",
        help_text="User who updated the report",
    )
>>>>>>> bd55caa7
<|MERGE_RESOLUTION|>--- conflicted
+++ resolved
@@ -149,7 +149,6 @@
     reported_section_f = models.BooleanField(default=False)
 
 
-<<<<<<< HEAD
 class CPFile(AbstractCPFile):
     def upload_path(self, filename):
         country_name = self.country_programme_report.country.name
@@ -167,7 +166,8 @@
     def __str__(self):
         cp_report = self.country_programme_report
         return f"{cp_report.name} {self.filename}"
-=======
+
+
 class CPHistory(AbstractCPHistory):
     country_programme_report = models.ForeignKey(
         "CPReport",
@@ -180,5 +180,4 @@
         on_delete=models.PROTECT,
         related_name="updated_cp_reports",
         help_text="User who updated the report",
-    )
->>>>>>> bd55caa7
+    )