from django.db import transaction
from rest_framework import serializers

from core.api.serializers.adm import AdmRecordSerializer
from core.api.serializers.cp_emission import CPEmissionSerializer
from core.api.serializers.cp_generation import CPGenerationSerializer
from core.api.serializers.cp_price import CPPricesSerializer
from core.api.serializers.cp_record import CPRecordSerializer
from core.api.validations.cp_reports_validations import validate_cp_report
from core.models.country import Country
from core.models.country_programme import CPReport
from core.models.country_programme_archive import CPReportArchive
from core.utils import IMPORT_DB_MAX_YEAR, VALIDATION_MIN_YEAR


# pylint: disable=W0223


class CPReportBaseSerializer(serializers.ModelSerializer):
    country = serializers.StringRelatedField()
    country_id = serializers.PrimaryKeyRelatedField(
        required=True,
        queryset=Country.objects.all().values_list("id", flat=True),
    )
    status = serializers.ChoiceField(
        choices=CPReport.CPReportStatus.choices, required=False
    )
    event_description = serializers.CharField(required=False)
    version = serializers.FloatField(read_only=True)
    created_by = serializers.StringRelatedField(
        read_only=True, source="created_by.username"
    )
    last_updated_by = serializers.StringRelatedField(
        read_only=True, source="last_updated_by.username"
    )

    class Meta:
        fields = [
            "id",
            "name",
            "year",
            "status",
            "version",
            "country",
            "country_id",
            "comment",
            "created_at",
            "created_by",
            "last_updated_by",
            "event_description",
        ]


class CPReportSerializer(CPReportBaseSerializer):
    class Meta(CPReportBaseSerializer.Meta):
        model = CPReport


class CPReportArchiveSerializer(CPReportBaseSerializer):
    final_version_id = serializers.SerializerMethodField()

    class Meta(CPReportBaseSerializer.Meta):
        model = CPReportArchive
<<<<<<< HEAD
        fields = CPReportBaseSerializer.Meta.fields + ["created_at",
                                                       "final_version_id"]
=======
        fields = CPReportBaseSerializer.Meta.fields + ["final_version_id"]
>>>>>>> 72d4e699

    def get_final_version_id(self, obj):
        cp_report_final = CPReport.objects.filter(
            country_id=obj.country_id,
            year=obj.year,
        ).first()
        return cp_report_final.id if cp_report_final else None


class CPReportGroupSerializer(serializers.Serializer):
    id = serializers.IntegerField()
    count = serializers.IntegerField()
    group = serializers.CharField()
    reports = CPReportSerializer(many=True, read_only=True)

    class Meta:
        fields = [
            "id",
            "count",
            "group",
            "reports",
        ]


class CPReportCreateSerializer(serializers.Serializer):
    name = serializers.CharField()
    year = serializers.IntegerField()
    country_id = serializers.PrimaryKeyRelatedField(
        queryset=Country.objects.all().values_list("id", flat=True),
    )
    status = serializers.ChoiceField(
        choices=CPReport.CPReportStatus.choices, required=False
    )
    event_description = serializers.CharField(required=False)
    section_a = CPRecordSerializer(many=True, required=False)
    section_b = CPRecordSerializer(many=True, required=False)
    section_c = CPPricesSerializer(many=True, required=False)
    section_d = CPGenerationSerializer(many=True, required=False)
    section_e = CPEmissionSerializer(many=True, required=False)
    section_f = serializers.DictField(
        required=False, help_text="Only one key (remarks) is allowed)"
    )
    adm_b = AdmRecordSerializer(many=True, required=False)
    adm_c = AdmRecordSerializer(many=True, required=False)
    adm_d = AdmRecordSerializer(many=True, required=False)

    class Meta:
        fields = [
            "name",
            "year",
            "event_description",
            "status",
            "country_id",
            "section_a",
            "section_b",
            "section_c",
            "section_d",
            "section_e",
            "section_f",
            "adm_b",
            "adm_c",
            "adm_d",
        ]

    def to_representation(self, instance):
        return CPReportSerializer(instance).data

    # waiting for the decision on the validation rules
    def validate(self, attrs):
        if attrs.get("year") < VALIDATION_MIN_YEAR:
            return super().validate(attrs)

        validate_cp_report(attrs)

        return super().validate(attrs)

    def _create_cp_records(self, cp_report, section_data, section):
        for record in section_data:
            record["country_programme_report_id"] = cp_report.id
            record["section"] = section
            record_serializer = CPRecordSerializer(data=record)
            record_serializer.is_valid(raise_exception=True)
            record_serializer.save()

    def _create_prices(self, cp_report, section_data):
        for price in section_data:
            price["country_programme_report_id"] = cp_report.id
            price_serializer = CPPricesSerializer(data=price)
            price_serializer.is_valid(raise_exception=True)
            price_serializer.save()

    def _create_generation(self, cp_report, section_data):
        for generation in section_data:
            generation["country_programme_report_id"] = cp_report.id
            generation_serializer = CPGenerationSerializer(data=generation)
            generation_serializer.is_valid(raise_exception=True)
            generation_serializer.save()

    def _create_emission(self, cp_report, section_data):
        for emission in section_data:
            emission["country_programme_report_id"] = cp_report.id
            emission_serializer = CPEmissionSerializer(data=emission)
            emission_serializer.is_valid(raise_exception=True)
            emission_serializer.save()

    def _add_remarks(self, cp_report, section_data):
        cp_report.comment = section_data.get("remarks", "")
        cp_report.save()

    def _create_adm_records(self, cp_report, section_data, section):
        for record in section_data:
            record["country_programme_report_id"] = cp_report.id
            record["section"] = section
            record_serializer = AdmRecordSerializer(data=record)
            record_serializer.is_valid(raise_exception=True)
            record_serializer.save()

    @transaction.atomic
    def create(self, validated_data):
        cp_report_data = {
            "name": validated_data.get("name"),
            "year": validated_data.get("year"),
<<<<<<< HEAD
            "status": validated_data.get("status",
                                         CPReport.CPReportStatus.DRAFT),
=======
            "status": validated_data.get("status", CPReport.CPReportStatus.FINAL),
>>>>>>> 72d4e699
            "country_id": validated_data.get("country_id"),
            "event_description": validated_data.get(
                "event_description", "Created by user"
            ),
        }

        cp_report_serializer = CPReportSerializer(data=cp_report_data)
        cp_report_serializer.is_valid(raise_exception=True)

        # add user
        request_user = self.context["user"]
        cp_report_serializer.validated_data["created_by"] = request_user
        cp_report_serializer.validated_data["last_updated_by"] = request_user

        cp_report = cp_report_serializer.save()

        self._create_cp_records(cp_report, validated_data.get("section_a", []),
                                "A")
        self._create_prices(cp_report, validated_data.get("section_c", []))

        if cp_report_data["year"] > IMPORT_DB_MAX_YEAR:
            self._create_cp_records(cp_report,
                                    validated_data.get("section_b", []), "B")
            self._create_generation(cp_report,
                                    validated_data.get("section_d", []))
            self._create_emission(cp_report,
                                  validated_data.get("section_e", []))
            self._add_remarks(cp_report, validated_data.get("section_f", {}))
        else:
            self._create_adm_records(cp_report, validated_data.get("adm_b", []),
                                     "B")
            self._create_adm_records(cp_report, validated_data.get("adm_c", []),
                                     "C")
            self._create_adm_records(cp_report, validated_data.get("adm_d", []),
                                     "D")

        return cp_report<|MERGE_RESOLUTION|>--- conflicted
+++ resolved
@@ -61,12 +61,7 @@
 
     class Meta(CPReportBaseSerializer.Meta):
         model = CPReportArchive
-<<<<<<< HEAD
-        fields = CPReportBaseSerializer.Meta.fields + ["created_at",
-                                                       "final_version_id"]
-=======
         fields = CPReportBaseSerializer.Meta.fields + ["final_version_id"]
->>>>>>> 72d4e699
 
     def get_final_version_id(self, obj):
         cp_report_final = CPReport.objects.filter(
@@ -189,12 +184,8 @@
         cp_report_data = {
             "name": validated_data.get("name"),
             "year": validated_data.get("year"),
-<<<<<<< HEAD
             "status": validated_data.get("status",
-                                         CPReport.CPReportStatus.DRAFT),
-=======
-            "status": validated_data.get("status", CPReport.CPReportStatus.FINAL),
->>>>>>> 72d4e699
+                                         CPReport.CPReportStatus.FINAL),
             "country_id": validated_data.get("country_id"),
             "event_description": validated_data.get(
                 "event_description", "Created by user"
