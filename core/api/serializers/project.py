--- conflicted
+++ resolved
@@ -267,15 +267,12 @@
     project_type_id = serializers.PrimaryKeyRelatedField(
         required=True, queryset=ProjectType.objects.all().values_list("id", flat=True)
     )
-<<<<<<< HEAD
-    files = ProjectFileSerializer(many=True, read_only=True)
-=======
     coop_agencies_id = serializers.PrimaryKeyRelatedField(
         queryset=Agency.objects.all().values_list("id", flat=True),
         many=True,
         write_only=True,
     )
->>>>>>> 44ba9b8e
+    files = ProjectFileSerializer(many=True, read_only=True)
 
     class Meta:
         model = Project
