from rest_framework import serializers

from core.models import (
    Group,
    Substance,
    ProjectOdsOdp,
)
from core.api.serializers.chemicals import (
    GroupSerializer,
    SubstanceSerializer,
    BlendSerializer,
)
from core.models.blend import Blend
from core.models.project_metadata import (
    ProjectCluster,
    ProjectField,
    ProjectSector,
    ProjectStatus,
    ProjectSubmissionStatus,
    ProjectSpecificFields,
    ProjectSubSector,
    ProjectType,
)

from core.models import Project

# pylint: disable=R0911


class ProjectClusterSerializer(serializers.ModelSerializer):
    """
    ProjectClusterSerializer class
    """

    class Meta:
        model = ProjectCluster
        fields = [
            "id",
            "name",
            "code",
            "category",
            "production",
            "sort_order",
            "obsolete",
        ]


class ProjectStatusSerializer(serializers.ModelSerializer):
    """
    ProjectStatusSerializer class
    """

    class Meta:
        model = ProjectStatus
        fields = [
            "id",
            "code",
            "name",
            "color",
        ]


class ProjectSubmissionStatusSerializer(serializers.ModelSerializer):
    """
    ProjectSubmissionStatusSerializer class
    """

    class Meta:
        model = ProjectSubmissionStatus
        fields = [
            "id",
            "code",
            "name",
            "color",
        ]


class ProjectSectorSerializer(serializers.ModelSerializer):
    """
    ProjectSectorSerializer class
    """

    name = serializers.CharField(required=True)

    class Meta:
        model = ProjectSector
        fields = [
            "id",
            "name",
            "code",
            "sort_order",
            "allowed_types",
            "obsolete",
        ]
        read_only_fields = ["id", "allowed_types"]


class ProjectSectorIncludingSubsectorsSerializer(ProjectSectorSerializer):
    subsectors = serializers.SerializerMethodField()

    class Meta:
        model = ProjectSector
        fields = ProjectSectorSerializer.Meta.fields + [
            "subsectors",
        ]
        read_only_fields = ProjectSectorSerializer.Meta.read_only_fields + [
            "subsectors",
        ]

    def get_subsectors(self, obj):
        subsectors = ProjectSubSector.objects.filter(sectors=obj).order_by("sort_order")
        return ProjectSubSectorSerializer(subsectors, many=True).data


class ProjectSubSectorSerializer(serializers.ModelSerializer):
    """
    ProjectSubSectorSerializer class
    """

    sectors = serializers.PrimaryKeyRelatedField(
        many=True,
        required=False,
        queryset=ProjectSector.objects.all().values_list("id", flat=True),
    )
    name = serializers.CharField(required=True)

    class Meta:
        model = ProjectSubSector
        fields = [
            "id",
            "name",
            "code",
            "sort_order",
<<<<<<< HEAD
            "sector_id",
            "obsolete",
=======
            "sectors",
>>>>>>> 14bf58a9
        ]

    def create(self, validated_data):
        sectors = validated_data.pop("sectors", [])
        subsector = super().create(validated_data)
        subsector.sectors.set(sectors)
        subsector.save()
        return subsector


class ProjectTypeSerializer(serializers.ModelSerializer):
    """
    ProjectTypeSerializer class
    """

    class Meta:
        model = ProjectType
        fields = [
            "id",
            "name",
            "code",
            "sort_order",
            "allowed_sectors",
            "obsolete",
        ]
        read_only_fields = ["id", "allowed_sectors"]


class ProjectFieldListSerializer(serializers.ModelSerializer):
    """
    ProjectFieldListSerializer class
    """

    editable_in_versions = serializers.SerializerMethodField()
    visible_in_versions = serializers.SerializerMethodField()

    class Meta:
        model = ProjectField
        fields = [
            "id",
            "label",
            "read_field_name",
            "write_field_name",
            "table",
            "data_type",
            "section",
            "is_actual",
            "sort_order",
            "editable_in_versions",
            "visible_in_versions",
        ]

    def get_editable_in_versions(self, obj):
        """
        Returns a list of versions where the field is editable.
        """
        return obj.get_editable_versions()

    def get_visible_in_versions(self, obj):
        """
        Returns a list of versions where the field is visible.
        """
        return obj.get_visible_versions()


class ProjectFieldSerializer(ProjectFieldListSerializer):
    """
    ProjectFieldSerializer class
    """

    options = serializers.SerializerMethodField()
    editable = serializers.SerializerMethodField()
    editable_in_versions = serializers.SerializerMethodField()
    visible_in_versions = serializers.SerializerMethodField()

    class Meta:
        model = ProjectField
        fields = [
            "id",
            "label",
            "read_field_name",
            "write_field_name",
            "table",
            "data_type",
            "section",
            "is_actual",
            "editable_in_versions",
            "visible_in_versions",
            "options",
            "editable",
            "sort_order",
        ]

    def get_editable(self, obj):
        """
        Returns whether the field is editable based on the project type.
        """
        project_submission_status_name = self.context.get(
            "project_submission_status_name"
        )
        if not project_submission_status_name or obj.section != "Impact":
            return None
        if project_submission_status_name == "Approved":
            return obj.is_actual
        return not obj.is_actual

    def get_options(self, obj):
        """
        ! Returns options only for specific fields.
        """

        if obj.read_field_name == "group":
            return GroupSerializer(Group.objects.all().order_by("name"), many=True).data
        if obj.read_field_name == "ods_type":
            return [
                (
                    ProjectOdsOdp.ProjectOdsOdpType.OTHER.value,
                    ProjectOdsOdp.ProjectOdsOdpType.OTHER.label,
                ),
                (
                    ProjectOdsOdp.ProjectOdsOdpType.PRODUCTION.value,
                    ProjectOdsOdp.ProjectOdsOdpType.PRODUCTION.label,
                ),
            ]
        if obj.read_field_name == "ods_display_name":
            data = {}

            data["substances"] = SubstanceSerializer(
                Substance.objects.all().order_by("name"), many=True
            ).data
            for entry in data["substances"]:
                entry["baseline_type"] = "substance"

            data["blends"] = BlendSerializer(
                Blend.objects.all().order_by("name"), many=True
            ).data
            for entry in data["blends"]:
                entry["baseline_type"] = "blend"

            return data

        if obj.read_field_name == "is_sme":
            return [
                {"id": True, "name": "SME"},
                {"id": False, "name": "Non-SME"},
            ]

        if obj.read_field_name == "tranche":
            return [{"id": index, "name": str(index)} for index in range(1, 11)]
        if obj.read_field_name == "production_control_type":
            return Project.ProductionControlType.choices

        if obj.read_field_name == "destruction_technology":
            return Project.DestructionTechnology.choices

        if obj.read_field_name in [
            "checklist_regulations",
            "checklist_regulations_actual",
        ]:
            return Project.Regulations.choices
        return None


class ProjectSpecificFieldsSerializer(serializers.ModelSerializer):
    field_objs = serializers.SerializerMethodField()

    def to_representation(self, instance):
        ret = super().to_representation(instance)
        # Rename _fields to fields in output
        ret["fields"] = ret.pop("field_objs")
        return ret

    def get_field_objs(self, obj):
        project_submission_status_name = self.context.get(
            "project_submission_status_name"
        )
        return ProjectFieldSerializer(
            obj.fields.all(),
            many=True,
            read_only=True,
            context={"project_submission_status_name": project_submission_status_name},
        ).data

    class Meta:
        model = ProjectSpecificFields
        fields = [
            "field_objs",
        ]<|MERGE_RESOLUTION|>--- conflicted
+++ resolved
@@ -131,12 +131,8 @@
             "name",
             "code",
             "sort_order",
-<<<<<<< HEAD
-            "sector_id",
+            "sectors",
             "obsolete",
-=======
-            "sectors",
->>>>>>> 14bf58a9
         ]
 
     def create(self, validated_data):
