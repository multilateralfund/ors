from rest_framework.exceptions import ValidationError

from django.db import models
<<<<<<< HEAD
from core.models.country_programme import CPRecord, CPReport, CPReportFormatRow
=======
from core.models.business_plan import BusinessPlan
from core.models.country_programme import CPRecord, CPReport
>>>>>>> 507afe2c
from core.models.country_programme_archive import CPRecordArchive, CPReportArchive


def get_cp_report_from_request(request, cp_report_class):
    """
    Get country programme report from request query params

    @param request: request object
    @param cp_report_class: country programme report class

    @return: country programme report
    """
    cp_report_id = request.query_params.get("cp_report_id")
    country_id = request.query_params.get("country_id")
    year = request.query_params.get("year")
    cp_report = None

    try:
        user = request.user
        cp_report_qs = cp_report_class.objects.all()
        if user.user_type == user.UserType.COUNTRY_USER:
            cp_report_qs = cp_report_qs.filter(country=user.country)

        if cp_report_id:
            cp_report = cp_report_qs.get(id=cp_report_id)
        elif country_id and year:
            cp_report = cp_report_qs.get(country_id=country_id, year=year)
    except cp_report_class.DoesNotExist as e:
        raise ValidationError({"error": "Country programme report not found"}) from e

    return cp_report


def get_archive_reports_final_for_year(year):
    """
    Get the max version for each archive report that does not have a final report

    @param year: year

    @return: list of archive reports (country_id, max_version)
    """
    countries_list = list(
        CPReport.objects.filter(
            year=year,
            status=CPReport.CPReportStatus.FINAL,
        )
        .values_list("country_id")
        .all()
    )

    # get the max version for each archive report that does not have a final report
    archive_reports = (
        CPReportArchive.objects.filter(
            year=year,
            status=CPReport.CPReportStatus.FINAL,
        )
        .exclude(country_id__in=countries_list)
        .values("country_id")
        .annotate(max_version=models.Max("version"))
        .values_list("country_id", "max_version")
        .all()
    )

    return archive_reports


def get_final_records_for_year(year, filter_list=None):
    """
    Get all the final records for the year with the given filters
     - first get the final records for the countries that have a final report (CPReport)
     - then get the max version for each archive report that does not have a final report
     - get all the records for the archive reports
     - union the final records with the archive records

    @param year: year
    @param filter_list: list of filters to apply to the records

    @return: list of records (CPRecord objects and CPRecordArchive objects)
    """
    if not filter_list:
        filter_list = []

    final_records = CPRecord.objects.get_for_year(year).filter(
        country_programme_report__status=CPReport.CPReportStatus.FINAL,
        *filter_list,
    )

    # get the max version for each archive report that does not have a final report
    archive_reports = get_archive_reports_final_for_year(year)

    if not archive_reports:
        return list(final_records)

    # get all the records for the archive reports
    archive_records = (
        CPRecordArchive.objects.get_for_year(year)
        .filter(
            *filter_list,
        )
        .filter(
            # get the records for the max version of the archive reports
            *[
                models.Q(
                    country_programme_report__version=v,
                    country_programme_report__country_id=c,
                )
                for c, v in archive_reports
            ],
            _connector=models.Q.OR,
        )
    )

    # union the final records with the archive records
    return list(final_records) + list(archive_records)


<<<<<<< HEAD
def set_chemical_items_dict(
    item_cls, existing_items, section, cp_report, append_items=True
):
    """
    Set chemical records dict that are displayed for this report and section

    @param existing_items: list of existing ItemCls objects (CPRecord / CPPrices)
    @param section: str - section name
    @param cp_report: obj - CPReport object

    @return: dict of chemical records
    structure: {chemical_id: CPRecord object}
    """
    # set existing_items_dict
    existing_items_dict = {}
    for item in existing_items:
        dict_key = (
            f"blend_{item.blend_id}" if item.blend else f"substance_{item.substance_id}"
        )
        existing_items_dict[dict_key] = item

    # get all substances or blends that are displayed in all formats
    displayed_rows = (
        CPReportFormatRow.objects.get_for_year(cp_report.year)
        .filter(section=section)
        .select_related("substance__group", "blend")
        .prefetch_related(
            "substance__excluded_usages",
            "blend__excluded_usages",
            "blend__components",
        )
        .all()
    )

    # add substances or blends that are not in the existing_items_dict yet
    for row in displayed_rows:
        chemical = row.substance or row.blend
        chemical_key = (
            f"blend_{chemical.id}" if row.blend else f"substance_{chemical.id}"
        )
        if append_items and chemical_key not in existing_items_dict:
            cp_record_data = {
                "country_programme_report": cp_report,
                "substance": chemical if row.substance else None,
                "blend": chemical if row.blend else None,
                "id": 0,
            }
            if section in ["A", "B"]:
                cp_record_data["section"] = section
            existing_items_dict[chemical_key] = item_cls(**cp_record_data)

        if chemical_key in existing_items_dict:
            existing_items_dict[chemical_key].sort_order = row.sort_order

    return list(existing_items_dict.values())


def get_displayed_items(
    item_cls, cp_report, section, existing_items, with_sort=True, append_items=True
):
    """
    Returns a list of ItemCls objects for the given section and cp_report_id
    -> if there is no record for a substance or blend that is displayed in all formats
    then append a new ItemCls object to the list with the substance or blend
    and the cp_report_id

    @param item_cls: ItemCls class (CPRecord / CPPrices)
    @param cp_report_id: int - country programme report id
    @param section: str - section name
    @param existing_items: list of existing ItemCls objects
    @param with_sort: bool - if True, sort the final list

    @return: final list of ItemCls objects
    """

    # set the list of chemicals that are displayed for this report and section
    final_list = set_chemical_items_dict(
        item_cls, existing_items, section, cp_report, append_items
    )

    if with_sort:
        final_list.sort(
            key=lambda x: (
                (
                    (
                        x.substance.group.name
                        if "Other" not in x.substance.group.name_alt
                        else "zzzbbb"
                    ),  # other substances needs to be displayed last
                    getattr(x, "sort_order", float("inf")),
                    x.substance.sort_order,
                    x.substance.name,
                )
                if x.substance
                else (
                    "zzzaaa",
                    getattr(x, "sort_order", float("inf")),
                    x.blend.sort_order or float("inf"),
                    x.blend.name,
                )
            )
        )

    return final_list


def get_cp_record(cp_report_id, section, cp_record_class):
    return (
        cp_record_class.objects.select_related(
            "substance__group",
            "blend",
            "country_programme_report__country",
        )
        .prefetch_related(
            "record_usages__usage",
            "substance__excluded_usages",
            "blend__excluded_usages",
            "blend__components",
        )
        .filter(country_programme_report_id=cp_report_id, section=section)
        .all()
    )


def get_displayed_records(cp_report, section, cp_record_class, append_items=True):
    """
    Returns a list of CPRecord objects for the given section and cp_report_id

    @param cp_report_id: int - country programme report id
    @param section: str - section name

    @return: list of CPRecord objects
    """

    exist_records = get_cp_record(cp_report.id, section, cp_record_class)
    final_list = get_displayed_items(
        cp_record_class, cp_report, section, exist_records, append_items=append_items
    )

    return final_list


def get_cp_prices(cp_report, cp_prices_class, append_items=True):
    exist_records = (
        cp_prices_class.objects.select_related("substance__group", "blend")
        .filter(country_programme_report=cp_report.id)
        .all()
    )
    final_list = get_displayed_items(
        cp_prices_class,
        cp_report,
        "C",
        exist_records,
        with_sort=False,
        append_items=append_items,
    )
    # set sort order for section C (we have set sort_order )
    final_list.sort(
        key=lambda x: (
            (
                (
                    x.substance.name[:4]
                    if "HCFC" in x.substance.name or "HFC" in x.substance.name
                    else "zzzBBB"
                ),  # other substances needs to be displayed last
                getattr(x, "sort_order", float("inf")),
                x.substance.sort_order,
                x.substance.name,
            )
            if x.substance
            else (
                "zzzAAA",
                getattr(x, "sort_order", float("inf")),
                x.blend.sort_order or float("inf"),
                x.blend.name,
            )
        )
    )
    return final_list
=======
def get_business_plan_from_request(request):
    """
    Get business plan from request query params

    @param request: request object

    @return: business plan
    """
    business_plan_id = request.query_params.get("business_plan_id")
    agency_id = request.query_params.get("agency_id")
    year_start = request.query_params.get("year_start")
    year_end = request.query_params.get("year_end")
    business_plan = None

    try:
        if business_plan_id:
            business_plan = BusinessPlan.objects.get(id=business_plan_id)
        elif all([agency_id, year_start, year_end]):
            business_plan = BusinessPlan.objects.get(
                agency_id=agency_id,
                year_start=year_start,
                year_end=year_end,
            )

        if not business_plan:
            raise BusinessPlan.DoesNotExist
    except BusinessPlan.DoesNotExist as e:
        raise ValidationError({"error": "Business plan not found"}) from e

    return business_plan
>>>>>>> 507afe2c
<|MERGE_RESOLUTION|>--- conflicted
+++ resolved
@@ -1,12 +1,8 @@
 from rest_framework.exceptions import ValidationError
 
 from django.db import models
-<<<<<<< HEAD
+from core.models.business_plan import BusinessPlan
 from core.models.country_programme import CPRecord, CPReport, CPReportFormatRow
-=======
-from core.models.business_plan import BusinessPlan
-from core.models.country_programme import CPRecord, CPReport
->>>>>>> 507afe2c
 from core.models.country_programme_archive import CPRecordArchive, CPReportArchive
 
 
@@ -123,7 +119,6 @@
     return list(final_records) + list(archive_records)
 
 
-<<<<<<< HEAD
 def set_chemical_items_dict(
     item_cls, existing_items, section, cp_report, append_items=True
 ):
@@ -303,7 +298,8 @@
         )
     )
     return final_list
-=======
+
+
 def get_business_plan_from_request(request):
     """
     Get business plan from request query params
@@ -333,5 +329,4 @@
     except BusinessPlan.DoesNotExist as e:
         raise ValidationError({"error": "Business plan not found"}) from e
 
-    return business_plan
->>>>>>> 507afe2c
+    return business_plan