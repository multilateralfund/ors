--- conflicted
+++ resolved
@@ -158,27 +158,6 @@
 
 
 class BPRecordViewSet(
-<<<<<<< HEAD
-    mixins.RetrieveModelMixin,
-    mixins.ListModelMixin,
-    viewsets.GenericViewSet,
-):
-    serializer_class = BPRecordDetailSerializer
-    queryset = BPRecord.objects.select_related(
-        "business_plan",
-        "business_plan__agency",
-        "country",
-        "sector",
-        "subsector",
-        "project_type",
-        "bp_chemical_type",
-        "project_cluster",
-    ).prefetch_related(
-        "substances",
-        "blends",
-        "values",
-    )
-=======
     mixins.CreateModelMixin,
     mixins.RetrieveModelMixin,
     mixins.ListModelMixin,
@@ -186,7 +165,6 @@
     viewsets.GenericViewSet,
 ):
     serializer_class = BPRecordDetailSerializer
->>>>>>> 2da910fb
     filterset_class = BPRecordFilter
     filter_backends = [
         DjangoFilterBackend,
@@ -220,6 +198,7 @@
             "subsector",
             "project_type",
             "bp_chemical_type",
+            "project_cluster",
         ).prefetch_related(
             "substances",
             "blends",
@@ -268,7 +247,6 @@
     def print(self, *args, **kwargs):
         return self.get_wb(workbook_pdf_response)
 
-<<<<<<< HEAD
     def get_history(self, business_plan):
         history_qs = business_plan.bphistory.all().select_related(
             "business_plan", "updated_by"
@@ -324,7 +302,7 @@
 
         ret["records"] = self.get_serializer(queryset, many=True).data
         return Response(ret)
-=======
+
     def create(self, request, *args, **kwargs):
         serializer = BPRecordCreateSerializer(data=request.data)
 
@@ -407,7 +385,6 @@
 
         headers = self.get_success_headers(serializer.data)
         return Response(serializer.data, status=status.HTTP_200_OK, headers=headers)
->>>>>>> 2da910fb
 
 
 class BPCommentsView(generics.GenericAPIView):
