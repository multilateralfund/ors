import os
import urllib

import openpyxl
<<<<<<< HEAD
from collections import defaultdict
from django.core.exceptions import PermissionDenied
=======
from constance import config
>>>>>>> d0e9394f
from django.db import transaction
from django.db.models import F, Max, Min
from django.http import HttpResponse
from django.shortcuts import get_object_or_404
from django_filters.rest_framework import DjangoFilterBackend
from drf_yasg import openapi
from drf_yasg.utils import swagger_auto_schema
from rest_framework import generics, viewsets, filters, mixins, status
from rest_framework.decorators import action
from rest_framework.response import Response

from core.api.export.base import configure_sheet_print
from core.api.export.business_plan import BusinessPlanWriter
from core.api.filters.business_plan import (
    BPActivityListFilter,
    BPChemicalTypeFilter,
    BPFileFilter,
    BPFilterBackend,
)
from core.api.permissions import IsAgency, IsSecretariat, IsViewer
from core.api.serializers.bp_history import BPHistorySerializer
from core.api.serializers.business_plan import (
    BusinessPlanCreateSerializer,
    BusinessPlanSerializer,
    BPChemicalTypeSerializer,
    BPFileSerializer,
    BPActivityCreateSerializer,
    BPActivityExportSerializer,
    BPActivityDetailSerializer,
    BPActivityListSerializer,
)
from core.api.utils import (
    workbook_response,
    workbook_pdf_response,
)
from core.api.views.business_plan_utils import BusinessPlanUtils
from core.api.views.utils import (
    delete_fields,
    get_business_plan_from_request,
    BPACTIVITY_ORDERING_FIELDS,
)
from core.models import Agency, BusinessPlan, BPChemicalType, BPHistory, BPActivity
from core.models.business_plan import BPFile


class BPChemicalTypeListView(generics.ListAPIView):
    """
    List BP chemical types
    """

    permission_classes = [IsSecretariat | IsAgency | IsViewer]
    queryset = BPChemicalType.objects.all()
    filterset_class = BPChemicalTypeFilter
    serializer_class = BPChemicalTypeSerializer


class BusinessPlanViewSet(
    BusinessPlanUtils,
    mixins.CreateModelMixin,
    mixins.RetrieveModelMixin,
    mixins.ListModelMixin,
    mixins.UpdateModelMixin,
    viewsets.GenericViewSet,
):
    permission_classes = [IsSecretariat | IsAgency | IsViewer]
    filter_backends = [
        BPFilterBackend,
        filters.OrderingFilter,
        filters.SearchFilter,
    ]
    search_fields = []
    ordering = ["id"]
    ordering_fields = "__all__"

    def get_queryset(self):
        if self.action == "get":
            return BPActivity.objects.all()

        if self.request.method == "PUT":
            return BusinessPlan.objects.select_for_update()

        return BusinessPlan.objects.select_related("created_by", "updated_by").order_by(
            "year_start", "year_end", "status", "id"
        )

    def get_serializer_class(self):
        if self.action == "get":
            return BPActivityDetailSerializer
        if self.action in ["create", "update"]:
            return BusinessPlanCreateSerializer
        return BusinessPlanSerializer

    @action(methods=["GET"], detail=False, url_path="get-years")
    def get_years(self, *args, **kwargs):
        return Response(
            (
                BusinessPlan.objects.values("year_start", "year_end")
                .annotate(
                    min_year=Min("activities__values__year"),
                    max_year=Max("activities__values__year"),
                )
                .order_by("-year_start")
            )
        )

    @swagger_auto_schema(
        manual_parameters=[
            openapi.Parameter(
                "business_plan_id",
                openapi.IN_QUERY,
                type=openapi.TYPE_INTEGER,
            ),
            openapi.Parameter(
                "year_start",
                openapi.IN_QUERY,
                type=openapi.TYPE_INTEGER,
            ),
            openapi.Parameter(
                "year_end",
                openapi.IN_QUERY,
                type=openapi.TYPE_INTEGER,
            ),
            openapi.Parameter(
                "bp_status",
                openapi.IN_QUERY,
                type=openapi.TYPE_STRING,
            ),
        ],
    )
    @action(methods=["GET"], detail=False)
    def get(self, *args, **kwargs):
        self.search_fields = ["title", "comment_secretariat"]
        self.ordering = ["country__abbr", "initial_id"]
        self.ordering_fields = BPACTIVITY_ORDERING_FIELDS

        # get activities and history for a specific business plan
        bp = get_business_plan_from_request(self.request)

        history_qs = bp.bphistory.select_related("business_plan", "updated_by")

        ret = {
            "business_plan": BusinessPlanSerializer(bp).data,
            "history": BPHistorySerializer(history_qs, many=True).data,
        }

        activities = self.filter_queryset(self.get_queryset()).filter(business_plan=bp)
        page = self.paginate_queryset(activities)
        if page is not None:
            ret["activities"] = self.get_serializer(page, many=True).data
            return self.get_paginated_response(ret)

        ret["activities"] = self.get_serializer(activities, many=True).data
        return Response(ret)

    @transaction.atomic
    def create(self, request, *args, **kwargs):
<<<<<<< HEAD
        ret_code, ret_data = self.create_bp(request.data)
        return Response(ret_data, status=ret_code)
=======
        # check if the business plan already exists
        business_plan = BusinessPlan.objects.filter(
            year_start=request.data.get("year_start"),
            year_end=request.data.get("year_end"),
            status=request.data.get("status"),
        ).first()

        if business_plan:
            return Response(
                {
                    "general_error": "A business plan for this status and these years already exists"
                },
                status=status.HTTP_400_BAD_REQUEST,
            )

        serializer = self.get_serializer(
            data=request.data, context={"ignore_comment": True}
        )
        if not serializer.is_valid():
            return Response(serializer.errors, status=status.HTTP_400_BAD_REQUEST)

        validated_data = serializer.validated_data.copy()
        validated_data.pop("activities", [])
        instance = BusinessPlan(**validated_data)

        ret_code, error = self.check_activity_values(serializer.initial_data, instance)
        if ret_code != status.HTTP_200_OK:
            return Response({"general_error": error}, status=ret_code)

        self.perform_create(serializer)
        instance = serializer.instance

        # set initial_id - used to set `is_updated` later
        instance.activities.update(initial_id=F("id"))

        # set name
        if not instance.name:
            instance.name = (
                f"{instance.status} {instance.year_start} - {instance.year_end}"
            )

        # set created by user
        user = request.user
        instance.created_by = user
        instance.save()

        self.create_history(instance, user, "Created by user")

        if config.SEND_MAIL:
            send_mail_bp_create.delay(instance.id)  # send mail to MLFS

        headers = self.get_success_headers(serializer.data)
        return Response(
            serializer.data, status=status.HTTP_201_CREATED, headers=headers
        )

    def check_activity_values(self, initial_data, business_plan):
        for activity in initial_data.get("activities", []):
            for activity_value in activity.get("values", []):
                if (
                    business_plan.year_start > activity_value["year"]
                    or activity_value["year"] > business_plan.year_end
                ):
                    return (
                        status.HTTP_400_BAD_REQUEST,
                        "BP activity values year not in business plan interval",
                    )

        return status.HTTP_200_OK, ""

    def check_readonly_fields(self, initial_data, current_obj):
        if (
            initial_data["year_start"] != current_obj.year_start
            or initial_data["year_end"] != current_obj.year_end
            or initial_data["status"] != current_obj.status
        ):
            return status.HTTP_400_BAD_REQUEST, "Business plan readonly fields changed"

        return status.HTTP_200_OK, ""

    def set_is_updated_activities(self, new_instance, current_obj):
        new_activities = []
        updated_activities = []
        data = BPActivityCreateSerializer(new_instance.activities.all(), many=True).data
        data_old = BPActivityCreateSerializer(
            current_obj.activities.all(), many=True
        ).data
        activities_old = {activity["initial_id"]: activity for activity in data_old}

        for activity in data:
            # match new with old activities using `initial_id`
            activity_old = activities_old.pop(activity["initial_id"], None)
            activity_id = activity.pop("id", None)

            if not activity_old:
                new_activities.append(activity_id)
                continue

            # delete ids to compare only actual values
            delete_fields(activity, ["id", "business_plan_id", "is_updated"])
            delete_fields(activity_old, ["id", "business_plan_id", "is_updated"])
            for value in activity.get("values", []) + activity_old.get("values", []):
                delete_fields(value, ["id"])

            if activity != activity_old:
                updated_activities.append(activity_id)

        BPActivity.objects.filter(id__in=new_activities).update(
            is_updated=True, initial_id=F("id")
        )
        BPActivity.objects.filter(id__in=updated_activities).update(is_updated=True)

    def set_bp_data(self, user, new_instance, current_obj):
        # inherit all history
        BPHistory.objects.filter(business_plan=current_obj).update(
            business_plan=new_instance
        )

        # set name
        if not new_instance.name:
            new_instance.name = f"{new_instance.status} {new_instance.year_start} - {new_instance.year_end}"

        # set updated by user
        new_instance.updated_by = user

        # set is_updated, compare with current obj
        self.set_is_updated_activities(new_instance, current_obj)

        current_obj.delete()

    def create_history(self, business_plan, user, event):
        BPHistory.objects.create(
            business_plan=business_plan,
            updated_by=user,
            event_description=event,
        )
>>>>>>> d0e9394f

    @transaction.atomic
    def update(self, request, *args, **kwargs):
        current_obj = self.get_object()
<<<<<<< HEAD
        ret_code, ret_data = self.update_bp(request.data, current_obj)
        return Response(ret_data, status=ret_code)
=======

        ignore_comment = bool("agency" in user.user_type.lower())
        serializer = self.get_serializer(
            data=request.data, context={"ignore_comment": ignore_comment}
        )

        if not serializer.is_valid():
            return Response(serializer.errors, status=status.HTTP_400_BAD_REQUEST)

        # validate bp and activities data
        ret_code, error = self.check_readonly_fields(
            serializer.initial_data, current_obj
        )
        if ret_code != status.HTTP_200_OK:
            return Response({"general_error": error}, status=ret_code)

        ret_code, error = self.check_activity_values(
            serializer.initial_data, current_obj
        )
        if ret_code != status.HTTP_200_OK:
            return Response({"general_error": error}, status=ret_code)

        # create new bp instance and activities
        self.perform_create(serializer)
        new_instance = serializer.instance

        # set name, updated_by, is_updated
        self.set_bp_data(user, new_instance, current_obj)
        new_instance.save()

        # create new history for update event
        self.create_history(new_instance, user, "Updated by user")

        if config.SEND_MAIL:
            send_mail_bp_update.delay(new_instance.id)  # send mail to MLFS

        headers = self.get_success_headers(serializer.data)
        return Response(serializer.data, status=status.HTTP_200_OK, headers=headers)
>>>>>>> d0e9394f


class BPActivityViewSet(
    mixins.RetrieveModelMixin,
    mixins.ListModelMixin,
    viewsets.GenericViewSet,
):
    permission_classes = [IsSecretariat | IsAgency | IsViewer]
    filterset_class = BPActivityListFilter

    filter_backends = [
        DjangoFilterBackend,
        filters.OrderingFilter,
        filters.SearchFilter,
    ]
    search_fields = ["title", "comment_secretariat"]
    ordering = ["agency__name", "country__abbr", "initial_id"]
    ordering_fields = BPACTIVITY_ORDERING_FIELDS

    def get_serializer_class(self):
        if self.action == "list":
            return BPActivityListSerializer
        return BPActivityDetailSerializer

    def get_queryset(self):
        queryset = BPActivity.objects.all()

        if "agency" in self.request.user.user_type.lower():
            # filter activities by agency if user is agency
            queryset = queryset.filter(agency=self.request.user.agency)

        return queryset

    def get_wb(self, method):
        year_start = int(self.request.query_params.get("year_start"))
        year_end = int(self.request.query_params.get("year_end"))
        agency_id = self.request.query_params.get("agency_id")
        if agency_id:
            agency = get_object_or_404(Agency, id=agency_id)

        # get all activities between year_start and year_end
        queryset = self.filter_queryset(self.get_queryset())

        data = BPActivityExportSerializer(queryset, many=True).data

        wb = openpyxl.Workbook()
        sheet = wb.active
        sheet.title = "Business Plans"
        configure_sheet_print(sheet, sheet.ORIENTATION_LANDSCAPE)

        BusinessPlanWriter(
            sheet,
            min_year=year_start,
            max_year=year_end + 1,
        ).write(data)

        if agency_id:
            name = f"BusinessPlan{agency.name}-{year_start}-{year_end}"
        else:
            name = f"BusinessPlanActivities{year_start}-{year_end}"

        return method(name, wb)

    @action(methods=["GET"], detail=False)
    def export(self, *args, **kwargs):
        return self.get_wb(workbook_response)

    @action(methods=["GET"], detail=False)
    def print(self, *args, **kwargs):
        return self.get_wb(workbook_pdf_response)


class BPFileView(
    mixins.CreateModelMixin,
    mixins.ListModelMixin,
    mixins.DestroyModelMixin,
    generics.GenericAPIView,
):
    """
    API endpoint that allows uploading business plan file.
    """

    permission_classes = [IsSecretariat | IsAgency | IsViewer]
    queryset = BPFile.objects.all()
    serializer_class = BPFileSerializer
    filter_class = BPFileFilter

    ACCEPTED_EXTENSIONS = [
        ".pdf",
        ".doc",
        ".docx",
        ".xls",
        ".xlsx",
        ".csv",
        ".ppt",
        ".pptx",
        ".jpg",
        ".jpeg",
        ".png",
        ".gif",
        ".zip",
        ".rar",
        ".7z",
    ]

    def get_permissions(self):
        # only the secretariat can create / delete files
        if self.request.method in ["POST", "DELETE"]:
            return [IsSecretariat()]
        return super().get_permissions()

    def get(self, request, *args, **kwargs):
        return self.list(request, *args, **kwargs)

    def _file_create(self, request, *args, **kwargs):
        files = request.FILES
        bp_file_data = {
            "status": request.query_params.get("status"),
            "year_start": request.query_params.get("year_start"),
            "year_end": request.query_params.get("year_end"),
        }
        if not files:
            return Response(
                {"feedback_file": "File not provided"},
                status=status.HTTP_400_BAD_REQUEST,
            )

        filename, file = next(files.items())
        extension = os.path.splitext(filename)[-1]
        if extension not in self.ACCEPTED_EXTENSIONS:
            return Response(
                {"feedback_file": f"File extension {extension} is not valid"},
                status=status.HTTP_400_BAD_REQUEST,
            )

        existing_file = BPFile.objects.filter(
            **bp_file_data,
            filename__in=list(files.keys()),
        ).values_list("filename", flat=True)

        if existing_file:
            return Response(
                {
                    "files": "Some files already exist: "
                    + str(", ".join(existing_file)),
                },
                status=status.HTTP_400_BAD_REQUEST,
            )

        bp_files = []
        for filename, file in files.items():
            bp_files.append(
                BPFile(
                    **bp_file_data,
                    filename=filename,
                    file=file,
                )
            )
        BPFile.objects.bulk_create(bp_files)
        return Response({}, status=status.HTTP_201_CREATED)

    def post(self, request, *args, **kwargs):
        return self._file_create(request, *args, **kwargs)

    def delete(self, request, *args, **kwargs):
        file_ids = request.data.get("file_ids")
        queryset = self.filter_queryset(self.get_queryset())
        queryset.filter(id__in=file_ids).delete()
        return Response(status=status.HTTP_204_NO_CONTENT)


class BPFileDownloadView(generics.RetrieveAPIView):
    permission_classes = [IsSecretariat | IsAgency | IsViewer]
    queryset = BPFile.objects.all()
    lookup_field = "id"

    def get(self, request, *args, **kwargs):
        obj = self.get_object()
        self.check_object_permissions(request, obj)

        response = HttpResponse(obj.file, content_type="application/octet-stream")
        file_name = urllib.parse.quote(obj.filename)

        response["Content-Disposition"] = (
            f"attachment; filename*=UTF-8''{file_name}; filename=\"{file_name}\""
        )

        return response


class BPImportValidateView(BusinessPlanUtils, generics.GenericAPIView):
    def post(self, request, *args, **kwargs):
        files = request.FILES
        year_start=int(request.query_params.get("year_start"))
        year_end=int(request.query_params.get("year_end"))
        status=request.query_params.get("status")

        ret_code, ret_data = self.import_bp(files, year_start, year_end, status)
        if ret_code != status.HTTP_200_OK:
            return Response({"general_error": ret_data}, status=ret_code)

        ret_data = self.validate_bp(ret_data)
        return Response(ret_data, status=status.HTTP_200_OK)


class BPImportView(BusinessPlanUtils, generics.GenericAPIView):
    @transaction.atomic
    def post(self, request, *args, **kwargs):
        files = request.FILES
        year_start=int(request.query_params.get("year_start"))
        year_end=int(request.query_params.get("year_end"))
        status=request.query_params.get("status")

        ret_code, ret_data = self.import_bp(files, year_start, year_end, status)
        if ret_code != status.HTTP_200_OK:
            return Response({"general_error": ret_data}, status=ret_code)

        current_bp = BusinessPlan.objects.filter(
            year_start=year_start,
            year_end=year_end,
            status=status,
        ).first()

        ret_code, _ = (
            self.update_bp(ret_data, current_bp)
            if current_bp
            else self.create_bp(ret_data)
        )
        if ret_code == status.HTTP_400_BAD_REQUEST:
            return Response("Data import failed", status=ret_code)
        return Response("Data imported successfully", status=status.HTTP_200_OK)<|MERGE_RESOLUTION|>--- conflicted
+++ resolved
@@ -2,12 +2,6 @@
 import urllib
 
 import openpyxl
-<<<<<<< HEAD
-from collections import defaultdict
-from django.core.exceptions import PermissionDenied
-=======
-from constance import config
->>>>>>> d0e9394f
 from django.db import transaction
 from django.db.models import F, Max, Min
 from django.http import HttpResponse
@@ -164,194 +158,14 @@
 
     @transaction.atomic
     def create(self, request, *args, **kwargs):
-<<<<<<< HEAD
         ret_code, ret_data = self.create_bp(request.data)
         return Response(ret_data, status=ret_code)
-=======
-        # check if the business plan already exists
-        business_plan = BusinessPlan.objects.filter(
-            year_start=request.data.get("year_start"),
-            year_end=request.data.get("year_end"),
-            status=request.data.get("status"),
-        ).first()
-
-        if business_plan:
-            return Response(
-                {
-                    "general_error": "A business plan for this status and these years already exists"
-                },
-                status=status.HTTP_400_BAD_REQUEST,
-            )
-
-        serializer = self.get_serializer(
-            data=request.data, context={"ignore_comment": True}
-        )
-        if not serializer.is_valid():
-            return Response(serializer.errors, status=status.HTTP_400_BAD_REQUEST)
-
-        validated_data = serializer.validated_data.copy()
-        validated_data.pop("activities", [])
-        instance = BusinessPlan(**validated_data)
-
-        ret_code, error = self.check_activity_values(serializer.initial_data, instance)
-        if ret_code != status.HTTP_200_OK:
-            return Response({"general_error": error}, status=ret_code)
-
-        self.perform_create(serializer)
-        instance = serializer.instance
-
-        # set initial_id - used to set `is_updated` later
-        instance.activities.update(initial_id=F("id"))
-
-        # set name
-        if not instance.name:
-            instance.name = (
-                f"{instance.status} {instance.year_start} - {instance.year_end}"
-            )
-
-        # set created by user
-        user = request.user
-        instance.created_by = user
-        instance.save()
-
-        self.create_history(instance, user, "Created by user")
-
-        if config.SEND_MAIL:
-            send_mail_bp_create.delay(instance.id)  # send mail to MLFS
-
-        headers = self.get_success_headers(serializer.data)
-        return Response(
-            serializer.data, status=status.HTTP_201_CREATED, headers=headers
-        )
-
-    def check_activity_values(self, initial_data, business_plan):
-        for activity in initial_data.get("activities", []):
-            for activity_value in activity.get("values", []):
-                if (
-                    business_plan.year_start > activity_value["year"]
-                    or activity_value["year"] > business_plan.year_end
-                ):
-                    return (
-                        status.HTTP_400_BAD_REQUEST,
-                        "BP activity values year not in business plan interval",
-                    )
-
-        return status.HTTP_200_OK, ""
-
-    def check_readonly_fields(self, initial_data, current_obj):
-        if (
-            initial_data["year_start"] != current_obj.year_start
-            or initial_data["year_end"] != current_obj.year_end
-            or initial_data["status"] != current_obj.status
-        ):
-            return status.HTTP_400_BAD_REQUEST, "Business plan readonly fields changed"
-
-        return status.HTTP_200_OK, ""
-
-    def set_is_updated_activities(self, new_instance, current_obj):
-        new_activities = []
-        updated_activities = []
-        data = BPActivityCreateSerializer(new_instance.activities.all(), many=True).data
-        data_old = BPActivityCreateSerializer(
-            current_obj.activities.all(), many=True
-        ).data
-        activities_old = {activity["initial_id"]: activity for activity in data_old}
-
-        for activity in data:
-            # match new with old activities using `initial_id`
-            activity_old = activities_old.pop(activity["initial_id"], None)
-            activity_id = activity.pop("id", None)
-
-            if not activity_old:
-                new_activities.append(activity_id)
-                continue
-
-            # delete ids to compare only actual values
-            delete_fields(activity, ["id", "business_plan_id", "is_updated"])
-            delete_fields(activity_old, ["id", "business_plan_id", "is_updated"])
-            for value in activity.get("values", []) + activity_old.get("values", []):
-                delete_fields(value, ["id"])
-
-            if activity != activity_old:
-                updated_activities.append(activity_id)
-
-        BPActivity.objects.filter(id__in=new_activities).update(
-            is_updated=True, initial_id=F("id")
-        )
-        BPActivity.objects.filter(id__in=updated_activities).update(is_updated=True)
-
-    def set_bp_data(self, user, new_instance, current_obj):
-        # inherit all history
-        BPHistory.objects.filter(business_plan=current_obj).update(
-            business_plan=new_instance
-        )
-
-        # set name
-        if not new_instance.name:
-            new_instance.name = f"{new_instance.status} {new_instance.year_start} - {new_instance.year_end}"
-
-        # set updated by user
-        new_instance.updated_by = user
-
-        # set is_updated, compare with current obj
-        self.set_is_updated_activities(new_instance, current_obj)
-
-        current_obj.delete()
-
-    def create_history(self, business_plan, user, event):
-        BPHistory.objects.create(
-            business_plan=business_plan,
-            updated_by=user,
-            event_description=event,
-        )
->>>>>>> d0e9394f
 
     @transaction.atomic
     def update(self, request, *args, **kwargs):
         current_obj = self.get_object()
-<<<<<<< HEAD
         ret_code, ret_data = self.update_bp(request.data, current_obj)
         return Response(ret_data, status=ret_code)
-=======
-
-        ignore_comment = bool("agency" in user.user_type.lower())
-        serializer = self.get_serializer(
-            data=request.data, context={"ignore_comment": ignore_comment}
-        )
-
-        if not serializer.is_valid():
-            return Response(serializer.errors, status=status.HTTP_400_BAD_REQUEST)
-
-        # validate bp and activities data
-        ret_code, error = self.check_readonly_fields(
-            serializer.initial_data, current_obj
-        )
-        if ret_code != status.HTTP_200_OK:
-            return Response({"general_error": error}, status=ret_code)
-
-        ret_code, error = self.check_activity_values(
-            serializer.initial_data, current_obj
-        )
-        if ret_code != status.HTTP_200_OK:
-            return Response({"general_error": error}, status=ret_code)
-
-        # create new bp instance and activities
-        self.perform_create(serializer)
-        new_instance = serializer.instance
-
-        # set name, updated_by, is_updated
-        self.set_bp_data(user, new_instance, current_obj)
-        new_instance.save()
-
-        # create new history for update event
-        self.create_history(new_instance, user, "Updated by user")
-
-        if config.SEND_MAIL:
-            send_mail_bp_update.delay(new_instance.id)  # send mail to MLFS
-
-        headers = self.get_success_headers(serializer.data)
-        return Response(serializer.data, status=status.HTTP_200_OK, headers=headers)
->>>>>>> d0e9394f
 
 
 class BPActivityViewSet(
