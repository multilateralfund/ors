import os
import math
import urllib

import openpyxl
from constance import config
from django.db import transaction
from django.db.models import Max
from django.db.models import Min
from django.http import HttpResponse
from django.shortcuts import get_object_or_404
from django_filters.rest_framework import DjangoFilterBackend
from drf_yasg import openapi
from drf_yasg.utils import swagger_auto_schema
from rest_framework import generics, viewsets, filters, mixins, status
from rest_framework.decorators import action
from rest_framework.response import Response

from core.api.export.base import configure_sheet_print
from core.api.export.business_plan import BusinessPlanWriter
from core.api.filters.business_plan import BPRecordFilter, BPRecordListFilter
from core.api.filters.business_plan import BusinessPlanFilter
from core.api.permissions import IsUserAllowedBP
from core.api.serializers.bp_history import BPHistorySerializer
from core.api.serializers.business_plan import (
    BusinessPlanCreateSerializer,
    BusinessPlanSerializer,
    BPFileSerializer,
    BPRecordExportSerializer,
    BPRecordCreateSerializer,
    BPRecordDetailSerializer,
    BPRecordListSerializer,
)
from core.api.utils import workbook_pdf_response
from core.api.utils import workbook_response
from core.api.views.utils import (
    get_business_plan_from_request,
    BPRECORD_ORDERING_FIELDS,
)
from core.models import BusinessPlan, BPHistory, BPRecord
from core.tasks import (
    send_mail_bp_create,
    send_mail_bp_status_update,
    send_mail_bp_update,
)


class BusinessPlanViewSet(
    mixins.CreateModelMixin,
    mixins.RetrieveModelMixin,
    mixins.ListModelMixin,
    mixins.UpdateModelMixin,
    viewsets.GenericViewSet,
):
<<<<<<< HEAD
=======
    permission_classes = [IsUserAllowedBP]
    serializer_class = BusinessPlanSerializer
>>>>>>> 6ef1109b
    filterset_class = BusinessPlanFilter
    filter_backends = [
        DjangoFilterBackend,
        filters.OrderingFilter,
        filters.SearchFilter,
    ]
    ordering = ["agency__name", "id"]
    ordering_fields = "__all__"
    search_fields = ["agency__name"]

    def get_queryset(self):
        business_plans = BusinessPlan.objects.all()

        if self.action == "get":
            self.filterset_class = BPRecordFilter
            return BPRecord.objects.select_related(
                "business_plan",
                "business_plan__agency",
                "country",
                "sector",
                "subsector",
                "project_type",
                "bp_chemical_type",
                "project_cluster",
            ).prefetch_related(
                "substances",
                "values",
            )
        if self.request.method == "PUT":
            return business_plans.select_for_update()
        return business_plans.select_related(
            "agency", "created_by", "updated_by"
        ).order_by("year_start", "year_end", "id")

    def get_serializer_class(self):
        if self.action == "get":
            return BPRecordDetailSerializer
        return BusinessPlanSerializer

    @action(methods=["GET"], detail=False, url_path="get-years")
    def get_years(self, *args, **kwargs):
        return Response(
            (
                BusinessPlan.objects.values("year_start", "year_end")
                .annotate(
                    min_year=Min("records__values__year"),
                    max_year=Max("records__values__year"),
                )
                .order_by("-year_start")
            )
        )

    @action(methods=["GET"], detail=False)
    def get(self, *args, **kwargs):
        self.search_fields = ["title"]
        self.ordering = ["title", "country", "id"]
        self.ordering_fields = BPRECORD_ORDERING_FIELDS

        # get activities and history for a specific business plan
        bp = get_business_plan_from_request(self.request)
        history_qs = bp.bphistory.select_related("business_plan", "updated_by")
        activities = self.filter_queryset(self.get_queryset()).filter(business_plan=bp)

        ret = {
            "business_plan": BusinessPlanSerializer(bp).data,
            "history": BPHistorySerializer(history_qs, many=True).data,
        }

        page = self.paginate_queryset(activities)
        if page is not None:
            ret["activities"] = self.get_serializer(page, many=True).data
            return self.get_paginated_response(ret)

        ret["activities"] = self.get_serializer(activities, many=True).data
        return Response(ret)

    def create(self, request, *args, **kwargs):
        # check if the business plan already exists
        business_plan = BusinessPlan.objects.filter(
            agency_id=request.data.get("agency_id"),
            year_start=request.data.get("year_start"),
            year_end=request.data.get("year_end"),
        ).first()
        if business_plan:
            return Response(
                {
                    "general_error": "A business plan for this agency and these years already exists"
                },
                status=status.HTTP_400_BAD_REQUEST,
            )

        serializer = BusinessPlanCreateSerializer(data=request.data)
        if not serializer.is_valid():
            return Response(serializer.errors, status=status.HTTP_400_BAD_REQUEST)

        self.perform_create(serializer)
        instance = serializer.instance

        # check bp status
        if instance.status != BusinessPlan.Status.draft:
            return Response(
                {"general_error": "Only draft BP can be created"},
                status=status.HTTP_400_BAD_REQUEST,
            )

        # check user permissions
        user = request.user
        if user.user_type != user.UserType.SECRETARIAT:
            if user.agency != instance.agency:
                return Response(
                    {"general_error": "BP agency doesn't match with user agency"},
                    status=status.HTTP_403_FORBIDDEN,
                )

        # set name
        if not instance.name:
            instance.name = (
                f"{instance.agency} {instance.year_start} - {instance.year_end}"
            )

        # set created by user
        instance.created_by = user
        instance.save()

        BPHistory.objects.create(
            business_plan=instance,
            updated_by=user,
            event_description="Created by user",
        )
        if config.SEND_MAIL:
            send_mail_bp_create.delay(instance.id)  # send mail to MLFS

        headers = self.get_success_headers(serializer.data)
        return Response(
            serializer.data, status=status.HTTP_201_CREATED, headers=headers
        )

    def check_record_values(self, serializer, business_plan):
        for record in serializer.initial_data.get("records", []):
            for record_value in record.get("values", []):
                if (
                    business_plan.year_start > record_value["year"]
                    or record_value["year"] > business_plan.year_end
                ):
                    return False
        return True

    def check_readonly_fields(self, serializer, current_obj):
        return (
            serializer.initial_data["agency_id"] != current_obj.agency_id
            or serializer.initial_data["year_start"] != current_obj.year_start
            or serializer.initial_data["year_end"] != current_obj.year_end
        )

    @transaction.atomic
    def update(self, request, *args, **kwargs):
        current_obj = self.get_object()

        serializer = BusinessPlanCreateSerializer(data=request.data)
        if not serializer.is_valid():
            return Response(serializer.errors, status=status.HTTP_400_BAD_REQUEST)

        if self.check_readonly_fields(serializer, current_obj):
            return Response(
                {"general_error": "Business plan readonly fields changed"},
                status=status.HTTP_400_BAD_REQUEST,
            )

        if not self.check_record_values(serializer, current_obj):
            return Response(
                {
                    "general_error": "BP record values year not in business plan interval"
                },
                status=status.HTTP_400_BAD_REQUEST,
            )

        self.perform_create(serializer)
        new_instance = serializer.instance

        # check bp status
        if new_instance.status != BusinessPlan.Status.draft:
            return Response(
                {"general_error": "Only draft BP can be created"},
                status=status.HTTP_400_BAD_REQUEST,
            )

        # check user permissions
        user = request.user
        if user.user_type != user.UserType.SECRETARIAT:
            if user.agency != new_instance.agency:
                return Response(
                    {"general_error": "BP agency doesn't match with user agency"},
                    status=status.HTTP_403_FORBIDDEN,
                )

        # set name
        if not new_instance.name:
            new_instance.name = f"{new_instance.agency} {new_instance.year_start} - {new_instance.year_end}"

        # set updated by user
        new_instance.updated_by = user
        new_instance.save()

        # inherit all history
        BPHistory.objects.filter(business_plan=current_obj).update(
            business_plan=new_instance
        )

        # create new history for update event
        BPHistory.objects.create(
            business_plan=new_instance,
            updated_by=user,
            event_description="Updated by user",
        )

        current_obj.delete()

        if config.SEND_MAIL:
            send_mail_bp_update.delay(new_instance.id)  # send mail to MLFS

        headers = self.get_success_headers(serializer.data)
        return Response(serializer.data, status=status.HTTP_200_OK, headers=headers)


class BPStatusUpdateView(generics.GenericAPIView):
    """
    API endpoint that allows updating business plan status.
    """

    queryset = BusinessPlan.objects.all()
    serializer_class = BusinessPlanSerializer
    lookup_field = "id"

    @swagger_auto_schema(
        operation_description="Update business plan status",
        request_body=openapi.Schema(
            type=openapi.TYPE_OBJECT,
            properties={
                "status": openapi.Schema(
                    type=openapi.TYPE_STRING,
                    description="Approved or Rejected",
                )
            },
        ),
    )
    def put(self, request, *args, **kwargs):
        business_plan = self.get_object()
        bp_status = request.data.get("status")
        if bp_status not in (
            BusinessPlan.Status.approved,
            BusinessPlan.Status.rejected,
        ):
            return Response(
                {"status": f"Invalid value {bp_status}"},
                status=status.HTTP_400_BAD_REQUEST,
            )

        initial_value = business_plan.status
        business_plan.status = bp_status
        business_plan.save()

        BPHistory.objects.create(
            business_plan=business_plan,
            updated_by=request.user,
            event_description=f"Status updated from {initial_value} to {bp_status}",
        )

        serializer = self.get_serializer(business_plan)

        if config.SEND_MAIL:
            send_mail_bp_status_update.delay(business_plan.id)

        return Response(serializer.data)


class BPRecordViewSet(
    mixins.CreateModelMixin,
    mixins.RetrieveModelMixin,
    mixins.ListModelMixin,
    mixins.UpdateModelMixin,
    viewsets.GenericViewSet,
):
    permission_classes = [IsUserAllowedBP]
    serializer_class = BPRecordDetailSerializer
    filterset_class = BPRecordFilter
    filter_backends = [
        DjangoFilterBackend,
        filters.OrderingFilter,
        filters.SearchFilter,
    ]
    search_fields = ["title"]
    ordering = ["title", "country", "id"]
    ordering_fields = ["business_plan__agency__name"] + BPRECORD_ORDERING_FIELDS

    def get_queryset(self):
        bp_records = BPRecord.objects.all()

        if self.request.method == "PUT":
            return bp_records.select_for_update()
        return bp_records.select_related(
            "business_plan",
            "business_plan__agency",
            "country",
            "sector",
            "subsector",
            "project_type",
            "bp_chemical_type",
            "project_cluster",
        ).prefetch_related(
            "substances",
            "values",
        )

    def get_wb(self, method):
        bp = get_business_plan_from_request(self.request)

        # get records for the business plan
        queryset = self.filter_queryset(self.get_queryset()).filter(business_plan=bp)

        data = BPRecordExportSerializer(queryset, many=True).data

        limits = queryset.aggregate(
            min_year=Min("values__year"), max_year=Max("values__year")
        )

        if start_year := int(
            self.request.query_params.get("business_plan__year_start", "0")
        ):
            # If there is no data, or only partial data. Ensure we have fields for
            # start_year, start_year + 1, start_year + 2, after start_year + 2
            limits["min_year"] = limits["min_year"] or start_year
            limits["max_year"] = max(limits["max_year"] or -math.inf, start_year + 3)

        wb = openpyxl.Workbook()
        sheet = wb.active
        sheet.title = "Business Plans"
        configure_sheet_print(sheet, sheet.ORIENTATION_LANDSCAPE)

        BusinessPlanWriter(
            sheet,
            min_year=limits["min_year"],
            max_year=limits["max_year"],
        ).write(data)

        name = f"Business Plans {limits['min_year']}-{limits['max_year'] - 1}"
        return method(name, wb)

    @action(methods=["GET"], detail=False)
    def export(self, *args, **kwargs):
        return self.get_wb(workbook_response)

    @action(methods=["GET"], detail=False)
    def print(self, *args, **kwargs):
        return self.get_wb(workbook_pdf_response)

    def list(self, request, *args, **kwargs):
        # get all activities between year_start and year_end
        self.filterset_class = BPRecordListFilter
        self.serializer_class = BPRecordListSerializer

        queryset = self.filter_queryset(self.get_queryset())
        page = self.paginate_queryset(queryset)
        if page is not None:
            serializer = self.get_serializer(page, many=True)
            return self.get_paginated_response(serializer.data)

        serializer = self.get_serializer(queryset, many=True)
        return Response(serializer.data)

    def create(self, request, *args, **kwargs):
        serializer = BPRecordCreateSerializer(data=request.data)

        if not serializer.is_valid():
            return Response(serializer.errors, status=status.HTTP_400_BAD_REQUEST)

        business_plan = get_object_or_404(
            BusinessPlan,
            id=serializer.initial_data["business_plan_id"],
        )
        if not self.check_readonly_fields(serializer, business_plan):
            return Response(
                {
                    "general_error": "BP record values year not in business plan interval"
                },
                status=status.HTTP_400_BAD_REQUEST,
            )
        self.perform_create(serializer)
        instance = serializer.instance

        # set updated by user
        business_plan.updated_by = request.user
        business_plan.save()

        BPHistory.objects.create(
            business_plan=instance.business_plan,
            updated_by=request.user,
            event_description=f"Created record {instance.id}",
        )

        headers = self.get_success_headers(serializer.data)
        return Response(
            serializer.data, status=status.HTTP_201_CREATED, headers=headers
        )

    def check_readonly_fields(self, serializer, business_plan):
        for record_value in serializer.initial_data.get("values", []):
            if (
                business_plan.year_start > record_value["year"]
                or record_value["year"] > business_plan.year_end
            ):
                return False
        return True

    @transaction.atomic
    def update(self, request, *args, **kwargs):
        current_obj = self.get_object()

        serializer = BPRecordCreateSerializer(current_obj, data=request.data)
        if not serializer.is_valid():
            return Response(serializer.errors, status=status.HTTP_400_BAD_REQUEST)

        if serializer.initial_data["business_plan_id"] != current_obj.business_plan_id:
            return Response(
                {"general_error": "Business plan changed"},
                status=status.HTTP_400_BAD_REQUEST,
            )

        business_plan = current_obj.business_plan
        if not self.check_readonly_fields(serializer, business_plan):
            return Response(
                {
                    "general_error": "BP record values year not in business plan interval"
                },
                status=status.HTTP_400_BAD_REQUEST,
            )

        self.perform_update(serializer)

        # set updated by user
        business_plan.updated_by = request.user
        business_plan.save()

        # create new history for update event
        BPHistory.objects.create(
            business_plan=current_obj.business_plan,
            updated_by=request.user,
            event_description=f"Updated record {current_obj.id}",
        )

        headers = self.get_success_headers(serializer.data)
        return Response(serializer.data, status=status.HTTP_200_OK, headers=headers)


class BPFileView(generics.GenericAPIView):
    """
    API endpoint that allows uploading business plan file.
    """

    permission_classes = [IsUserAllowedBP]
    queryset = BusinessPlan.objects.all()
    serializer_class = BPFileSerializer
    lookup_field = "id"

    ACCEPTED_EXTENSIONS = [
        ".pdf",
        ".doc",
        ".docx",
        ".xls",
        ".xlsx",
        ".csv",
        ".ppt",
        ".pptx",
        ".jpg",
        ".jpeg",
        ".png",
        ".gif",
        ".zip",
        ".rar",
        ".7z",
    ]

    def _file_create(self, request, *args, **kwargs):
        business_plan = self.get_object()

        files = request.FILES
        if not files:
            return Response(
                {"feedback_file": "File not provided"},
                status=status.HTTP_400_BAD_REQUEST,
            )

        filename, file = next(files.items())
        extension = os.path.splitext(filename)[-1]
        if extension not in self.ACCEPTED_EXTENSIONS:
            return Response(
                {"feedback_file": f"File extension {extension} is not valid"},
                status=status.HTTP_400_BAD_REQUEST,
            )

        if bool(business_plan.feedback_file):
            business_plan.feedback_file.delete(save=False)

        business_plan.feedback_filename = filename
        business_plan.feedback_file = file
        business_plan.save()
        serializer = self.get_serializer(business_plan)

        return Response(serializer.data, status=status.HTTP_201_CREATED)

    def post(self, request, *args, **kwargs):
        return self._file_create(request, *args, **kwargs)


class BPFileDownloadView(generics.RetrieveAPIView):
    permission_classes = [IsUserAllowedBP]
    queryset = BusinessPlan.objects.all()
    lookup_field = "id"

    def get(self, request, *args, **kwargs):
        business_plan = self.get_object()
        response = HttpResponse(
            business_plan.feedback_file.read(), content_type="application/octet-stream"
        )
        file_name = urllib.parse.quote(business_plan.feedback_filename)
        response["Content-Disposition"] = (
            f"attachment; filename*=UTF-8''{file_name}; filename=\"{file_name}\""
        )
        return response<|MERGE_RESOLUTION|>--- conflicted
+++ resolved
@@ -52,11 +52,7 @@
     mixins.UpdateModelMixin,
     viewsets.GenericViewSet,
 ):
-<<<<<<< HEAD
-=======
     permission_classes = [IsUserAllowedBP]
-    serializer_class = BusinessPlanSerializer
->>>>>>> 6ef1109b
     filterset_class = BusinessPlanFilter
     filter_backends = [
         DjangoFilterBackend,
