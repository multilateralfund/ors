import os
import math
import urllib

import openpyxl
from constance import config
from django.db import transaction
from django.db.models import Max
from django.db.models import Min
from django.http import HttpResponse
from django.shortcuts import get_object_or_404
from django_filters.rest_framework import DjangoFilterBackend
from drf_yasg import openapi
from drf_yasg.utils import swagger_auto_schema
from rest_framework import generics, viewsets, filters, mixins, status
from rest_framework.decorators import action
from rest_framework.response import Response

from core.api.export.base import configure_sheet_print
from core.api.export.business_plan import BusinessPlanWriter
from core.api.filters.business_plan import BPRecordFilter, BPRecordListFilter
from core.api.filters.business_plan import BusinessPlanFilter
from core.api.permissions import IsUserAllowedBP, IsUserAllowedBPRecord
from core.api.serializers.bp_history import BPHistorySerializer
from core.api.serializers.business_plan import (
    BusinessPlanCreateSerializer,
    BusinessPlanSerializer,
    BPFileSerializer,
    BPRecordExportSerializer,
    BPRecordCreateSerializer,
    BPRecordDetailSerializer,
    BPRecordListSerializer,
)
from core.api.utils import STATUS_TRANSITIONS, workbook_pdf_response
from core.api.utils import workbook_response
from core.api.views.utils import (
    get_business_plan_from_request,
    BPRECORD_ORDERING_FIELDS,
)
from core.models import BusinessPlan, BPHistory, BPRecord
from core.tasks import (
    send_mail_bp_create,
    send_mail_bp_status_update,
    send_mail_bp_update,
)


class BusinessPlanViewSet(
    mixins.CreateModelMixin,
    mixins.RetrieveModelMixin,
    mixins.ListModelMixin,
    mixins.UpdateModelMixin,
    viewsets.GenericViewSet,
):
    permission_classes = [IsUserAllowedBP]
    filterset_class = BusinessPlanFilter
    filter_backends = [
        DjangoFilterBackend,
        filters.OrderingFilter,
        filters.SearchFilter,
    ]
    ordering = ["agency__name", "id"]
    ordering_fields = "__all__"
    search_fields = ["agency__name"]

    def get_queryset(self):
        business_plans = BusinessPlan.objects.all()

        if self.action == "get":
            self.filterset_class = BPRecordFilter
            return BPRecord.objects.select_related(
                "business_plan",
                "business_plan__agency",
                "country",
                "sector",
                "subsector",
                "project_type",
                "bp_chemical_type",
                "project_cluster",
            ).prefetch_related(
                "substances",
                "values",
            )
        if self.request.method == "PUT":
            return business_plans.select_for_update()
        return business_plans.select_related(
            "agency", "created_by", "updated_by"
        ).order_by("year_start", "year_end", "id")

    def get_serializer_class(self):
        if self.action == "get":
            return BPRecordDetailSerializer
        return BusinessPlanSerializer

    @action(methods=["GET"], detail=False, url_path="get-years")
    def get_years(self, *args, **kwargs):
        return Response(
            (
                BusinessPlan.objects.values("year_start", "year_end")
                .annotate(
                    min_year=Min("records__values__year"),
                    max_year=Max("records__values__year"),
                )
                .order_by("-year_start")
            )
        )

<<<<<<< HEAD
    @transaction.atomic
=======
    @action(methods=["GET"], detail=False)
    def get(self, *args, **kwargs):
        self.search_fields = ["title"]
        self.ordering = ["title", "country", "id"]
        self.ordering_fields = BPRECORD_ORDERING_FIELDS

        # get activities and history for a specific business plan
        bp = get_business_plan_from_request(self.request)
        history_qs = bp.bphistory.select_related("business_plan", "updated_by")
        activities = self.filter_queryset(self.get_queryset()).filter(business_plan=bp)

        ret = {
            "business_plan": BusinessPlanSerializer(bp).data,
            "history": BPHistorySerializer(history_qs, many=True).data,
        }

        page = self.paginate_queryset(activities)
        if page is not None:
            ret["activities"] = self.get_serializer(page, many=True).data
            return self.get_paginated_response(ret)

        ret["activities"] = self.get_serializer(activities, many=True).data
        return Response(ret)

>>>>>>> f7a7d72f
    def create(self, request, *args, **kwargs):
        # check if the business plan already exists
        business_plan = BusinessPlan.objects.filter(
            agency_id=request.data.get("agency_id"),
            year_start=request.data.get("year_start"),
            year_end=request.data.get("year_end"),
        ).first()
        if business_plan:
            return Response(
                {
                    "general_error": "A business plan for this agency and these years already exists"
                },
                status=status.HTTP_400_BAD_REQUEST,
            )

        serializer = BusinessPlanCreateSerializer(data=request.data)
        if not serializer.is_valid():
            return Response(serializer.errors, status=status.HTTP_400_BAD_REQUEST)

        instance = BusinessPlan(**serializer.validated_data)

        # check user permissions
        user = request.user
        self.check_object_permissions(request, instance)

        # check bp status
        if instance.status not in [
            BusinessPlan.Status.agency_draft,
            BusinessPlan.Status.secretariat_draft,
        ]:
            return Response(
                {"general_error": "Only draft BP can be created"},
                status=status.HTTP_400_BAD_REQUEST,
            )

        self.perform_create(serializer)
        instance = serializer.instance

        # set name
        if not instance.name:
            instance.name = (
                f"{instance.agency} {instance.year_start} - {instance.year_end}"
            )

        # set created by user
        instance.created_by = user
        instance.save()

        BPHistory.objects.create(
            business_plan=instance,
            updated_by=user,
            event_description="Created by user",
        )
        if config.SEND_MAIL:
            send_mail_bp_create.delay(instance.id)  # send mail to MLFS

        headers = self.get_success_headers(serializer.data)
        return Response(
            serializer.data, status=status.HTTP_201_CREATED, headers=headers
        )

    def check_record_values(self, serializer, business_plan):
        for record in serializer.initial_data.get("records", []):
            for record_value in record.get("values", []):
                if (
                    business_plan.year_start > record_value["year"]
                    or record_value["year"] > business_plan.year_end
                ):
                    return False
        return True

    def check_readonly_fields(self, serializer, current_obj):
        return (
            serializer.initial_data["agency_id"] != current_obj.agency_id
            or serializer.initial_data["year_start"] != current_obj.year_start
            or serializer.initial_data["year_end"] != current_obj.year_end
            or serializer.initial_data["status"] != current_obj.status
        )

    @transaction.atomic
    def update(self, request, *args, **kwargs):
        current_obj = self.get_object()

        serializer = BusinessPlanCreateSerializer(data=request.data)
        if not serializer.is_valid():
            return Response(serializer.errors, status=status.HTTP_400_BAD_REQUEST)

        if self.check_readonly_fields(serializer, current_obj):
            return Response(
                {"general_error": "Business plan readonly fields changed"},
                status=status.HTTP_400_BAD_REQUEST,
            )

        if not self.check_record_values(serializer, current_obj):
            return Response(
                {
                    "general_error": "BP record values year not in business plan interval"
                },
                status=status.HTTP_400_BAD_REQUEST,
            )

        # the updates can only be made on drafts
        if current_obj.status not in [
            BusinessPlan.Status.agency_draft,
            BusinessPlan.Status.secretariat_draft,
        ]:
            return Response(
                {"general_error": "Only draft BP can be updated"},
                status=status.HTTP_400_BAD_REQUEST,
            )

        self.perform_create(serializer)
        new_instance = serializer.instance

        # set name
        if not new_instance.name:
            new_instance.name = f"{new_instance.agency} {new_instance.year_start} - {new_instance.year_end}"

        # set updated by user
        user = request.user
        new_instance.updated_by = user
        new_instance.save()

        # inherit all history
        BPHistory.objects.filter(business_plan=current_obj).update(
            business_plan=new_instance
        )

        # create new history for update event
        BPHistory.objects.create(
            business_plan=new_instance,
            updated_by=user,
            event_description="Updated by user",
        )

        current_obj.delete()

        if config.SEND_MAIL:
            send_mail_bp_update.delay(new_instance.id)  # send mail to MLFS

        headers = self.get_success_headers(serializer.data)
        return Response(serializer.data, status=status.HTTP_200_OK, headers=headers)


class BPStatusUpdateView(generics.GenericAPIView):
    """
    API endpoint that allows updating business plan status.
    """

    queryset = BusinessPlan.objects.all()
    serializer_class = BusinessPlanSerializer
    lookup_field = "id"
    permission_classes = [IsUserAllowedBP]

    @swagger_auto_schema(
        operation_description="Update business plan status",
        request_body=openapi.Schema(
            type=openapi.TYPE_OBJECT,
            properties={
                "status": openapi.Schema(
                    type=openapi.TYPE_STRING,
                    description="Update bp status",
                )
            },
        ),
    )
    def put(self, request, *args, **kwargs):
        business_plan = self.get_object()
        initial_status = business_plan.status
        new_status = request.data.get("status")

        # validate status transition
        if (
            initial_status not in STATUS_TRANSITIONS
            or new_status not in STATUS_TRANSITIONS[initial_status]
        ):
            return Response(
                {"general_error": "Invalid status transition"},
                status=status.HTTP_400_BAD_REQUEST,
            )

        # validate user permissions
        user = request.user
        if user.user_type not in STATUS_TRANSITIONS[initial_status][new_status]:
            return Response(
                {"general_error": "User not allowed to update status"},
                status=status.HTTP_403_FORBIDDEN,
            )

        # update status
        business_plan.status = new_status
        business_plan.save()

        BPHistory.objects.create(
            business_plan=business_plan,
            updated_by=request.user,
            event_description=f"Status updated from {initial_status} to {new_status}",
        )

        serializer = self.get_serializer(business_plan)

        if config.SEND_MAIL:
            send_mail_bp_status_update.delay(business_plan.id)

        return Response(serializer.data)


class BPRecordViewSet(
    mixins.CreateModelMixin,
    mixins.RetrieveModelMixin,
    mixins.ListModelMixin,
    mixins.UpdateModelMixin,
    viewsets.GenericViewSet,
):
    permission_classes = [IsUserAllowedBPRecord]
    serializer_class = BPRecordDetailSerializer
    filterset_class = BPRecordFilter
    filter_backends = [
        DjangoFilterBackend,
        filters.OrderingFilter,
        filters.SearchFilter,
    ]
    search_fields = ["title"]
    ordering = ["title", "country", "id"]
    ordering_fields = ["business_plan__agency__name"] + BPRECORD_ORDERING_FIELDS

    def get_queryset(self):
        bp_records = BPRecord.objects.all()

        if self.request.method == "PUT":
            return bp_records.select_for_update()
        return bp_records.select_related(
            "business_plan",
            "business_plan__agency",
            "country",
            "sector",
            "subsector",
            "project_type",
            "bp_chemical_type",
            "project_cluster",
        ).prefetch_related(
            "substances",
            "values",
        )

    def get_wb(self, method):
        bp = get_business_plan_from_request(self.request)

        # get records for the business plan
        queryset = self.filter_queryset(self.get_queryset()).filter(business_plan=bp)

        data = BPRecordExportSerializer(queryset, many=True).data

        limits = queryset.aggregate(
            min_year=Min("values__year"), max_year=Max("values__year")
        )

        if start_year := int(
            self.request.query_params.get("business_plan__year_start", "0")
        ):
            # If there is no data, or only partial data. Ensure we have fields for
            # start_year, start_year + 1, start_year + 2, after start_year + 2
            limits["min_year"] = limits["min_year"] or start_year
            limits["max_year"] = max(limits["max_year"] or -math.inf, start_year + 3)

        wb = openpyxl.Workbook()
        sheet = wb.active
        sheet.title = "Business Plans"
        configure_sheet_print(sheet, sheet.ORIENTATION_LANDSCAPE)

        BusinessPlanWriter(
            sheet,
            min_year=limits["min_year"],
            max_year=limits["max_year"],
        ).write(data)

        name = f"Business Plans {limits['min_year']}-{limits['max_year'] - 1}"
        return method(name, wb)

    @action(methods=["GET"], detail=False)
    def export(self, *args, **kwargs):
        return self.get_wb(workbook_response)

    @action(methods=["GET"], detail=False)
    def print(self, *args, **kwargs):
        return self.get_wb(workbook_pdf_response)

    def list(self, request, *args, **kwargs):
        # get all activities between year_start and year_end
        self.filterset_class = BPRecordListFilter
        self.serializer_class = BPRecordListSerializer

        queryset = self.filter_queryset(self.get_queryset())
        page = self.paginate_queryset(queryset)
        if page is not None:
            serializer = self.get_serializer(page, many=True)
            return self.get_paginated_response(serializer.data)

        serializer = self.get_serializer(queryset, many=True)
        return Response(serializer.data)

    def create(self, request, *args, **kwargs):
        serializer = BPRecordCreateSerializer(data=request.data)

        if not serializer.is_valid():
            return Response(serializer.errors, status=status.HTTP_400_BAD_REQUEST)

        business_plan = get_object_or_404(
            BusinessPlan,
            id=serializer.initial_data["business_plan_id"],
        )
        if not self.check_readonly_fields(serializer, business_plan):
            return Response(
                {
                    "general_error": "BP record values year not in business plan interval"
                },
                status=status.HTTP_400_BAD_REQUEST,
            )
        self.perform_create(serializer)
        instance = serializer.instance

        # set updated by user
        business_plan.updated_by = request.user
        business_plan.save()

        BPHistory.objects.create(
            business_plan=instance.business_plan,
            updated_by=request.user,
            event_description=f"Created record {instance.id}",
        )

        headers = self.get_success_headers(serializer.data)
        return Response(
            serializer.data, status=status.HTTP_201_CREATED, headers=headers
        )

    def check_readonly_fields(self, serializer, business_plan):
        for record_value in serializer.initial_data.get("values", []):
            if (
                business_plan.year_start > record_value["year"]
                or record_value["year"] > business_plan.year_end
            ):
                return False
        return True

    @transaction.atomic
    def update(self, request, *args, **kwargs):
        current_obj = self.get_object()

        serializer = BPRecordCreateSerializer(current_obj, data=request.data)
        if not serializer.is_valid():
            return Response(serializer.errors, status=status.HTTP_400_BAD_REQUEST)

        if serializer.initial_data["business_plan_id"] != current_obj.business_plan_id:
            return Response(
                {"general_error": "Business plan changed"},
                status=status.HTTP_400_BAD_REQUEST,
            )

        business_plan = current_obj.business_plan
        if not self.check_readonly_fields(serializer, business_plan):
            return Response(
                {
                    "general_error": "BP record values year not in business plan interval"
                },
                status=status.HTTP_400_BAD_REQUEST,
            )

        self.perform_update(serializer)

        # set updated by user
        business_plan.updated_by = request.user
        business_plan.save()

        # create new history for update event
        BPHistory.objects.create(
            business_plan=current_obj.business_plan,
            updated_by=request.user,
            event_description=f"Updated record {current_obj.id}",
        )

        headers = self.get_success_headers(serializer.data)
        return Response(serializer.data, status=status.HTTP_200_OK, headers=headers)


class BPFileView(generics.GenericAPIView):
    """
    API endpoint that allows uploading business plan file.
    """

    permission_classes = [IsUserAllowedBP]
    queryset = BusinessPlan.objects.all()
    serializer_class = BPFileSerializer
    lookup_field = "id"

    ACCEPTED_EXTENSIONS = [
        ".pdf",
        ".doc",
        ".docx",
        ".xls",
        ".xlsx",
        ".csv",
        ".ppt",
        ".pptx",
        ".jpg",
        ".jpeg",
        ".png",
        ".gif",
        ".zip",
        ".rar",
        ".7z",
    ]

    def _file_create(self, request, *args, **kwargs):
        business_plan = self.get_object()

        files = request.FILES
        if not files:
            return Response(
                {"feedback_file": "File not provided"},
                status=status.HTTP_400_BAD_REQUEST,
            )

        filename, file = next(files.items())
        extension = os.path.splitext(filename)[-1]
        if extension not in self.ACCEPTED_EXTENSIONS:
            return Response(
                {"feedback_file": f"File extension {extension} is not valid"},
                status=status.HTTP_400_BAD_REQUEST,
            )

        if bool(business_plan.feedback_file):
            business_plan.feedback_file.delete(save=False)

        business_plan.feedback_filename = filename
        business_plan.feedback_file = file
        business_plan.save()
        serializer = self.get_serializer(business_plan)

        return Response(serializer.data, status=status.HTTP_201_CREATED)

    def post(self, request, *args, **kwargs):
        return self._file_create(request, *args, **kwargs)


class BPFileDownloadView(generics.RetrieveAPIView):
    permission_classes = [IsUserAllowedBP]
    queryset = BusinessPlan.objects.all()
    lookup_field = "id"

    def get(self, request, *args, **kwargs):
        business_plan = self.get_object()
        response = HttpResponse(
            business_plan.feedback_file.read(), content_type="application/octet-stream"
        )
        file_name = urllib.parse.quote(business_plan.feedback_filename)
        response["Content-Disposition"] = (
            f"attachment; filename*=UTF-8''{file_name}; filename=\"{file_name}\""
        )
        return response<|MERGE_RESOLUTION|>--- conflicted
+++ resolved
@@ -105,9 +105,6 @@
             )
         )
 
-<<<<<<< HEAD
-    @transaction.atomic
-=======
     @action(methods=["GET"], detail=False)
     def get(self, *args, **kwargs):
         self.search_fields = ["title"]
@@ -132,7 +129,7 @@
         ret["activities"] = self.get_serializer(activities, many=True).data
         return Response(ret)
 
->>>>>>> f7a7d72f
+    @transaction.atomic
     def create(self, request, *args, **kwargs):
         # check if the business plan already exists
         business_plan = BusinessPlan.objects.filter(
