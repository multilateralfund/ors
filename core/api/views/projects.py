--- conflicted
+++ resolved
@@ -21,18 +21,14 @@
     ProjectSubSectorSerializer,
     ProjectTypeSerializer,
 )
-<<<<<<< HEAD
-from core.models.project import Project, ProjectSector, ProjectSubSector, ProjectType
-from core.models.project import ProjectFile
-=======
 from core.models.project import (
     Project,
     ProjectOdsOdp,
     ProjectSector,
     ProjectSubSector,
     ProjectType,
+    ProjectFile,
 )
->>>>>>> 44ba9b8e
 from core.models.project import ProjectStatus
 
 
@@ -119,7 +115,6 @@
     def list(self, request, *args, **kwargs):
         return super().list(request, *args, **kwargs)
 
-<<<<<<< HEAD
     @action(methods=["POST"], detail=True)
     def upload(self, request, *args, **kwargs):
         project = self.get_object()
@@ -147,7 +142,7 @@
             pass
         project_file.delete()
         return Response({}, status.HTTP_204_NO_CONTENT)
-=======
+
 
 class ProjectOdsOdpViewSet(
     mixins.UpdateModelMixin,
@@ -159,5 +154,4 @@
     """
 
     queryset = ProjectOdsOdp.objects.all()
-    serializer_class = ProjectOdsOdpSerializer
->>>>>>> 44ba9b8e
+    serializer_class = ProjectOdsOdpSerializer