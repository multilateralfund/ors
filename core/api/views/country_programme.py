<<<<<<< HEAD
from constance import config
from django.db.models import F
from django.db.models import Window
from django.db.models.functions import RowNumber
=======
from datetime import datetime
>>>>>>> 4cbc4be1
from drf_yasg import openapi
from drf_yasg.utils import swagger_auto_schema
from rest_framework import mixins, generics, views
from rest_framework.exceptions import ValidationError
from rest_framework.response import Response

from core.api.filters.country_programme import (
    CPReportFilter,
)
from core.api.serializers import CPReportGroupSerializer
from core.api.serializers import (
    CPReportSerializer,
    CPRecordSerializer,
)
from core.api.serializers.adm import (
    AdmColumnSerializer,
    AdmRecordSerializer,
    AdmRowSerializer,
)
from core.api.serializers.country_programme import (
    CPEmissionSerializer,
    CPGenerationSerializer,
    CPPricesSerializer,
    CPReportCreateSerializer,
)
from core.api.serializers.usage import UsageSerializer
from core.api.utils import SECTION_ANNEX_MAPPING
from core.models.adm import AdmColumn, AdmRecord, AdmRow
from core.models.blend import Blend
from core.models.country_programme import (
    CPEmission,
    CPGeneration,
    CPPrices,
    CPRecord,
    CPReport,
    CPReportFormat,
)
from core.models.substance import Substance
from core.utils import IMPORT_DB_MAX_YEAR


# view for country programme reports
class CPReportView(generics.ListAPIView, generics.CreateAPIView):
    """
    API endpoint that allows country programmes to be viewed or created.
    """

    queryset = CPReport.objects.select_related("country").order_by("name")
    filterset_class = CPReportFilter

    def get_serializer_class(self):
        if self.request.method == "POST":
            return CPReportCreateSerializer
        return CPReportSerializer

    @swagger_auto_schema(
        operation_description="year < 2019 => required: section_a, adm_b, section_c, adm_c, adm_d\n"
        "year >= 2019 => required: section_a, section_b, section_c, section_d, section_e, section_f",
        request_body=CPReportCreateSerializer,
    )
    def post(self, request, *args, **kwargs):
        return super().post(request, *args, **kwargs)


class CPReportGroupByYearView(generics.ListAPIView):
    """
    API endpoint that allows listing country programme reports grouped.
    """

    serializer_class = CPReportGroupSerializer
    group_by = "year"
    order_by = "country__name"

    @property
    def order_field(self):
        direction = self.request.query_params.get("ordering", "asc").lower()
        if direction not in ("asc", "desc"):
            raise ValidationError({"ordering": f"Invalid value: {direction}"})

        if direction == "asc":
            return self.group_by
        return "-" + self.group_by

    def get_queryset(self):
        return (
            CPReport.objects.values_list(self.group_by, flat=True)
            .distinct()
            .order_by(self.order_field)
        )

    @staticmethod
    def get_group(obj):
        return obj.year

    @swagger_auto_schema(
        manual_parameters=[
            openapi.Parameter(
                "ordering",
                openapi.IN_QUERY,
                description="Order results in ascending or descending order",
                default="asc",
                type=openapi.TYPE_STRING,
                enum=["asc", "desc"],
            ),
        ],
    )
    def list(self, request, *args, **kwargs):
        queryset = self.filter_queryset(self.get_queryset())
        page = self.paginate_queryset(queryset)

        queryset = (
            CPReport.objects.annotate(
                row_number=Window(
                    expression=RowNumber(),
                    partition_by=[F(self.group_by)],
                    order_by=self.order_by,
                )
            )
            .filter(
                **{
                    f"{self.group_by}__in": (page or queryset),
                    "row_number__lte": config.CP_NR_REPORTS,
                }
            )
            .order_by(self.order_field)
        )

        grouped_data = {}
        for obj in queryset:
            group = self.get_group(obj)
            if group not in grouped_data:
                grouped_data[group] = {
                    "group": group,
                    "reports": [],
                }
            grouped_data[group]["reports"].append(obj)

        serializer = self.get_serializer(grouped_data.values(), many=True)
        if page is not None:
            return self.get_paginated_response(serializer.data)
        return Response(serializer.data)


class CPReportGroupByCountryView(CPReportGroupByYearView):
    group_by = "country__name"
    order_by = "year"

    @staticmethod
    def get_group(obj):
        return obj.country.name


# view for country programme record list
class CPRecordListView(mixins.ListModelMixin, generics.GenericAPIView):
    """
    API endpoint that allows country programme records to be viewed.
    @param country_programme_id: int - query filter for country programme id (exact)
    @param name: str - query filter for name (contains)
    @param year: int - query filter for year (exact)
    """

    def _get_cp_record(self, cp_report_id, section):
        return (
            CPRecord.objects.select_related(
                "substance__group",
                "blend",
                "country_programme_report__country",
            )
            .prefetch_related(
                "record_usages__usage",
                "substance__excluded_usages",
                "blend__excluded_usages",
                "blend__components",
            )
            .filter(country_programme_report_id=cp_report_id, section=section)
            .all()
        )

    def _set_chemical_records_dict(
        self, chemical_list, chemical_dict, chemical_type, section, cp_report_id
    ):
        """
        Set chemical records dict


        @param chemical_list: list of substances or blends
        @param chemical_dict: dict of substances or blends ( key: id, value: chemical record)
        @param chemical_type: str - "substance" or "blend"
        @param section: str - section name

        @return: dict of chemical records
            structure: {chemical_id: CPRecord object}
        """
        for chemical in chemical_list:
            if chemical.id not in chemical_dict:
                cp_record_data = {
                    "country_programme_report_id": cp_report_id,
                    "substance_id": chemical.id
                    if chemical_type == "substance"
                    else None,
                    "blend_id": chemical.id if chemical_type == "blend" else None,
                    "section": section,
                    "id": 0,
                }
                chemical_dict[chemical.id] = CPRecord(**cp_record_data)

        return chemical_dict

    def _get_displayed_records(self, cp_report_id, section):
        """
        Returns a list of CPRecord objects for the given section and cp_report_id
        -> if there is no record for a substance or blend that is displayed in all formats
             then append a new CPRecord object to the list with the substance or blend

        @param cp_report_id: int - country programme report id
        @param section: str - section name

        @return: list of CPRecord objects
        """

        exist_records = self._get_cp_record(cp_report_id, section)
        subs_rec_dict = {
            record.substance_id: record for record in exist_records if record.substance
        }
        blends_rec_dict = {
            record.blend_id: record for record in exist_records if record.blend
        }

        # get all substances and blends
        annexes = SECTION_ANNEX_MAPPING.get(section, [])
        substances = (
            Substance.objects.filter(displayed_in_all=True)
            .select_related("group")
            .filter(group__annex__in=annexes)
            .all()
        )
        blends = []
        if section == "B":
            blends = Blend.objects.filter(displayed_in_all=True).all()

        substances_dict = self._set_chemical_records_dict(
            substances, subs_rec_dict, "substance", section, cp_report_id
        )
        blends_dict = self._set_chemical_records_dict(
            blends, blends_rec_dict, "blend", section, cp_report_id
        )

        final_list = list(substances_dict.values()) + list(blends_dict.values())
        final_list.sort(
            key=lambda x: (x.substance.group.name, x.substance.name)
            if x.substance
            else ("zzzzz", x.blend.name)
        )

        return final_list

    def _get_adm_records(self, cp_report_id, section):
        return (
            AdmRecord.objects.select_related("row", "column")
            .filter(
                country_programme_report_id=cp_report_id,
                section=section,
            )
            .order_by("row__sort_order", "column__sort_order")
            .all()
        )

    def _get_items_filtered_by_report(self, cls, cp_report_id):
        return cls.objects.filter(country_programme_report=cp_report_id).all()

    def _get_cp_prices(self, cp_report_id):
        return (
            CPPrices.objects.select_related("substance__group", "blend")
            .filter(country_programme_report=cp_report_id)
            .order_by(
                "substance__group__name",
                "substance__name",
                "blend__components",
            )
            .all()
        )

    def _get_new_cp_records(self, cp_report):
        section_a = self._get_displayed_records(cp_report.id, "A")
        section_b = self._get_displayed_records(cp_report.id, "B")
        section_c = self._get_cp_prices(cp_report.id)
        section_d = self._get_items_filtered_by_report(CPGeneration, cp_report.id)
        section_e = self._get_items_filtered_by_report(CPEmission, cp_report.id)
        section_f = {
            "remarks": cp_report.comment,
        }

        return Response(
            {
                "cp_report": CPReportSerializer(cp_report).data,
                "section_a": CPRecordSerializer(section_a, many=True).data,
                "section_b": CPRecordSerializer(section_b, many=True).data,
                "section_c": CPPricesSerializer(section_c, many=True).data,
                "section_d": CPGenerationSerializer(section_d, many=True).data,
                "section_e": CPEmissionSerializer(section_e, many=True).data,
                "section_f": section_f,
            }
        )

    def _get_regroupped_adm_records(self, adm_records):
        result = {}
        for adm_record in adm_records:
            row_id = adm_record.row_id
            if row_id not in result:
                result[row_id] = {
                    "row_id": row_id,
                    "row_text": str(adm_record.row),
                    "values": [],
                }
            result[row_id]["values"].append(AdmRecordSerializer(adm_record).data)
        return list(result.values())

    def _get_old_cp_records(self, cp_report):
        section_a = self._get_displayed_records(cp_report.id, "A")
        adm_b = self._get_adm_records(cp_report.id, "B")
        adm_b = self._get_regroupped_adm_records(adm_b)
        section_c = self._get_cp_prices(cp_report.id)
        adm_c = self._get_adm_records(cp_report.id, "C")
        adm_c = self._get_regroupped_adm_records(adm_c)
        adm_d = self._get_adm_records(cp_report.id, "D")

        return Response(
            {
                "cp_report": CPReportSerializer(cp_report).data,
                "section_a": CPRecordSerializer(section_a, many=True).data,
                "adm_b": adm_b,
                "section_c": CPPricesSerializer(section_c, many=True).data,
                "adm_c": adm_c,
                "adm_d": AdmRecordSerializer(adm_d, many=True).data,
            }
        )

    @swagger_auto_schema(
        manual_parameters=[
            openapi.Parameter(
                "cp_report_id",
                openapi.IN_QUERY,
                description="Country programme report id",
                type=openapi.TYPE_INTEGER,
            ),
        ],
    )
    def get(self, *args, **kwargs):
        cp_report_id = self.request.query_params.get("cp_report_id", None)
        if not cp_report_id:
            return Response({"error": "cp_report_id is required"}, status=400)

        cp_report = CPReport.objects.filter(id=cp_report_id).first()
        if not cp_report:
            return Response({"error": "cp_report_id is invalid"}, status=400)

        if cp_report.year > IMPORT_DB_MAX_YEAR:
            return self._get_new_cp_records(cp_report)

        return self._get_old_cp_records(cp_report)


class EmptyFormView(views.APIView):
    """
    API endpoint that allows to get empty form
    """

    def get_usages_tree(self, usage_id_dict):
        """
        Build usages tree structure from a list of usages
        ! make sure that the parrents are before the children in the list

        @param usage_id_dict: dict of usages (key: usage_id, value: usage object)

        @return: list of root nodes
        """
        root_nodes = []

        # Build the tree structure
        for usage in usage_id_dict.values():
            if usage.parent_id is None:
                root_nodes.append(usage)
            else:
                parent = usage_id_dict.get(usage.parent_id)
                # parrent should be before the child in the list so we can find it
                if getattr(parent, "children", None) is None:
                    parent.children = []
                parent.children.append(usage)

        return root_nodes

    def get_usage_columns(self, year):
        """
        Get usage columns for the given year

        @param year: int - year

        @return: dict of usage columns
            structure: {section: [Usage serialize data]}
        """
        # get all usages for the given year
        cp_report_formats = (
            CPReportFormat.objects.get_for_year(year)
            .select_related("usage")
            .order_by("section", "usage__sort_order")
        )
        # group usages by section
        section_usages = {}
        for cp_report_format in cp_report_formats:
            section = cp_report_format.section
            if section not in section_usages:
                section_usages[section] = {}
            section_usages[section][cp_report_format.usage_id] = cp_report_format.usage

        # get usages tree for each section
        usage_columns = {}
        for section, usages in section_usages.items():
            usage_tree = self.get_usages_tree(usages)
            key_name = f"section_{section.lower()}"

            usage_columns[key_name] = UsageSerializer(
                usage_tree, many=True, context={"for_year": year, "section": section}
            ).data

        return usage_columns

    def get_new_empty_form(self, year=None):
        # for now we return only the list of columns for usages
        if not year:
            year = datetime.now().year
        usage_columns = self.get_usage_columns(year)
        return Response({"usage_columns": usage_columns})

    def get_old_empty_form(self, cp_report):
        sections = {
            "usage_columns": self.get_usage_columns(cp_report.year),
            "admB": {
                "columns": [],
                "rows": [],
            },
            "admC": {
                "columns": [],
                "rows": [],
            },
            "admD": {
                "columns": [],
                "rows": [],
            },
        }

        # set columns
        # adm columns childrens are from the same time-frame as the parent
        # so it is enough to filter by the year only the parent columns
        columns = AdmColumn.objects.get_for_year(cp_report.year)
        for col in columns:
            serial_col = AdmColumnSerializer(col).data
            if col.section == AdmColumn.AdmColumnSection.B:
                sections["admB"]["columns"].append(serial_col)
            elif col.section == AdmColumn.AdmColumnSection.C:
                sections["admC"]["columns"].append(serial_col)

        # set rows
        rows = AdmRow.objects.get_for_cp_report(cp_report)

        # the rows with index 1.6.1 and 1.6.2 are special cases
        # if there is not a row with index 1.6.1 or 1.6.2 then we will display N/A
        admb_161 = False
        admb_162 = False
        for row in rows:
            serial_row = AdmRowSerializer(row).data
            if row.section == AdmRow.AdmRowSection.B:
                if row.index not in ["1.6.1", "1.6.2"]:
                    sections["admB"]["rows"].append(serial_row)
                    continue
                # row.index in ["1.6.1", "1.6.2"]
                if row.index == "1.6.1":
                    if row.text.lower() != "n/a":
                        # set admb_161 to True so we will not display 1.6.1 for N/A
                        admb_161 = True
                        sections["admB"]["rows"].append(serial_row)
                    elif not admb_161:
                        # row.text.lower() == "n/a" and admb_161 is False
                        sections["admB"]["rows"].append(serial_row)
                elif row.index == "1.6.2":
                    if row.text.lower() != "n/a":
                        # set admb_162 to True so we will not display 1.6.2 for N/A
                        admb_162 = True
                        sections["admB"]["rows"].append(serial_row)
                    elif not admb_162:
                        # row.text.lower() == "n/a" and admb_162 is False
                        sections["admB"]["rows"].append(serial_row)

            elif row.section == AdmRow.AdmRowSection.C:
                sections["admC"]["rows"].append(serial_row)
            elif row.section == AdmRow.AdmRowSection.D:
                sections["admD"]["rows"].append(serial_row)

        return Response(sections)

    @swagger_auto_schema(
        manual_parameters=[
            openapi.Parameter(
                "cp_report_id",
                openapi.IN_QUERY,
                description="Country programme report id",
                type=openapi.TYPE_INTEGER,
            ),
        ],
    )
    def get(self, request, *args, **kwargs):
        cp_report_id = request.query_params.get(
            "cp_report_id",
        )
        cp_report = CPReport.objects.filter(id=cp_report_id).first()

        if cp_report and cp_report.year <= IMPORT_DB_MAX_YEAR:
            return self.get_old_empty_form(cp_report)

        year = cp_report.year if cp_report else None
        return self.get_new_empty_form(year)<|MERGE_RESOLUTION|>--- conflicted
+++ resolved
@@ -1,11 +1,9 @@
-<<<<<<< HEAD
+from datetime import datetime
+
 from constance import config
 from django.db.models import F
 from django.db.models import Window
 from django.db.models.functions import RowNumber
-=======
-from datetime import datetime
->>>>>>> 4cbc4be1
 from drf_yasg import openapi
 from drf_yasg.utils import swagger_auto_schema
 from rest_framework import mixins, generics, views
