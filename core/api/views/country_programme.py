--- conflicted
+++ resolved
@@ -8,13 +8,9 @@
 from django_filters.rest_framework import DjangoFilterBackend
 from drf_yasg import openapi
 from drf_yasg.utils import swagger_auto_schema
-<<<<<<< HEAD
 from rest_framework import filters
-from rest_framework import mixins, generics, views
+from rest_framework import mixins, generics, views, status
 from rest_framework.exceptions import ValidationError
-=======
-from rest_framework import mixins, generics, views, status
->>>>>>> 02f01cd0
 from rest_framework.response import Response
 
 from core.api.filters.country_programme import (
