from django.db.models import Prefetch
from drf_yasg import openapi
from drf_yasg.utils import swagger_auto_schema
from rest_framework import mixins, generics


from core.api.serializers.chemicals import BlendSerializer, SubstanceSerializer
from core.models.blend import Blend
from core.models.substance import Substance
from core.models.usage import ExcludedUsage


<<<<<<< HEAD
SECTION_ANNEX_MAPPING = {
    "A": ["A", "B", "C", "D", "E"],
    "B": ["F"],
    "C": ["C", "E", "F", "unknown"],
}


class ChemicalBaseListAPIView(mixins.ListModelMixin, generics.GenericAPIView):
=======
class ChemicalBaseListView(mixins.ListModelMixin, generics.GenericAPIView):
>>>>>>> fd7ed56f
    """
    API endpoint that allows chemicals to be viewed.
    """

    serializer_class = None
    queryset = None
    select_related_string = None

    def get_queryset(self):
        queryset = super().get_queryset()

        if self.select_related_string:
            queryset = queryset.select_related(self.select_related_string)

        with_usages = self.request.query_params.get("with_usages", None)
        for_year = self.request.query_params.get("for_year", None)
        if with_usages:
            queryset = queryset.prefetch_related(
                Prefetch(
                    "excluded_usages",
                    queryset=ExcludedUsage.objects.get_for_year(for_year),
                ),
            )
        return queryset

    def get(self, request, *args, **kwargs):
        return self.list(request, *args, **kwargs)


<<<<<<< HEAD
class SubstancesListAPIView(ChemicalBaseListAPIView):
=======
class GroupSubstancesListView(ChemicalBaseListView):
>>>>>>> fd7ed56f
    """
    API endpoint that allows substancesto be viewed.
    """

    serializer_class = SubstanceSerializer
    queryset = Substance.objects.all()
    select_related_string = "group"

    def get_queryset(self):
        queryset = super().get_queryset()

        section = self.request.query_params.get("section", None)
        if section:
            annexes = SECTION_ANNEX_MAPPING.get(section, [])
            queryset = queryset.filter(group__annex__in=annexes)

        return queryset.order_by("group__name", "sort_order")

    @swagger_auto_schema(
        manual_parameters=[
            openapi.Parameter(
                "section",
                openapi.IN_QUERY,
                description="Filter by section",
                type=openapi.TYPE_STRING,
                enum=["A", "B", "C"],
            ),
            openapi.Parameter(
                "with_usages",
                openapi.IN_QUERY,
                description="Add excluded usages ids list to the substances",
                type=openapi.TYPE_BOOLEAN,
            ),
            openapi.Parameter(
                "for_year",
                openapi.IN_QUERY,
                description=(
                    "year filter for excluded usages "
                    "(if true, add only excluded usages for this year)"
                ),
                type=openapi.TYPE_INTEGER,
            ),
        ],
    )
    def get(self, request, *args, **kwargs):
        return super().get(request, *args, **kwargs)


class BlendsListView(ChemicalBaseListView):
    """
    API endpoint that allows blends to be viewed.
    @param with_usages: boolean - if true, return blends with excluded usages ids list
    @param for_year: integer - if with_usages is true, return excluded usages for this year
    """

    serializer_class = BlendSerializer
    queryset = Blend.objects.all()

    def get_queryset(self):
        queryset = super().get_queryset()
        return queryset.order_by("sort_order")

    @swagger_auto_schema(
        manual_parameters=[
            openapi.Parameter(
                "with_usages",
                openapi.IN_QUERY,
                description="Add excluded usages ids list to the blends",
                type=openapi.TYPE_BOOLEAN,
            ),
            openapi.Parameter(
                "for_year",
                openapi.IN_QUERY,
                description=(
                    "Year filter for excluded usages "
                    "(if true, add only excluded usages for this year)"
                ),
                type=openapi.TYPE_INTEGER,
            ),
        ],
    )
    def get(self, request, *args, **kwargs):
        return super().get(request, *args, **kwargs)<|MERGE_RESOLUTION|>--- conflicted
+++ resolved
@@ -10,7 +10,6 @@
 from core.models.usage import ExcludedUsage
 
 
-<<<<<<< HEAD
 SECTION_ANNEX_MAPPING = {
     "A": ["A", "B", "C", "D", "E"],
     "B": ["F"],
@@ -18,10 +17,7 @@
 }
 
 
-class ChemicalBaseListAPIView(mixins.ListModelMixin, generics.GenericAPIView):
-=======
 class ChemicalBaseListView(mixins.ListModelMixin, generics.GenericAPIView):
->>>>>>> fd7ed56f
     """
     API endpoint that allows chemicals to be viewed.
     """
@@ -51,11 +47,7 @@
         return self.list(request, *args, **kwargs)
 
 
-<<<<<<< HEAD
-class SubstancesListAPIView(ChemicalBaseListAPIView):
-=======
-class GroupSubstancesListView(ChemicalBaseListView):
->>>>>>> fd7ed56f
+class SubstancesListView(ChemicalBaseListView):
     """
     API endpoint that allows substancesto be viewed.
     """
