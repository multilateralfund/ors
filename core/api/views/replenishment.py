--- conflicted
+++ resolved
@@ -1139,10 +1139,7 @@
             ) from exc
 
         annual_contribution.bilateral_assistance += Decimal(amount)
-<<<<<<< HEAD
-=======
         annual_contribution.outstanding_contributions -= Decimal(amount)
->>>>>>> b9b67262
         annual_contribution.bilateral_assistance_meeting_id = meeting_id
         annual_contribution.bilateral_assistance_decision_number = decision
         annual_contribution.save(
@@ -1154,10 +1151,7 @@
         )
 
         triennial_contribution.bilateral_assistance += Decimal(amount)
-<<<<<<< HEAD
-=======
         triennial_contribution.outstanding_contributions -= Decimal(amount)
->>>>>>> b9b67262
         triennial_contribution.bilateral_assistance_meeting_id = meeting_id
         triennial_contribution.bilateral_assistance_decision_number = decision
         triennial_contribution.save(
