from decimal import Decimal

from django_filters.rest_framework import DjangoFilterBackend
from django.db import models
from rest_framework import filters, mixins, views, viewsets
from rest_framework.response import Response

from core.api.filters.replenishments import InvoiceFilter, ScaleOfAssessmentFilter
from core.api.serializers import (
    CountrySerializer,
    InvoiceSerializer,
    ReplenishmentSerializer,
    ScaleOfAssessmentSerializer,
)
from core.models import (
    Country,
    Invoice,
    Replenishment,
    ScaleOfAssessment,
    AnnualContributionStatus,
    DisputedContribution,
    TriennialContributionStatus,
    FermGainLoss,
    ExternalIncome,
    ExternalAllocation,
)


class ReplenishmentCountriesViewSet(viewsets.GenericViewSet, mixins.ListModelMixin):
    """
    Viewset for all the countries that are available for a replenishment.
    """

    serializer_class = CountrySerializer

    def get_queryset(self):
        user = self.request.user
        queryset = Country.objects.all()
        if user.user_type == user.UserType.COUNTRY_USER:
            queryset = queryset.filter(id=user.country_id)
        return queryset.order_by("name")


class ReplenishmentViewSet(viewsets.GenericViewSet, mixins.ListModelMixin):
    """
    Viewset for all replenishments that are available.
    """

    model = Replenishment
    serializer_class = ReplenishmentSerializer

    def get_queryset(self):
        user = self.request.user
        if user.user_type == user.UserType.SECRETARIAT:
            return Replenishment.objects.order_by("-start_year")
        return Replenishment.objects.none()


class ScaleOfAssessmentViewSet(viewsets.GenericViewSet, mixins.ListModelMixin):
    """
    Viewset for all contributions that are available.
    """

    model = ScaleOfAssessment
    filterset_class = ScaleOfAssessmentFilter
    serializer_class = ScaleOfAssessmentSerializer

    def get_queryset(self):
        user = self.request.user
        if user.user_type == user.UserType.SECRETARIAT:
            return ScaleOfAssessment.objects.select_related(
                "country", "replenishment"
            ).order_by("country__name")
        return ScaleOfAssessment.objects.none()


class AnnualStatusOfContributionsView(views.APIView):

    def get(self, request, *args, **kwargs):
        year = kwargs["year"]
        user = request.user

        if user.user_type != user.UserType.SECRETARIAT:
            return Response({})

        data = {}
        data["status_of_contributions"] = [
            {
                "country": CountrySerializer(country).data,
                "agreed_contributions": country.agreed_contributions,
                "cash_payments": country.cash_payments,
                "bilateral_assistance": country.bilateral_assistance,
                "promissory_notes": country.promissory_notes,
                "outstanding_contributions": country.outstanding_contributions,
            }
            for country in Country.objects.filter(
                annual_contributions_status__year=year,
            )
            .prefetch_related("annual_contributions_status")
            .annotate(
                agreed_contributions=models.Sum(
                    "annual_contributions_status__agreed_contributions", default=0
                ),
                cash_payments=models.Sum(
                    "annual_contributions_status__cash_payments", default=0
                ),
                bilateral_assistance=models.Sum(
                    "annual_contributions_status__bilateral_assistance", default=0
                ),
                promissory_notes=models.Sum(
                    "annual_contributions_status__promissory_notes", default=0
                ),
                outstanding_contributions=models.Sum(
                    "annual_contributions_status__outstanding_contributions", default=0
                ),
            )
            .order_by("name")
        ]

        data["total"] = AnnualContributionStatus.objects.filter(year=year).aggregate(
            agreed_contributions=models.Sum("agreed_contributions", default=0),
            cash_payments=models.Sum("cash_payments", default=0),
            bilateral_assistance=models.Sum("bilateral_assistance", default=0),
            promissory_notes=models.Sum("promissory_notes", default=0),
            outstanding_contributions=models.Sum(
                "outstanding_contributions", default=0
            ),
        )

        try:
            disputed_contribution_amount = DisputedContribution.objects.get(
                year=year
            ).amount
        except DisputedContribution.DoesNotExist:
            disputed_contribution_amount = 0

        data["total"]["agreed_contributions_with_disputed"] = (
            data["total"]["agreed_contributions"] + disputed_contribution_amount
        )
        data["total"]["outstanding_contributions_with_disputed"] = (
            data["total"]["outstanding_contributions"] + disputed_contribution_amount
        )
        data["disputed_contributions"] = disputed_contribution_amount

        return Response(data)


class TriennialStatusOfContributionsView(views.APIView):

    def get(self, request, *args, **kwargs):
        start_year = kwargs["start_year"]
        end_year = kwargs["end_year"]
        user = request.user

        if user.user_type != user.UserType.SECRETARIAT:
            return Response({})

        data = {}
        data["status_of_contributions"] = [
            {
                "country": CountrySerializer(country).data,
                "agreed_contributions": country.agreed_contributions,
                "cash_payments": country.cash_payments,
                "bilateral_assistance": country.bilateral_assistance,
                "promissory_notes": country.promissory_notes,
                "outstanding_contributions": country.outstanding_contributions,
            }
            for country in Country.objects.filter(
                triennial_contributions_status__start_year=start_year,
                triennial_contributions_status__end_year=end_year,
            )
            .prefetch_related("triennial_contributions_status")
            .annotate(
                agreed_contributions=models.Sum(
                    "triennial_contributions_status__agreed_contributions", default=0
                ),
                cash_payments=models.Sum(
                    "triennial_contributions_status__cash_payments", default=0
                ),
                bilateral_assistance=models.Sum(
                    "triennial_contributions_status__bilateral_assistance", default=0
                ),
                promissory_notes=models.Sum(
                    "triennial_contributions_status__promissory_notes", default=0
                ),
                outstanding_contributions=models.Sum(
                    "triennial_contributions_status__outstanding_contributions",
                    default=0,
                ),
            )
            .order_by("name")
        ]

        data["total"] = TriennialContributionStatus.objects.filter(
            start_year=start_year, end_year=end_year
        ).aggregate(
            agreed_contributions=models.Sum("agreed_contributions", default=0),
            cash_payments=models.Sum("cash_payments", default=0),
            bilateral_assistance=models.Sum("bilateral_assistance", default=0),
            promissory_notes=models.Sum("promissory_notes", default=0),
            outstanding_contributions=models.Sum(
                "outstanding_contributions", default=0
            ),
        )

        disputed_contribution_amount = DisputedContribution.objects.filter(
            year__gte=start_year, year__lte=end_year
        ).aggregate(total=models.Sum("amount", default=0))["total"]
        data["total"]["agreed_contributions_with_disputed"] = (
            data["total"]["agreed_contributions"] + disputed_contribution_amount
        )
        data["total"]["outstanding_contributions_with_disputed"] = (
            data["total"]["outstanding_contributions"] + disputed_contribution_amount
        )
        data["disputed_contributions"] = disputed_contribution_amount

        return Response(data)


class SummaryStatusOfContributionsView(views.APIView):

    def get(self, request, *args, **kwargs):
        user = request.user

        if user.user_type != user.UserType.SECRETARIAT:
            return Response({})

        data = {}
        data["status_of_contributions"] = [
            {
                "country": CountrySerializer(country).data,
                "agreed_contributions": country.agreed_contributions,
                "cash_payments": country.cash_payments,
                "bilateral_assistance": country.bilateral_assistance,
                "promissory_notes": country.promissory_notes,
                "outstanding_contributions": country.outstanding_contributions,
                "gain_loss": country.gain_loss,
            }
            for country in Country.objects.filter(
                triennial_contributions_status__isnull=False
            )
            .prefetch_related("triennial_contributions_status")
            .select_related("ferm_gain_loss")
            .annotate(
                agreed_contributions=models.Sum(
                    "triennial_contributions_status__agreed_contributions", default=0
                ),
                cash_payments=models.Sum(
                    "triennial_contributions_status__cash_payments", default=0
                ),
                bilateral_assistance=models.Sum(
                    "triennial_contributions_status__bilateral_assistance", default=0
                ),
                promissory_notes=models.Sum(
                    "triennial_contributions_status__promissory_notes", default=0
                ),
                outstanding_contributions=models.Sum(
                    "triennial_contributions_status__outstanding_contributions",
                    default=0,
                ),
                gain_loss=models.F("ferm_gain_loss__amount"),
            )
            .order_by("name")
        ]

        data["total"] = TriennialContributionStatus.objects.aggregate(
            agreed_contributions=models.Sum("agreed_contributions", default=0),
            cash_payments=models.Sum("cash_payments", default=0),
            bilateral_assistance=models.Sum("bilateral_assistance", default=0),
            promissory_notes=models.Sum("promissory_notes", default=0),
            outstanding_contributions=models.Sum(
                "outstanding_contributions", default=0
            ),
        )
        data["total"]["gain_loss"] = FermGainLoss.objects.aggregate(
            total=models.Sum("amount", default=0)
        )["total"]

        disputed_contribution_amount = DisputedContribution.objects.filter().aggregate(
            total=models.Sum("amount", default=0)
        )["total"]
        data["total"]["agreed_contributions_with_disputed"] = (
            data["total"]["agreed_contributions"] + disputed_contribution_amount
        )
        data["total"]["outstanding_contributions_with_disputed"] = (
            data["total"]["outstanding_contributions"] + disputed_contribution_amount
        )
        data["disputed_contributions"] = disputed_contribution_amount

        return Response(data)


class ReplenishmentDashboardView(views.APIView):

    def get(self, request, *args, **kwargs):
        user = request.user

        if user.user_type != user.UserType.SECRETARIAT:
            return Response({})

        income = ExternalIncome.objects.get()
        allocations = ExternalAllocation.objects.get()

        computed_summary_data = TriennialContributionStatus.objects.aggregate(
            cash_payments=models.Sum("cash_payments", default=0),
            bilateral_assistance=models.Sum("bilateral_assistance", default=0),
            promissory_notes=models.Sum("promissory_notes", default=0),
        )
        computed_party_data = (
            Country.objects.filter(
                triennial_contributions_status__isnull=False,
            )
            .prefetch_related("triennial_contributions_status")
            .annotate(
                outstanding_contributions_sum=models.Sum(
                    "triennial_contributions_status__outstanding_contributions",
                    default=0,
                )
            )
            .aggregate(
                parties_paid_in_advance_count=models.Count(
                    "id",
                    filter=models.Q(outstanding_contributions_sum__lt=0),
                ),
                parties_paid_count=models.Count(
                    "id",
                    filter=models.Q(outstanding_contributions_sum=0),
                ),
                parties_have_to_pay_count=models.Count(
                    "id",
                    filter=models.Q(outstanding_contributions_sum__gt=0),
                ),
            )
        )

        gain_loss = FermGainLoss.objects.aggregate(
            total=models.Sum("amount", default=0)
        )["total"]

        computed_summary_data_2021_2023 = TriennialContributionStatus.objects.filter(
            start_year=2021, end_year=2023
        ).aggregate(
            agreed_contributions=models.Sum("agreed_contributions", default=0),
            cash_payments=models.Sum("cash_payments", default=0),
            bilateral_assistance=models.Sum("bilateral_assistance", default=0),
            promissory_notes=models.Sum("promissory_notes", default=0),
        )
        payment_pledge_percentage_2021_2023 = (
            (
                computed_summary_data_2021_2023["cash_payments"]
                + computed_summary_data_2021_2023["bilateral_assistance"]
                + computed_summary_data_2021_2023["promissory_notes"]
            )
            / computed_summary_data_2021_2023["agreed_contributions"]
            * Decimal("100")
        )

        pledges = (
            TriennialContributionStatus.objects.values("start_year", "end_year")
            .annotate(
                outstanding_pledges=models.Sum("outstanding_contributions", default=0),
                agreed_pledges=models.Sum("agreed_contributions", default=0),
                total_payments=models.Sum("cash_payments", default=0),
            )
            .order_by("start_year")
        )

        data = {
            "overview": {
                "payment_pledge_percentage": payment_pledge_percentage_2021_2023,
                "gain_loss": gain_loss,
                "parties_paid_in_advance_count": computed_party_data[
                    "parties_paid_in_advance_count"
                ],
                "parties_paid_count": computed_party_data["parties_paid_count"],
                "parties_have_to_pay_count": computed_party_data[
                    "parties_have_to_pay_count"
                ],
            },
            "income": {
                "cash_payments": computed_summary_data["cash_payments"],
                "bilateral_assistance": computed_summary_data["bilateral_assistance"],
                "interest_earned": income.interest_earned,
                "promissory_notes": computed_summary_data["promissory_notes"],
                "miscellaneous_income": income.miscellaneous_income,
            },
            "allocations": {
                "undp": allocations.undp,
                "unep": allocations.unep,
                "unido": allocations.unido,
                "world_bank": allocations.world_bank,
                "staff_contracts": allocations.staff_contracts,
                "treasury_fees": allocations.treasury_fees,
                "monitoring_fees": allocations.monitoring_fees,
                "technical_audit": allocations.technical_audit,
                "information_strategy": allocations.information_strategy,
                "bilateral_assistance": computed_summary_data["bilateral_assistance"],
                "gain_loss": gain_loss,
            },
            "charts": {
                "outstanding_pledges": [
                    {
                        "start_year": pledge["start_year"],
                        "end_year": pledge["end_year"],
                        "outstanding_pledges": pledge["outstanding_pledges"],
                    }
                    for pledge in pledges
                ],
                "pledged_contributions": [
                    {
                        "start_year": pledge["start_year"],
                        "end_year": pledge["end_year"],
                        "agreed_pledges": pledge["agreed_pledges"],
                    }
                    for pledge in pledges
                ],
                "payments": [
                    {
                        "start_year": pledge["start_year"],
                        "end_year": pledge["end_year"],
                        "total_payments": pledge["total_payments"],
                    }
                    for pledge in pledges
                ],
            },
        }

        data["overview"]["balance"] = sum(data["income"].values()) - sum(
            data["allocations"].values()
        )

        return Response(data)


class ReplenishmentInvoiceViewSet(
    mixins.CreateModelMixin,
    mixins.RetrieveModelMixin,
    mixins.ListModelMixin,
    mixins.UpdateModelMixin,
    viewsets.GenericViewSet,
):
    """
    Viewset for all the invoices.
    """

    model = Invoice
    serializer_class = InvoiceSerializer
    filterset_class = InvoiceFilter
    filter_backends = [
        DjangoFilterBackend,
        filters.OrderingFilter,
        filters.SearchFilter,
    ]
    ordering_fields = [
        "amount",
        "country__name",
        "date_of_issuance",
<<<<<<< HEAD
        "date_sent",
=======
        "date_sent_out",
>>>>>>> 574e5dbf
    ]
    search_fields = ["number"]

    def get_queryset(self):
        user = self.request.user
        queryset = Invoice.objects.all()
        if user.user_type == user.UserType.COUNTRY_USER:
            queryset = queryset.filter(country_id=user.country_id)

        return queryset.select_related("country", "replenishment")<|MERGE_RESOLUTION|>--- conflicted
+++ resolved
@@ -455,11 +455,7 @@
         "amount",
         "country__name",
         "date_of_issuance",
-<<<<<<< HEAD
-        "date_sent",
-=======
         "date_sent_out",
->>>>>>> 574e5dbf
     ]
     search_fields = ["number"]
 
