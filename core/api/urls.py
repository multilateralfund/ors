from django.urls import path, re_path
from rest_framework import permissions
from drf_yasg.views import get_schema_view
from drf_yasg import openapi

from core.api.views.chemicals import (
<<<<<<< HEAD
    BlendsListAPIView,
    SubstancesListAPIView,
=======
    GroupSubstancesListView,
    BlendsListView,
>>>>>>> fd7ed56f
)
from core.api.views.country_programme import (
    CPRecordListView,
    CPReportListView,
    CPSettingsView,
)
from core.api.views.usages import UsageListView
from core.api.views.countries import CountryListView


schema_view = get_schema_view(
    openapi.Info(
        title="Multilateral Fund API",
        default_version="v1",
    ),
    public=True,
    permission_classes=[permissions.AllowAny],
)

urlpatterns = [
    re_path(
        r"^docs(?P<format>\.json|\.yaml)$",
        schema_view.without_ui(cache_timeout=0),
        name="schema-json",
    ),
    re_path(
        r"^docs/$",
        schema_view.with_ui("swagger", cache_timeout=0),
        name="schema-swagger-ui",
    ),
    path("usages/", UsageListView.as_view(), name="usages-list"),
    path(
<<<<<<< HEAD
        "substances/",
        SubstancesListAPIView.as_view(),
        name="substances-list",
=======
        "group-substances/",
        GroupSubstancesListView.as_view(),
        name="group-substances-list",
>>>>>>> fd7ed56f
    ),
    path("blends/", BlendsListView.as_view(), name="blends-list"),
    path(
        "country-programme/reports/",
        CPReportListView.as_view(),
        name="country-programme-report-list",
    ),
    path(
        "country-programme/records/",
        CPRecordListView.as_view(),
        name="country-programme-record-list",
    ),
    path(
        "country-programme/settings/",
        CPSettingsView.as_view(),
        name="country-programme-settings",
    ),
    path(
        "countries/",
        CountryListView.as_view(),
        name="countries-list",
    ),
]<|MERGE_RESOLUTION|>--- conflicted
+++ resolved
@@ -4,13 +4,8 @@
 from drf_yasg import openapi
 
 from core.api.views.chemicals import (
-<<<<<<< HEAD
-    BlendsListAPIView,
-    SubstancesListAPIView,
-=======
-    GroupSubstancesListView,
     BlendsListView,
->>>>>>> fd7ed56f
+    SubstancesListView,
 )
 from core.api.views.country_programme import (
     CPRecordListView,
@@ -43,15 +38,9 @@
     ),
     path("usages/", UsageListView.as_view(), name="usages-list"),
     path(
-<<<<<<< HEAD
         "substances/",
-        SubstancesListAPIView.as_view(),
+        SubstancesListView.as_view(),
         name="substances-list",
-=======
-        "group-substances/",
-        GroupSubstancesListView.as_view(),
-        name="group-substances-list",
->>>>>>> fd7ed56f
     ),
     path("blends/", BlendsListView.as_view(), name="blends-list"),
     path(
