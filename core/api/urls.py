--- conflicted
+++ resolved
@@ -15,12 +15,11 @@
     CPReportListView,
     CPSettingsView,
 )
-<<<<<<< HEAD
-from core.api.views.projects import ProjectListView, ProjectCreateView
-=======
-from core.api.views.projects import ProjectStatusListView
-from core.api.views.projects import ProjectListView
->>>>>>> 153705de
+from core.api.views.projects import (
+    ProjectCreateView,
+    ProjectListView,
+    ProjectStatusListView,
+)
 from core.api.views.usages import UsageListView
 from core.api.views.countries import CountryListView
 
@@ -84,14 +83,13 @@
         name="project-list",
     ),
     path(
-<<<<<<< HEAD
         "projects/create/",
         ProjectCreateView.as_view(),
         name="project-create",
-=======
+    ),
+    path(
         "project-statuses/",
         ProjectStatusListView.as_view(),
         name="project-status-list",
->>>>>>> 153705de
     ),
 ]