import pytest
from django.urls import reverse
from core.api.tests.base import BaseTest

from core.api.tests.factories import (
    ProjectClusterFactory,
    ProjectSpecificFieldsFactory,
    MeetingFactory,
    ProjectFactory,
    ProjectFieldFactory,
    ProjectSectorFactory,
    ProjectSubSectorFactory,
    ProjectTypeFactory,
    RbmMeasureFactory,
    SubstanceFactory,
)
from core.models.project_metadata import ProjectSector, ProjectSubSector


pytestmark = pytest.mark.django_db
# pylint: disable=C8008,W0221


class TestProjectsStatus(BaseTest):
    url = reverse("project-status-list")

    def test_project_status_list_user(self, viewer_user, project_status):
        self.client.force_authenticate(user=viewer_user)

        response = self.client.get(self.url)
        assert response.status_code == 200
        assert len(response.data) == 1
        assert response.data == [
            {
                "id": project_status.id,
                "name": project_status.name,
                "code": project_status.code,
                "color": project_status.color,
            }
        ]


@pytest.fixture(name="_setup_project_sector_list")
def setup_project_sector_list():
    ProjectSectorFactory.create(name="Sector0", code="SEC0", sort_order=0)
    ProjectSectorFactory.create(name="Sector2", code="SEC2", sort_order=2)
    ProjectSectorFactory.create(
        name="Sector4", code="SEC4", is_custom=True, sort_order=3
    )


class TestProjectSectorList(BaseTest):
    url = reverse("projectsector-list")

    def test_project_sector_list_user(
        self, viewer_user, sector, _setup_project_sector_list
    ):
        self.client.force_authenticate(user=viewer_user)

        response = self.client.get(self.url)
        assert response.status_code == 200
        assert len(response.data) == 3
        assert response.data[1] == {
            "id": sector.id,
            "name": sector.name,
            "code": sector.code,
            "sort_order": sector.sort_order,
            "allowed_types": [],
            "subsectors": [],
            "obsolete": sector.obsolete,
        }


@pytest.fixture(name="_setup_sector_create")
def setup_sector_create(_setup_project_sector_list):
    return {
        "name": "Sectoru la Smecheri",
    }


class TestProjectSectorCreate(BaseTest):
    url = reverse("projectsector-list")

    def test_without_login(self, _setup_sector_create):
        self.client.force_authenticate(user=None)
        response = self.client.post(self.url, data=_setup_sector_create)
        assert response.status_code == 403

    def test_without_permission(self, country_user, _setup_sector_create):
        self.client.force_authenticate(user=country_user)
        response = self.client.post(self.url, data=_setup_sector_create)
        assert response.status_code == 403

    def test_create_as_viewer(self, viewer_user, _setup_sector_create):
        self.client.force_authenticate(user=viewer_user)
        response = self.client.post(self.url, data=_setup_sector_create)
        assert response.status_code == 403

    def test_create_with_code(self, agency_user, _setup_sector_create):
        self.client.force_authenticate(user=agency_user)

        data = {
            **_setup_sector_create,
            "code": "NOSMECH",
        }
        response = self.client.post(self.url, data=data)
        assert response.status_code == 201
        assert response.data["name"] == "Sectoru la Smecheri"
        assert response.data["code"] == f"CUST{response.data['id']}"

    def test_create_duplicate_sector(self, agency_user, sector):
        self.client.force_authenticate(user=agency_user)

        response = self.client.post(
            self.url, data={"name": sector.name, "code": sector.code}
        )
        assert response.status_code == 201
        assert response.data == {
            "id": sector.id,
            "name": sector.name,
            "code": sector.code,
            "sort_order": sector.sort_order,
            "allowed_types": [],
            "subsectors": [],
            "obsolete": sector.obsolete,
        }

        sect_co = ProjectSector.objects.count()
        assert sect_co == 1

    def test_create_sector(self, secretariat_user, _setup_sector_create):
        self.client.force_authenticate(user=secretariat_user)

        response = self.client.post(self.url, data=_setup_sector_create)
        assert response.status_code == 201
        assert response.data["name"] == "Sectoru la Smecheri"
        assert response.data["code"] == f"CUST{response.data['id']}"


@pytest.fixture(name="_setup_project_subsector_list")
def setup_project_subsector_list(sector):
    ProjectSubSectorFactory.create(
        name="Subsector0", code="SUBSEC0", sort_order=0, sectors=[sector]
    )
    ProjectSubSectorFactory.create(
        name="Subsector2", code="SUBSEC2", sort_order=2, sectors=[sector]
    )
    ProjectSubSectorFactory.create(
        name="Subsector3",
        code="SUBSEC3",
        sort_order=3,
        sectors=[sector],
        is_custom=True,
    )


class TestProjectSubsectorList(BaseTest):
    url = reverse("projectsubsector-list")

    def test_project_subsector_list_user(
        self, viewer_user, sector, subsector, _setup_project_subsector_list
    ):
        self.client.force_authenticate(user=viewer_user)

        response = self.client.get(self.url)
        assert response.status_code == 200
        assert len(response.data) == 3
        assert response.data[1] == {
            "id": subsector.id,
            "name": subsector.name,
            "code": subsector.code,
            "sort_order": subsector.sort_order,
<<<<<<< HEAD
            "sector_id": sector.id,
            "obsolete": subsector.obsolete,
=======
            "sectors": [sector.id],
>>>>>>> 14bf58a9
        }


@pytest.fixture(name="_setup_subsector_create")
def setup_subsector_create(sector):
    return {
        "name": "Subsectoru la Mafioti",
        "sectors": [sector.id],
    }


class TestProjectSubsectorCreate(BaseTest):
    url = reverse("projectsubsector-list")

    def test_without_login(self, _setup_subsector_create):
        self.client.force_authenticate(user=None)
        response = self.client.post(self.url, data=_setup_subsector_create)
        assert response.status_code == 403

    def test_without_permission(self, country_user, _setup_subsector_create):
        self.client.force_authenticate(user=country_user)
        response = self.client.post(self.url, data=_setup_subsector_create)
        assert response.status_code == 403

    def test_create_as_viewer(self, viewer_user, _setup_subsector_create):
        self.client.force_authenticate(user=viewer_user)
        response = self.client.post(self.url, data=_setup_subsector_create)
        assert response.status_code == 403

    def test_invalid_sector(self, agency_user, _setup_subsector_create):
        self.client.force_authenticate(user=agency_user)

        data = _setup_subsector_create
        data["sectors"] = [999]

        response = self.client.post(self.url, data=data)
        assert response.status_code == 400

    def test_create_with_code(self, agency_user, _setup_subsector_create, sector):
        self.client.force_authenticate(user=agency_user)

        data = {
            **_setup_subsector_create,
            "code": "NOSMECH",
        }
        response = self.client.post(self.url, data=data)
        assert response.status_code == 201
        assert response.data["name"] == "Subsectoru la Mafioti"
        assert response.data["code"] == f"CUST{response.data['id']}"
        assert response.data["sectors"][0] == sector.id

    def test_create_duplicate_subsector(self, agency_user, subsector, sector):
        self.client.force_authenticate(user=agency_user)

        response = self.client.post(
            self.url, data={"name": subsector.name, "sectors": [sector.id]}
        )
        assert response.status_code == 201
        assert response.data["id"] == subsector.id
        assert response.data["name"] == subsector.name

        subsect_co = ProjectSubSector.objects.count()
        assert subsect_co == 1


@pytest.fixture(name="_setup_project_type")
def setup_project_type():
    ProjectTypeFactory.create(name="Type", code="TYP", sort_order=0)
    ProjectTypeFactory.create(name="Type", code="TYP", sort_order=2)


class TestProjectType(BaseTest):
    url = reverse("project-type-list")

    def test_project_type_list_user(
        self, viewer_user, project_type, _setup_project_type
    ):
        self.client.force_authenticate(user=viewer_user)

        response = self.client.get(self.url)
        assert response.status_code == 200
        assert len(response.data) == 3
        assert response.data[1] == {
            "id": project_type.id,
            "name": project_type.name,
            "code": project_type.code,
            "sort_order": project_type.sort_order,
            "allowed_sectors": [],
            "obsolete": project_type.obsolete,
        }


@pytest.fixture(name="_setup_project_meeting")
def setup_project_meeting(country_ro, agency, project_type, project_status, subsector):
    project_data = {
        "country": country_ro,
        "agency": agency,
        "project_type": project_type,
        "status": project_status,
        "subsectors": [subsector],
        "substance_type": "HCFC",
    }

    meeting = MeetingFactory.create(number=3)
    ProjectFactory.create(
        title="Valoare",
        description="Hai sa vedem, sa vedem, sa vedem/ cine-i as in smecherie / ma cunoasteti dintr-o mie",
        meeting=meeting,
        **project_data,
    )
    for i in range(1, 3):
        meeting = MeetingFactory.create(number=i)
        ProjectFactory.create(
            title=f"Smecherie{i}",
            description="E talent si e vrajeala ce nu se-nvata la scoala",
            meeting=meeting,
            **project_data,
        )


class TestProjectMeeting(BaseTest):
    url = reverse("meeting-list")

    def test_project_meeting_list_user(self, viewer_user, _setup_project_meeting):
        self.client.force_authenticate(user=viewer_user)

        response = self.client.get(self.url)
        assert response.status_code == 200
        assert len(response.data) == 3
        assert response.data[1]["number"] == 2


class TestProjectCluster(BaseTest):
    url = reverse("project-cluster-list")

    def test_project_cluster_list_user(
        self, viewer_user, project_cluster_kpp, project_cluster_kip
    ):
        self.client.force_authenticate(user=viewer_user)

        response = self.client.get(self.url)
        assert response.status_code == 200
        assert len(response.data) == 2
        assert response.data[0]["name"] == project_cluster_kpp.name
        assert response.data[1]["name"] == project_cluster_kip.name
        assert response.data[1]["code"] == project_cluster_kip.code


@pytest.fixture(name="_setup_project_specific_fields")
def setup_project_specific_fields():
    cluster1 = ProjectClusterFactory.create(name="Cluster1", code="CL1", sort_order=1)
    project_type1 = ProjectTypeFactory.create(name="Type1", code="TYP1")
    sector1 = ProjectSectorFactory.create(name="Sector1", code="SEC1")

    project_specific_fields = ProjectSpecificFieldsFactory.create(
        cluster=cluster1,
        type=project_type1,
        sector=sector1,
    )
    field1 = ProjectFieldFactory.create(
        import_name="substance",
        label="Substance",
        read_field_name="ods_display_name",
        write_field_name="ods_display_name",
        table="ods_odp",
        data_type="drop_down",
        section="section1",
        sort_order=1,
    )
    substance = SubstanceFactory.create()
    field2 = ProjectFieldFactory.create(
        import_name="EE demonstration project included (yes/no)",
        label="EE demonstration project included",
        read_field_name="ee_demonstration_project",
        write_field_name="ee_demonstration_project",
        table="project",
        data_type="boolean",
        section="section2",
        sort_order=2,
    )

    project_specific_fields.fields.add(field1, field2)

    return cluster1, project_type1, sector1, field1, field2, substance


class TestProjectFields(BaseTest):
    url = reverse("project-fields")

    def test_project_fields_list_user(self, viewer_user):
        field1 = ProjectFieldFactory.create(
            import_name="Test Field 1",
            label="Test Field 1",
            read_field_name="test_field_1",
            write_field_name="test_field_1",
            table="project",
            data_type="text",
            section="section1",
            sort_order=1,
            editable_in_versions="1,2",
            visible_in_versions="1,2,3",
        )
        self.client.force_authenticate(user=viewer_user)

        response = self.client.get(self.url)
        assert response.status_code == 200
        assert len(response.data) > 0
        assert response.data[0]["id"] == field1.id
        assert response.data[0]["label"] == field1.label
        assert response.data[0]["read_field_name"] == field1.read_field_name
        assert response.data[0]["write_field_name"] == field1.write_field_name
        assert response.data[0]["table"] == field1.table
        assert response.data[0]["data_type"] == field1.data_type
        assert response.data[0]["section"] == field1.section
        assert response.data[0]["sort_order"] == field1.sort_order
        assert (
            response.data[0]["editable_in_versions"] == field1.get_editable_versions()
        )
        assert response.data[0]["visible_in_versions"] == field1.get_visible_versions()


class TestProjectSpecificFields(BaseTest):

    def test_without_login(self, _setup_project_specific_fields):
        cluster1, project_type1, sector1, _, _, _ = _setup_project_specific_fields
        url = reverse(
            "project-specific-fields",
            kwargs={
                "cluster_id": cluster1.id,
                "type_id": project_type1.id,
                "sector_id": sector1.id,
            },
        )
        self.client.force_authenticate(user=None)
        response = self.client.delete(url)
        assert response.status_code == 403

    def test_project_project_specific_fields_list(
        self, viewer_user, _setup_project_specific_fields
    ):
        cluster1, project_type1, sector1, field1, field2, substance = (
            _setup_project_specific_fields
        )
        self.client.force_authenticate(user=viewer_user)
        url = reverse(
            "project-specific-fields",
            kwargs={
                "cluster_id": cluster1.id,
                "type_id": project_type1.id,
                "sector_id": sector1.id,
            },
        )
        response = self.client.get(url)
        assert response.status_code == 200
        fields = response.data["fields"]
        assert len(fields) == 2
        assert fields[0]["label"] == field1.label
        assert fields[0]["read_field_name"] == field1.read_field_name
        assert fields[0]["write_field_name"] == field1.write_field_name
        assert fields[0]["table"] == field1.table
        assert fields[0]["data_type"] == field1.data_type
        assert fields[0]["section"] == field1.section
        assert fields[0]["sort_order"] == field1.sort_order
        assert len(fields[0]["options"]) == 2

        assert fields[0]["options"]["substances"][0]["id"] == substance.id
        assert fields[0]["options"]["substances"][0]["name"] == substance.name
        assert fields[0]["options"]["blends"] == []
        assert fields[1]["label"] == field2.label
        assert fields[1]["read_field_name"] == field2.read_field_name
        assert fields[1]["write_field_name"] == field2.write_field_name
        assert fields[1]["table"] == field2.table
        assert fields[1]["data_type"] == field2.data_type
        assert fields[1]["section"] == field2.section
        assert fields[1]["sort_order"] == field2.sort_order


@pytest.fixture(name="_setup_rbm_measures")
def setup_rbm_measures():
    last_measure = RbmMeasureFactory.create(name="RBM Measure 0", sort_order=5)
    for i in range(1, 3):
        RbmMeasureFactory.create(name=f"RBM Measure {i}", sort_order=i)

    return last_measure


class TestRbmMeasures(BaseTest):
    url = reverse("rbm-measure-list")

    def test_rbm_measures_list_user(self, viewer_user, _setup_rbm_measures):
        self.client.force_authenticate(user=viewer_user)

        last_measure = _setup_rbm_measures

        response = self.client.get(self.url)
        assert response.status_code == 200
        assert len(response.data) == 3
        assert response.data[2]["name"] == last_measure.name<|MERGE_RESOLUTION|>--- conflicted
+++ resolved
@@ -170,12 +170,8 @@
             "name": subsector.name,
             "code": subsector.code,
             "sort_order": subsector.sort_order,
-<<<<<<< HEAD
-            "sector_id": sector.id,
+            "sectors": [sector.id],
             "obsolete": subsector.obsolete,
-=======
-            "sectors": [sector.id],
->>>>>>> 14bf58a9
         }
 
 
