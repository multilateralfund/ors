import factory.fuzzy
from django.contrib.auth import get_user_model

from core.models import (
    Replenishment,
    ScaleOfAssessment,
    AnnualContributionStatus,
    DisputedContribution,
<<<<<<< HEAD
    FermGainLoss, TriennialContributionStatus, ScaleOfAssessmentVersion,
=======
    FermGainLoss,
    TriennialContributionStatus,
    Invoice,
>>>>>>> bfce219c
)
from core.models.business_plan import (
    BusinessPlan,
    BPRecord,
    BPRecordValue,
    BPChemicalType,
)
from core.models.adm import AdmChoice, AdmColumn, AdmRecord, AdmRow
from core.models.agency import Agency
from core.models.country import Country
from core.models.country_programme import (
    CPEmission,
    CPGeneration,
    CPPrices,
    CPRecord,
    CPReport,
    CPReportFormatColumn,
    CPReportFormatRow,
    CPUsage,
)

from core.models.group import Group
from core.models.meeting import Meeting
from core.models.project import (
    MetaProject,
    Project,
    ProjectCluster,
    ProjectOdsOdp,
    ProjectRBMMeasure,
    ProjectSector,
    ProjectStatus,
    ProjectSubSector,
    ProjectType,
    SubmissionAmount,
)
from core.models.rbm_measures import RBMMeasure
from core.models.substance import Substance, SubstanceAltName
from core.models.time_frame import TimeFrame
from core.models.usage import ExcludedUsage, Usage
from core.models.blend import Blend, BlendAltName

User = get_user_model()


class UserFactory(factory.django.DjangoModelFactory):
    class Meta:
        model = User

    username = factory.Faker("email")
    email = factory.Faker("email")
    password = factory.Faker(
        "password",
        length=10,
        special_chars=True,
        digits=True,
        upper_case=True,
        lower_case=True,
    )
    user_type = User.UserType.SECRETARIAT


class UsageFactory(factory.django.DjangoModelFactory):
    class Meta:
        model = Usage

    name = factory.Faker("pystr", max_chars=100)
    full_name = factory.Faker("pystr", max_chars=248)
    description = factory.Faker("pystr", max_chars=248)
    sort_order = factory.Faker("random_int", min=1, max=100)


class GroupFactory(factory.django.DjangoModelFactory):
    class Meta:
        model = Group

    name = factory.Faker("pystr", max_chars=100)
    name_alt = factory.Faker("pystr", max_chars=100)
    annex = factory.Faker("pystr", max_chars=50)
    description = factory.Faker("pystr", max_chars=100)


class SubstanceFactory(factory.django.DjangoModelFactory):
    class Meta:
        model = Substance

    name = factory.Faker("pystr", max_chars=100)
    formula = factory.Faker("pystr", max_chars=100)
    odp = factory.Faker("random_int", min=1, max=100)
    min_odp = factory.Faker("random_int", min=1, max=100)
    max_odp = factory.Faker("random_int", min=1, max=100)
    is_contained_in_polyols = factory.Faker("pybool")
    is_captured = factory.Faker("pybool")
    sort_order = factory.Faker("random_int", min=1, max=100)


class SubstanceAltNameFactory(factory.django.DjangoModelFactory):
    class Meta:
        model = SubstanceAltName

    name = factory.Faker("pystr", max_chars=100)
    substance = factory.SubFactory(SubstanceFactory)


class BlendFactory(factory.django.DjangoModelFactory):
    class Meta:
        model = Blend

    name = factory.Faker("pystr", max_chars=64)
    other_names = factory.Faker("pystr", max_chars=100)
    odp = factory.Faker("random_int", min=1, max=100)
    gwp = factory.Faker("random_int", min=1, max=100)
    sort_order = factory.Faker("random_int", min=1, max=100)


class BlendAltNameFactory(factory.django.DjangoModelFactory):
    class Meta:
        model = BlendAltName

    name = factory.Faker("pystr", max_chars=100)
    blend = factory.SubFactory(BlendFactory)


class TimeFrameFactory(factory.django.DjangoModelFactory):
    class Meta:
        model = TimeFrame

    min_year = factory.Faker("random_int", min=1990, max=2000)
    max_year = factory.Faker("random_int", min=2001, max=2010)


class ExcludedUsageSubstFactory(factory.django.DjangoModelFactory):
    class Meta:
        model = ExcludedUsage

    usage = factory.SubFactory(UsageFactory)
    substance = factory.SubFactory(SubstanceFactory)


class ExcludedUsageBlendFactory(factory.django.DjangoModelFactory):
    class Meta:
        model = ExcludedUsage

    usage = factory.SubFactory(UsageFactory)
    blend = factory.SubFactory(BlendFactory)


class CountryFactory(factory.django.DjangoModelFactory):
    class Meta:
        model = Country
        django_get_or_create = ("name",)

    name = factory.Faker("pystr", max_chars=50)
    abbr = factory.Faker("pystr", max_chars=5)


class CPReportFormatColumnFactory(factory.django.DjangoModelFactory):
    class Meta:
        model = CPReportFormatColumn

    usage = factory.SubFactory(UsageFactory)
    time_frame = factory.SubFactory(TimeFrameFactory)
    section = factory.fuzzy.FuzzyChoice(["A", "B"])


class CPReportFormatRowFactory(factory.django.DjangoModelFactory):
    class Meta:
        model = CPReportFormatRow

    substance = factory.SubFactory(SubstanceFactory)
    blend = factory.SubFactory(BlendFactory)
    time_frame = factory.SubFactory(TimeFrameFactory)
    section = factory.fuzzy.FuzzyChoice(["A", "B", "C"])
    sort_order = factory.Faker("random_int", min=1, max=100)


# country_programme_report factory
class CPReportFactory(factory.django.DjangoModelFactory):
    class Meta:
        model = CPReport

    country = factory.SubFactory(CountryFactory)
    name = factory.Faker("pystr", max_chars=100)
    year = factory.Faker("random_int", min=1995, max=2030)
    created_by = factory.SubFactory(UserFactory)


class CPRecordFactory(factory.django.DjangoModelFactory):
    class Meta:
        model = CPRecord

    country_programme_report = factory.SubFactory(CPReportFactory)
    display_name = factory.Faker("pystr", max_chars=100)
    section = factory.Faker("pystr", max_chars=2)
    imports = factory.Faker("random_int", min=1, max=100)
    import_quotas = factory.Faker("random_int", min=1, max=100)
    exports = factory.Faker("random_int", min=1, max=100)
    production = factory.Faker("random_int", min=1, max=100)
    manufacturing_blends = factory.Faker("random_int", min=1, max=100)
    remarks = factory.Faker("pystr", max_chars=100)


class CPUsageFactory(factory.django.DjangoModelFactory):
    class Meta:
        model = CPUsage

    country_programme_record = factory.SubFactory(CPRecordFactory)
    usage = factory.SubFactory(UsageFactory)
    quantity = factory.Faker("random_int", min=1, max=100)


class CPPricesFactory(factory.django.DjangoModelFactory):
    class Meta:
        model = CPPrices

    country_programme_report = factory.SubFactory(CPReportFactory)
    display_name = factory.Faker("pystr", max_chars=100)
    previous_year_price = factory.Faker("random_int", min=1, max=100)
    current_year_price = factory.Faker("random_int", min=1, max=100)


class CPGenerationFactory(factory.django.DjangoModelFactory):
    class Meta:
        model = CPGeneration

    country_programme_report = factory.SubFactory(CPReportFactory)
    all_uses = factory.Faker("random_int", min=1, max=100)
    feedstock = factory.Faker("random_int", min=1, max=100)
    destruction = factory.Faker("random_int", min=1, max=100)


class CPEmissionFactory(factory.django.DjangoModelFactory):
    class Meta:
        model = CPEmission

    country_programme_report = factory.SubFactory(CPReportFactory)
    facility = factory.Faker("rpyst", max_chars=100)
    total = factory.Faker("random_int", min=1, max=100)
    all_uses = factory.Faker("random_int", min=1, max=100)
    feedstock_gc = factory.Faker("random_int", min=1, max=100)
    destruction = factory.Faker("random_int", min=1, max=100)
    feedstock_wpc = factory.Faker("random_int", min=1, max=100)
    destruction_wpc = factory.Faker("random_int", min=1, max=100)
    generated_emissions = factory.Faker("random_int", min=1, max=100)
    remarks = factory.Faker("pystr", max_chars=100)


class AdmColumnFactory(factory.django.DjangoModelFactory):
    class Meta:
        model = AdmColumn

    name = factory.Faker("pystr", max_chars=248)
    display_name = factory.Faker("pystr", max_chars=248)
    type = factory.fuzzy.FuzzyChoice(AdmColumn.AdmColumnType.choices)
    section = factory.fuzzy.FuzzyChoice(AdmColumn.AdmColumnSection.choices)
    time_frame = factory.SubFactory(TimeFrameFactory)
    sort_order = factory.Faker("random_int", min=1, max=100)


class AdmRowFactory(factory.django.DjangoModelFactory):
    class Meta:
        model = AdmRow

    text = factory.Faker("pystr", max_chars=100)
    type = factory.fuzzy.FuzzyChoice(AdmRow.AdmRowType.choices)
    section = factory.fuzzy.FuzzyChoice(AdmRow.AdmRowSection.choices)
    time_frame = factory.SubFactory(TimeFrameFactory)
    index = factory.Faker("pystr", max_chars=10)
    sort_order = factory.Faker("random_int", min=1, max=100)


class AdmChoiceFactory(factory.django.DjangoModelFactory):
    class Meta:
        model = AdmChoice

    adm_row = factory.SubFactory(AdmRowFactory)
    value = factory.Faker("pystr", max_chars=100)
    sort_order = factory.Faker("random_int", min=1, max=100)


class AdmRecordFactory(factory.django.DjangoModelFactory):
    class Meta:
        model = AdmRecord

    country_programme_report = factory.SubFactory(CPReportFactory)
    column = factory.SubFactory(AdmColumnFactory)
    row = factory.SubFactory(AdmRowFactory)
    value_text = factory.Faker("pystr", max_chars=100)


class AgencyFactory(factory.django.DjangoModelFactory):
    class Meta:
        model = Agency

    name = factory.Faker("pystr", max_chars=100)
    code = factory.Faker("pystr", max_chars=10)
    agency_type = Agency.AgencyType.AGENCY


class ProjectTypeFactory(factory.django.DjangoModelFactory):
    class Meta:
        model = ProjectType

    name = factory.Faker("pystr", max_chars=100)
    code = factory.Faker("pystr", max_chars=10)
    sort_order = factory.Faker("random_int", min=1, max=100)


class ProjectStatusFactory(factory.django.DjangoModelFactory):
    class Meta:
        model = ProjectStatus

    name = factory.Faker("pystr", max_chars=100)
    code = factory.Faker("pystr", max_chars=10)


class ProjectSectorFactory(factory.django.DjangoModelFactory):
    class Meta:
        model = ProjectSector

    name = factory.Faker("pystr", max_chars=100)
    code = factory.Faker("pystr", max_chars=10)
    sort_order = factory.Faker("random_int", min=1, max=100)


class ProjectSubSectorFactory(factory.django.DjangoModelFactory):
    class Meta:
        model = ProjectSubSector

    name = factory.Faker("pystr", max_chars=100)
    code = factory.Faker("pystr", max_chars=10)
    sort_order = factory.Faker("random_int", min=1, max=100)
    sector = factory.SubFactory(ProjectSectorFactory)


class MeetingFactory(factory.django.DjangoModelFactory):
    class Meta:
        model = Meeting

    number = factory.Faker("random_int", min=1, max=100)
    date = factory.Faker("date")
    status = Meeting.MeetingStatus.COMPLETED


class ProjectClusterFactory(factory.django.DjangoModelFactory):
    class Meta:
        model = ProjectCluster

    name = factory.Faker("pystr", max_chars=100)
    code = factory.Faker("pystr", max_chars=10)
    category = ProjectCluster.ProjectClusterCategory.BOTH
    sort_order = factory.Faker("random_int", min=1, max=100)


class MetaProjectFactory(factory.django.DjangoModelFactory):
    class Meta:
        model = MetaProject

    code = factory.Faker("pystr", max_chars=10)
    type = "Individual investment"


class ProjectFactory(factory.django.DjangoModelFactory):
    class Meta:
        model = Project

    title = factory.Faker("pystr", max_chars=100)
    description = factory.Faker("pystr", max_chars=200)
    project_type = factory.SubFactory(ProjectTypeFactory)
    status = factory.SubFactory(ProjectStatusFactory)
    sector = factory.SubFactory(ProjectSectorFactory)
    subsector = factory.SubFactory(ProjectSubSectorFactory)
    agency = factory.SubFactory(AgencyFactory)
    country = factory.SubFactory(CountryFactory)
    approval_meeting = factory.SubFactory(MeetingFactory)
    submission_category = "bilateral cooperation"
    submission_number = factory.Faker("random_int", min=1, max=100)


class ProjectOdsOdpFactory(factory.django.DjangoModelFactory):
    class Meta:
        model = ProjectOdsOdp

    project = factory.SubFactory(ProjectFactory)
    odp = factory.Faker("random_int", min=1, max=100)
    ods_replacement = factory.Faker("pystr", max_chars=100)
    co2_mt = factory.Faker("random_int", min=1, max=100)
    sort_order = factory.Faker("random_int", min=1, max=100)


class RbmMeasureFactory(factory.django.DjangoModelFactory):
    class Meta:
        model = RBMMeasure

    name = factory.Faker("pystr", max_chars=100)
    description = factory.Faker("pystr", max_chars=10)
    sort_order = factory.Faker("random_int", min=1, max=100)


class ProjectRBMMeasureFactory(factory.django.DjangoModelFactory):
    class Meta:
        model = ProjectRBMMeasure

    project = factory.SubFactory(ProjectFactory)
    measure = factory.SubFactory(RbmMeasureFactory)
    value = factory.Faker("random_int", min=1, max=100)


class SubmissionAmountFactory(factory.django.DjangoModelFactory):
    class Meta:
        model = SubmissionAmount

    project = factory.SubFactory(ProjectFactory)
    status = SubmissionAmount.SubmissionStatus.REQUESTED
    amount = factory.Faker("random_int", min=1, max=100)
    amount_psc = factory.Faker("random_int", min=1, max=100)
    impact = factory.Faker("random_int", min=1, max=100)
    cost_effectiveness = factory.Faker("random_int", min=1, max=100)


class BusinessPlanFactory(factory.django.DjangoModelFactory):
    class Meta:
        model = BusinessPlan

    year_start = factory.Faker("random_int", min=2000, max=2009)
    year_end = factory.Faker("random_int", min=2010, max=2019)
    agency = factory.SubFactory(AgencyFactory)
    status = factory.fuzzy.FuzzyChoice(BusinessPlan.Status.choices)


class BPChemicalTypeFactory(factory.django.DjangoModelFactory):
    class Meta:
        model = BPChemicalType

    name = factory.Faker("pystr", max_chars=200, prefix="bpchemicaltype-name")


class BPRecordFactory(factory.django.DjangoModelFactory):
    class Meta:
        model = BPRecord

    business_plan = factory.SubFactory(BusinessPlanFactory)
    title = factory.Faker("pystr", max_chars=200, prefix="bprecord-title")
    required_by_model = factory.Faker(
        "pystr", max_chars=200, prefix="bprecord-required-by-model"
    )
    country = factory.SubFactory(CountryFactory)
    lvc_status = factory.fuzzy.FuzzyChoice(BPRecord.LVCStatus.choices)
    project_type = factory.SubFactory(ProjectTypeFactory)
    bp_chemical_type = factory.SubFactory(BPChemicalTypeFactory)
    amount_polyol = factory.Faker("random_int", min=1, max=1000)
    sector = factory.SubFactory(ProjectSectorFactory)
    subsector = factory.SubFactory(ProjectSubSectorFactory)
    status = factory.fuzzy.FuzzyChoice(BPRecord.Status.choices)
    reason_for_exceeding = factory.Faker(
        "pystr", max_chars=200, prefix="bprecord-reason-for-exceeding"
    )
    remarks = factory.Faker("pystr", max_chars=200, prefix="bprecord-remarks")
    remarks_additional = factory.Faker(
        "pystr", max_chars=200, prefix="bprecord-remarks-additional"
    )


class BPRecordValueFactory(factory.django.DjangoModelFactory):
    class Meta:
        model = BPRecordValue

    bp_record = factory.SubFactory(BPRecordFactory)
    year = factory.Faker("random_int", min=2000, max=2024)
    value_usd = factory.Faker("random_int", min=1, max=10000)
    value_odp = factory.Faker("random_int", min=1, max=10000)
    value_mt = factory.Faker("random_int", min=1, max=10000)


class ReplenishmentFactory(factory.django.DjangoModelFactory):
    class Meta:
        model = Replenishment

    start_year = factory.Faker("random_int", min=2000, max=2024)
    end_year = factory.Faker("random_int", min=2000, max=2024)
    amount = factory.Faker("pydecimal", left_digits=10, right_digits=2)


class ScaleOfAssessmentVersionFactory(factory.django.DjangoModelFactory):
    class Meta:
        model = ScaleOfAssessmentVersion

    replenishment = factory.SubFactory(ReplenishmentFactory)
    version = factory.Faker("random_int", min=1, max=100)
    is_final = factory.Faker("pybool")
    meeting_number = factory.Faker("pystr", max_chars=32)
    decision_number = factory.Faker("pystr", max_chars=32)


class ScaleOfAssessmentFactory(factory.django.DjangoModelFactory):
    class Meta:
        model = ScaleOfAssessment

    country = factory.SubFactory(CountryFactory)
    version = factory.SubFactory(ScaleOfAssessmentVersionFactory)
    currency = factory.Faker("pystr", max_chars=3)
    exchange_rate = factory.Faker("pydecimal", left_digits=10, right_digits=2)
    bilateral_assistance_amount = factory.Faker(
        "pydecimal", left_digits=10, right_digits=2
    )
    un_scale_of_assessment = factory.Faker("pydecimal", left_digits=10, right_digits=2)
    override_adjusted_scale_of_assessment = factory.Faker(
        "pydecimal", left_digits=10, right_digits=2
    )
    average_inflation_rate = factory.Faker("pydecimal", left_digits=10, right_digits=2)
    override_qualifies_for_fixed_rate_mechanism = factory.Faker("pybool")


class AnnualContributionStatusFactory(factory.django.DjangoModelFactory):
    class Meta:
        model = AnnualContributionStatus

    country = factory.SubFactory(CountryFactory)
    year = factory.Faker("random_int", min=2000, max=2024)
    agreed_contributions = factory.Faker("pydecimal", left_digits=10, right_digits=2)
    cash_payments = factory.Faker("pydecimal", left_digits=10, right_digits=2)
    bilateral_assistance = factory.Faker("pydecimal", left_digits=10, right_digits=2)
    promissory_notes = factory.Faker("pydecimal", left_digits=10, right_digits=2)
    outstanding_contributions = factory.Faker(
        "pydecimal", left_digits=10, right_digits=2
    )


class TriennialContributionStatusFactory(factory.django.DjangoModelFactory):
    class Meta:
        model = TriennialContributionStatus

    country = factory.SubFactory(CountryFactory)
    start_year = factory.Faker("random_int", min=2000, max=2028)
    end_year = factory.Faker("random_int", min=2000, max=2028)
    agreed_contributions = factory.Faker("pydecimal", left_digits=10, right_digits=2)
    cash_payments = factory.Faker("pydecimal", left_digits=10, right_digits=2)
    bilateral_assistance = factory.Faker("pydecimal", left_digits=10, right_digits=2)
    promissory_notes = factory.Faker("pydecimal", left_digits=10, right_digits=2)
    outstanding_contributions = factory.Faker(
        "pydecimal", left_digits=10, right_digits=2
    )


class DisputedContributionsFactory(factory.django.DjangoModelFactory):
    class Meta:
        model = DisputedContribution

    year = factory.Faker("random_int", min=2000, max=2024)
    amount = factory.Faker("pydecimal", left_digits=10, right_digits=2)


class FermGainLossFactory(factory.django.DjangoModelFactory):
    class Meta:
        model = FermGainLoss

    country = factory.SubFactory(CountryFactory)
    amount = factory.Faker("pydecimal", left_digits=10, right_digits=2)


class InvoiceFactory(factory.django.DjangoModelFactory):
    class Meta:
        model = Invoice

    country = factory.SubFactory(CountryFactory)
    replenishment = factory.SubFactory(ReplenishmentFactory)

    amount = factory.Faker("pydecimal", left_digits=10, right_digits=2)
    currency = factory.Faker("pystr", max_chars=3)

    number = factory.Faker("pystr", max_chars=16)
    date_of_issuance = factory.Faker("date")<|MERGE_RESOLUTION|>--- conflicted
+++ resolved
@@ -6,13 +6,10 @@
     ScaleOfAssessment,
     AnnualContributionStatus,
     DisputedContribution,
-<<<<<<< HEAD
-    FermGainLoss, TriennialContributionStatus, ScaleOfAssessmentVersion,
-=======
     FermGainLoss,
     TriennialContributionStatus,
     Invoice,
->>>>>>> bfce219c
+    ScaleOfAssessmentVersion,
 )
 from core.models.business_plan import (
     BusinessPlan,
