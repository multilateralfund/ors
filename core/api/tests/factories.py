import factory.fuzzy

from core.models.business_plan import (
    BusinessPlan,
    BPRecord,
    BPRecordValue,
    BPChemicalType,
)
from core.models.adm import AdmChoice, AdmColumn, AdmRecord, AdmRow
from core.models.agency import Agency
from core.models.country import Country
from core.models.country_programme import (
    CPEmission,
    CPGeneration,
    CPPrices,
    CPRecord,
    CPReport,
    CPReportFormat,
    CPUsage,
)

from core.models.group import Group
from core.models.meeting import Meeting
from core.models.project import (
    Project,
    ProjectCluster,
    ProjectOdsOdp,
    ProjectRBMMeasure,
    ProjectSector,
    ProjectStatus,
    ProjectSubSector,
    ProjectType,
    SubmissionAmount,
)
from core.models.rbm_measures import RBMMeasure
from core.models.substance import Substance
from core.models.time_frame import TimeFrame
from core.models.usage import ExcludedUsage, Usage
from core.models.blend import Blend
from core.models.user import User


class UserFactory(factory.django.DjangoModelFactory):
    class Meta:
        model = User

    username = factory.Faker("last_name")
    email = factory.Faker("email")
    password = factory.Faker(
        "password",
        length=10,
        special_chars=True,
        digits=True,
        upper_case=True,
        lower_case=True,
    )


class UsageFactory(factory.django.DjangoModelFactory):
    class Meta:
        model = Usage

    name = factory.Faker("pystr", max_chars=100)
    full_name = factory.Faker("pystr", max_chars=248)
    description = factory.Faker("pystr", max_chars=248)
    sort_order = factory.Faker("random_int", min=1, max=100)


class GroupFactory(factory.django.DjangoModelFactory):
    class Meta:
        model = Group

    name = factory.Faker("pystr", max_chars=100)
    name_alt = factory.Faker("pystr", max_chars=100)
    annex = factory.Faker("pystr", max_chars=50)
    description = factory.Faker("pystr", max_chars=100)


class SubstanceFactory(factory.django.DjangoModelFactory):
    class Meta:
        model = Substance

    name = factory.Faker("pystr", max_chars=100)
    formula = factory.Faker("pystr", max_chars=100)
    odp = factory.Faker("random_int", min=1, max=100)
    min_odp = factory.Faker("random_int", min=1, max=100)
    max_odp = factory.Faker("random_int", min=1, max=100)
    is_contained_in_polyols = factory.Faker("pybool")
    is_captured = factory.Faker("pybool")
    sort_order = factory.Faker("random_int", min=1, max=100)


class BlendFactory(factory.django.DjangoModelFactory):
    class Meta:
        model = Blend

    name = factory.Faker("pystr", max_chars=64)
    other_names = factory.Faker("pystr", max_chars=100)
    odp = factory.Faker("random_int", min=1, max=100)
    gwp = factory.Faker("random_int", min=1, max=100)
    sort_order = factory.Faker("random_int", min=1, max=100)


class TimeFrameFactory(factory.django.DjangoModelFactory):
    class Meta:
        model = TimeFrame

    min_year = factory.Faker("random_int", min=1990, max=2000)
    max_year = factory.Faker("random_int", min=2001, max=2010)


class ExcludedUsageSubstFactory(factory.django.DjangoModelFactory):
    class Meta:
        model = ExcludedUsage

    usage = factory.SubFactory(UsageFactory)
    substance = factory.SubFactory(SubstanceFactory)


class ExcludedUsageBlendFactory(factory.django.DjangoModelFactory):
    class Meta:
        model = ExcludedUsage

    usage = factory.SubFactory(UsageFactory)
    blend = factory.SubFactory(BlendFactory)


class CountryFactory(factory.django.DjangoModelFactory):
    class Meta:
        model = Country

    name = factory.Faker("pystr", max_chars=50)
    abbr = factory.Faker("pystr", max_chars=5)


class CPRaportFormatFactory(factory.django.DjangoModelFactory):
    class Meta:
        model = CPReportFormat

    usage = factory.SubFactory(UsageFactory)
    time_frame = factory.SubFactory(TimeFrameFactory)
    section = factory.fuzzy.FuzzyChoice(["A", "B"])


# country_programme_report factory
class CPReportFactory(factory.django.DjangoModelFactory):
    class Meta:
        model = CPReport

    country = factory.SubFactory(CountryFactory)
    name = factory.Faker("pystr", max_chars=100)
    year = factory.Faker("random_int", min=1995, max=2030)


class CPRecordFactory(factory.django.DjangoModelFactory):
    class Meta:
        model = CPRecord

    country_programme_report = factory.SubFactory(CPReportFactory)
    display_name = factory.Faker("pystr", max_chars=100)
    section = factory.Faker("pystr", max_chars=2)
    imports = factory.Faker("random_int", min=1, max=100)
    import_quotas = factory.Faker("random_int", min=1, max=100)
    exports = factory.Faker("random_int", min=1, max=100)
    production = factory.Faker("random_int", min=1, max=100)
    manufacturing_blends = factory.Faker("random_int", min=1, max=100)
    remarks = factory.Faker("pystr", max_chars=100)


class CPUsageFactory(factory.django.DjangoModelFactory):
    class Meta:
        model = CPUsage

    country_programme_record = factory.SubFactory(CPRecordFactory)
    usage = factory.SubFactory(UsageFactory)
    quantity = factory.Faker("random_int", min=1, max=100)


class CPPricesFactory(factory.django.DjangoModelFactory):
    class Meta:
        model = CPPrices

    country_programme_report = factory.SubFactory(CPReportFactory)
    display_name = factory.Faker("pystr", max_chars=100)
    previous_year_price = factory.Faker("random_int", min=1, max=100)
    current_year_price = factory.Faker("random_int", min=1, max=100)


class CPGenerationFactory(factory.django.DjangoModelFactory):
    class Meta:
        model = CPGeneration

    country_programme_report = factory.SubFactory(CPReportFactory)
    all_uses = factory.Faker("random_int", min=1, max=100)
    feedstock = factory.Faker("random_int", min=1, max=100)
    destruction = factory.Faker("random_int", min=1, max=100)


class CPEmissionFactory(factory.django.DjangoModelFactory):
    class Meta:
        model = CPEmission

    country_programme_report = factory.SubFactory(CPReportFactory)
    facility = factory.Faker("rpyst", max_chars=100)
    total = factory.Faker("random_int", min=1, max=100)
    all_uses = factory.Faker("random_int", min=1, max=100)
    feedstock_gc = factory.Faker("random_int", min=1, max=100)
    destruction = factory.Faker("random_int", min=1, max=100)
    feedstock_wpc = factory.Faker("random_int", min=1, max=100)
    destruction_wpc = factory.Faker("random_int", min=1, max=100)
    generated_emissions = factory.Faker("random_int", min=1, max=100)
    remarks = factory.Faker("pystr", max_chars=100)


class AdmColumnFactory(factory.django.DjangoModelFactory):
    class Meta:
        model = AdmColumn

    name = factory.Faker("pystr", max_chars=248)
    display_name = factory.Faker("pystr", max_chars=248)
    type = factory.fuzzy.FuzzyChoice(AdmColumn.AdmColumnType.choices)
    section = factory.fuzzy.FuzzyChoice(AdmColumn.AdmColumnSection.choices)
    time_frame = factory.SubFactory(TimeFrameFactory)
    sort_order = factory.Faker("random_int", min=1, max=100)


class AdmRowFactory(factory.django.DjangoModelFactory):
    class Meta:
        model = AdmRow

    text = factory.Faker("pystr", max_chars=100)
    type = factory.fuzzy.FuzzyChoice(AdmRow.AdmRowType.choices)
    section = factory.fuzzy.FuzzyChoice(AdmRow.AdmRowSection.choices)
    time_frame = factory.SubFactory(TimeFrameFactory)
    index = factory.Faker("pystr", max_chars=10)
    sort_order = factory.Faker("random_int", min=1, max=100)


class AdmChoiceFactory(factory.django.DjangoModelFactory):
    class Meta:
        model = AdmChoice

    adm_row = factory.SubFactory(AdmRowFactory)
    value = factory.Faker("pystr", max_chars=100)
    sort_order = factory.Faker("random_int", min=1, max=100)


class AdmRecordFactory(factory.django.DjangoModelFactory):
    class Meta:
        model = AdmRecord

    country_programme_report = factory.SubFactory(CPReportFactory)
    column = factory.SubFactory(AdmColumnFactory)
    row = factory.SubFactory(AdmRowFactory)
    value_text = factory.Faker("pystr", max_chars=100)


class AgencyFactory(factory.django.DjangoModelFactory):
    class Meta:
        model = Agency

    name = factory.Faker("pystr", max_chars=100)
    description = factory.Faker("pystr", max_chars=200)


class ProjectTypeFactory(factory.django.DjangoModelFactory):
    class Meta:
        model = ProjectType

    name = factory.Faker("pystr", max_chars=100)
    code = factory.Faker("pystr", max_chars=10)
    sort_order = factory.Faker("random_int", min=1, max=100)


class ProjectStatusFactory(factory.django.DjangoModelFactory):
    class Meta:
        model = ProjectStatus

    name = factory.Faker("pystr", max_chars=100)
    code = factory.Faker("pystr", max_chars=10)


class ProjectSectorFactory(factory.django.DjangoModelFactory):
    class Meta:
        model = ProjectSector

    name = factory.Faker("pystr", max_chars=100)
    code = factory.Faker("pystr", max_chars=10)
    sort_order = factory.Faker("random_int", min=1, max=100)


class ProjectSubSectorFactory(factory.django.DjangoModelFactory):
    class Meta:
        model = ProjectSubSector

    name = factory.Faker("pystr", max_chars=100)
    code = factory.Faker("pystr", max_chars=10)
    sort_order = factory.Faker("random_int", min=1, max=100)
    sector = factory.SubFactory(ProjectSectorFactory)


class MeetingFactory(factory.django.DjangoModelFactory):
    class Meta:
        model = Meeting

    number = factory.Faker("random_int", min=1, max=100)
    date = factory.Faker("date")
    status = Meeting.MeetingStatus.COMPLETED


class ProjectClusterFactory(factory.django.DjangoModelFactory):
    class Meta:
        model = ProjectCluster

    name = factory.Faker("pystr", max_chars=100)
    code = factory.Faker("pystr", max_chars=10)
    substance_type = "HFC"
    sort_order = factory.Faker("random_int", min=1, max=100)


class ProjectFactory(factory.django.DjangoModelFactory):
    class Meta:
        model = Project

    title = factory.Faker("pystr", max_chars=100)
    description = factory.Faker("pystr", max_chars=200)
    project_type = factory.SubFactory(ProjectTypeFactory)
    status = factory.SubFactory(ProjectStatusFactory)
    subsector = factory.SubFactory(ProjectSubSectorFactory)
    agency = factory.SubFactory(AgencyFactory)
    country = factory.SubFactory(CountryFactory)
    approval_meeting = factory.SubFactory(MeetingFactory)
    submission_category = "bilateral cooperation"
    submission_number = factory.Faker("random_int", min=1, max=100)


class ProjectOdsOdpFactory(factory.django.DjangoModelFactory):
    class Meta:
        model = ProjectOdsOdp

    project = factory.SubFactory(ProjectFactory)
    odp = factory.Faker("random_int", min=1, max=100)
    ods_replacement = factory.Faker("pystr", max_chars=100)
    co2_mt = factory.Faker("random_int", min=1, max=100)
    sort_order = factory.Faker("random_int", min=1, max=100)


<<<<<<< HEAD
class RbmMeasureFactory(factory.django.DjangoModelFactory):
    class Meta:
        model = RBMMeasure

    name = factory.Faker("pystr", max_chars=100)
    description = factory.Faker("pystr", max_chars=10)
    sort_order = factory.Faker("random_int", min=1, max=100)


class ProjectRBMMeasureFactory(factory.django.DjangoModelFactory):
    class Meta:
        model = ProjectRBMMeasure

    project = factory.SubFactory(ProjectFactory)
    measure = factory.SubFactory(RbmMeasureFactory)
    value = factory.Faker("random_int", min=1, max=100)


class SubmissionAmountFactory(factory.django.DjangoModelFactory):
    class Meta:
        model = SubmissionAmount

    project = factory.SubFactory(ProjectFactory)
    status = SubmissionAmount.SubmissionStatus.REQUESTED
    amount = factory.Faker("random_int", min=1, max=100)
    amount_psc = factory.Faker("random_int", min=1, max=100)
    impact = factory.Faker("random_int", min=1, max=100)
    cost_effectiveness = factory.Faker("random_int", min=1, max=100)
=======
class BusinessPlanFactory(factory.django.DjangoModelFactory):
    class Meta:
        model = BusinessPlan

    year_start = factory.Faker("random_int", min=2000, max=2009)
    year_end = factory.Faker("random_int", min=2010, max=2019)
    agency = factory.SubFactory(AgencyFactory)
    status = factory.fuzzy.FuzzyChoice(BusinessPlan.Status.choices)


class BPChemicalTypeFactory(factory.django.DjangoModelFactory):
    class Meta:
        model = BPChemicalType

    name = factory.Faker("pystr", max_chars=200, prefix="bpchemicaltype-name")


class BPRecordFactory(factory.django.DjangoModelFactory):
    class Meta:
        model = BPRecord

    business_plan = factory.SubFactory(BusinessPlanFactory)
    title = factory.Faker("pystr", max_chars=200, prefix="bprecord-title")
    required_by_model = factory.Faker(
        "pystr", max_chars=200, prefix="bprecord-required-by-model"
    )
    country = factory.SubFactory(CountryFactory)
    lvc_status = factory.fuzzy.FuzzyChoice(BPRecord.LVCStatus.choices)
    project_type = factory.SubFactory(ProjectTypeFactory)
    bp_chemical_type = factory.SubFactory(BPChemicalTypeFactory)
    amount_polyol = factory.Faker("random_int", min=1, max=1000)
    sector = factory.SubFactory(ProjectSectorFactory)
    subsector = factory.SubFactory(ProjectSubSectorFactory)
    bp_type = factory.fuzzy.FuzzyChoice(BPRecord.BPType.choices)
    reason_for_exceeding = factory.Faker(
        "pystr", max_chars=200, prefix="bprecord-reason-for-exceeding"
    )
    remarks = factory.Faker("pystr", max_chars=200, prefix="bprecord-remarks")
    remarks_additional = factory.Faker(
        "pystr", max_chars=200, prefix="bprecord-remarks-additional"
    )


class BPRecordValueFactory(factory.django.DjangoModelFactory):
    class Meta:
        model = BPRecordValue

    bp_record = factory.SubFactory(BPRecordFactory)
    year = factory.Faker("random_int", min=2000, max=2024)
    value_usd = factory.Faker("random_int", min=1, max=10000)
    value_odp = factory.Faker("random_int", min=1, max=10000)
    value_mt = factory.Faker("random_int", min=1, max=10000)
>>>>>>> f119a149
<|MERGE_RESOLUTION|>--- conflicted
+++ resolved
@@ -345,7 +345,6 @@
     sort_order = factory.Faker("random_int", min=1, max=100)
 
 
-<<<<<<< HEAD
 class RbmMeasureFactory(factory.django.DjangoModelFactory):
     class Meta:
         model = RBMMeasure
@@ -374,7 +373,8 @@
     amount_psc = factory.Faker("random_int", min=1, max=100)
     impact = factory.Faker("random_int", min=1, max=100)
     cost_effectiveness = factory.Faker("random_int", min=1, max=100)
-=======
+
+
 class BusinessPlanFactory(factory.django.DjangoModelFactory):
     class Meta:
         model = BusinessPlan
@@ -426,5 +426,4 @@
     year = factory.Faker("random_int", min=2000, max=2024)
     value_usd = factory.Faker("random_int", min=1, max=10000)
     value_odp = factory.Faker("random_int", min=1, max=10000)
-    value_mt = factory.Faker("random_int", min=1, max=10000)
->>>>>>> f119a149
+    value_mt = factory.Faker("random_int", min=1, max=10000)