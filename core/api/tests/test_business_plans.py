--- conflicted
+++ resolved
@@ -429,6 +429,7 @@
         assert activities[0]["comment_secretariat"] == ""
         assert activities[0]["comment_types"] == []
         assert activities[0]["values"][0]["year"] == 2020
+        assert activities[0]["is_updated"] is False
 
         mock_send_mail_bp_create.assert_called_once()
 
@@ -557,12 +558,6 @@
         response = self.client.put(url, data, format="json")
         assert response.status_code == 404
 
-<<<<<<< HEAD
-    def test_is_updated(self, agency_user, _setup_bp_activity_create, business_plan):
-        self.client.force_authenticate(user=agency_user)
-
-        url = reverse("businessplan-list") + f"{business_plan.id}/"
-=======
     def test_update_comment_draft_version(
         self, agency_user, _setup_bp_activity_create, business_plan, comment_type
     ):
@@ -573,13 +568,29 @@
         activity_data = _setup_bp_activity_create
         activity_data["comment_secretariat"] = "Nu inchide telefonu"
         activity_data["comment_types"] = [comment_type.id]
->>>>>>> c728c941
         data = {
             "agency_id": business_plan.agency_id,
             "year_start": business_plan.year_start,
             "year_end": business_plan.year_end,
             "status": "Agency Draft",
-<<<<<<< HEAD
+            "activities": [activity_data],
+        }
+        response = self.client.put(url, data, format="json")
+
+        assert response.status_code == 200
+        activities = response.data["activities"]
+        assert activities[0]["comment_secretariat"] == "Nu inchide telefonu"
+        assert activities[0]["comment_types"] == [comment_type.id]
+
+    def test_is_updated(self, agency_user, _setup_bp_activity_create, business_plan):
+        self.client.force_authenticate(user=agency_user)
+
+        url = reverse("businessplan-list") + f"{business_plan.id}/"
+        data = {
+            "agency_id": business_plan.agency_id,
+            "year_start": business_plan.year_start,
+            "year_end": business_plan.year_end,
+            "status": "Agency Draft",
             "activities": [_setup_bp_activity_create],
         }
         # update bp activity
@@ -595,16 +606,6 @@
         assert response.status_code == 200
         activities = response.data["activities"]
         assert activities[0]["is_updated"] is False
-=======
-            "activities": [activity_data],
-        }
-        response = self.client.put(url, data, format="json")
-
-        assert response.status_code == 200
-        activities = response.data["activities"]
-        assert activities[0]["comment_secretariat"] == "Nu inchide telefonu"
-        assert activities[0]["comment_types"] == [comment_type.id]
->>>>>>> c728c941
 
     def test_bp_update_agency(
         self,
