import pytest
from django.urls import reverse
from rest_framework.test import APIClient
from unittest.mock import patch

from core.api.tests.base import BaseTest
from core.api.tests.factories import (
    AgencyFactory,
    BPActivityFactory,
    BPActivityValueFactory,
    BPChemicalTypeFactory,
    BusinessPlanFactory,
    CommentTypeFactory,
    CountryFactory,
    ProjectClusterFactory,
    ProjectSectorFactory,
    ProjectSubSectorFactory,
    ProjectTypeFactory,
    SubstanceFactory,
    UserFactory,
)

pytestmark = pytest.mark.django_db
# pylint: disable=C8008, W0221, R0913, C0302, R0914, R0915


@pytest.fixture(name="new_agency_user")
def _new_agency_user(new_agency):
    return UserFactory.create(agency=new_agency, user_type="agency_submitter")


@pytest.fixture(name="mock_send_mail_bp_create")
def _mock_send_mail_bp_create():
    with patch("core.tasks.send_mail_bp_create.delay") as send_mail:
        yield send_mail


@pytest.fixture(name="mock_send_mail_bp_update")
def _mock_send_mail_bp_update():
    with patch("core.tasks.send_mail_bp_update.delay") as send_mail:
        yield send_mail


class TestBPChemicalTypeList(BaseTest):
    url = reverse("bp-chemical-type-list")

    def test_bp_chemical_type_list(self, user, bp_chemical_type):
        self.client.force_authenticate(user=user)

        # get all BP chemical types
        other_bp_chemical_type = BPChemicalTypeFactory()
        response = self.client.get(self.url)
        assert response.status_code == 200
        assert len(response.data) == 2
        assert response.data == [
            {
                "id": bp_chemical_type.id,
                "name": bp_chemical_type.name,
            },
            {
                "id": other_bp_chemical_type.id,
                "name": other_bp_chemical_type.name,
            },
        ]

        # filter by name
        response = self.client.get(self.url, {"name": bp_chemical_type.name})
        assert response.status_code == 200
        assert len(response.data) == 1
        assert response.data == [
            {
                "id": bp_chemical_type.id,
                "name": bp_chemical_type.name,
            }
        ]


@pytest.fixture(name="_setup_bp_list")
def setup_bp_list(agency, new_agency):
    for i in range(3):
        for ag, status in [(agency, "Consolidated"), (new_agency, "Endorsed")]:
            data = {
                "agency": ag,
                "year_start": 2020 + i,
                "year_end": 2022 + i,
                "status": status,
            }
            BusinessPlanFactory.create(**data)


class TestBPList(BaseTest):
    url = reverse("businessplan-list")

    def test_list_anon(self):
        response = self.client.get(self.url)
        assert response.status_code == 403

    def test_list(self, user, agency_user, _setup_bp_list):
        self.client.force_authenticate(user=user)

        response = self.client.get(self.url)
        assert response.status_code == 200
        assert len(response.json()) == 6

        self.client.force_authenticate(user=agency_user)
        response = self.client.get(self.url)
        assert response.status_code == 200
        assert len(response.json()) == 3

    def test_list_agency_filter(self, user, _setup_bp_list, agency):
        self.client.force_authenticate(user=user)

        response = self.client.get(self.url, {"agency_id": agency.id})
        assert response.status_code == 200
        assert len(response.json()) == 3
        assert all(bp["agency"]["id"] == agency.id for bp in response.json())

    def test_list_status_filter(self, user, _setup_bp_list):
        self.client.force_authenticate(user=user)

        response = self.client.get(self.url, {"status": "Endorsed"})
        assert response.status_code == 200
        assert len(response.json()) == 3
        assert all(bp["status"] == "Endorsed" for bp in response.json())

    def test_list_year_filter(self, user, _setup_bp_list):
        self.client.force_authenticate(user=user)

        response = self.client.get(self.url, {"year_start": 2021})
        assert response.status_code == 200
        assert len(response.json()) == 2
        assert all(bp["year_start"] == 2021 for bp in response.json())

        response = self.client.get(self.url, {"year_end": 2023})
        assert response.status_code == 200
        assert len(response.json()) == 2
        assert all(bp["year_end"] == 2023 for bp in response.json())


@pytest.fixture(name="_setup_new_business_plan_create")
def setup_new_business_plan_create(agency):
    return {
        "name": "Test BP",
        "agency_id": agency.id,
        "year_start": 2020,
        "year_end": 2023,
        "status": "Endorsed",
    }


class TestBPCreate:
    client = APIClient()
    url = reverse("businessplan-list")

    def test_without_login(
        self, _setup_bp_activity_create, _setup_new_business_plan_create
    ):
        data = _setup_new_business_plan_create
        data["activities"] = [_setup_bp_activity_create]
        response = self.client.post(self.url, data, format="json")
        assert response.status_code == 403

    def test_without_permission_wrong_agency(
        self,
        new_agency_user,
        _setup_bp_activity_create,
        _setup_new_business_plan_create,
    ):
        self.client.force_authenticate(user=new_agency_user)

        data = _setup_new_business_plan_create
        data["activities"] = [_setup_bp_activity_create]
        response = self.client.post(self.url, data, format="json")
        assert response.status_code == 403

    def test_wrong_sector_type_mapping(
        self, agency_user, _setup_bp_activity_create, _setup_new_business_plan_create
    ):
        self.client.force_authenticate(user=agency_user)

        data = _setup_new_business_plan_create
        activity_data = _setup_bp_activity_create
        activity_data["sector_code"] = "TAS"
        data["activities"] = [activity_data]

        response = self.client.post(self.url, data, format="json")
        assert response.status_code == 400
        assert (
            response.data["activities"][0]["non_field_errors"][0]
            == "Invalid sector - type combination"
        )

    def test_create_wrong_activity_values(
        self, agency_user, _setup_bp_activity_create, _setup_new_business_plan_create
    ):
        self.client.force_authenticate(user=agency_user)

        # year not in business plan interval
        data = _setup_new_business_plan_create
        activity_data = _setup_bp_activity_create
        activity_data["values"] = [
            {
                "year": 2025,  # wrong year
                "is_after": False,
                "value_usd": 100,
                "value_odp": 100,
                "value_mt": 100,
            }
        ]
        data["activities"] = [activity_data]
        response = self.client.post(self.url, data, format="json")

        assert response.status_code == 400
        assert (
            response.data["general_error"]
            == "BP activity values year not in business plan interval"
        )

        # multiple values with `is_after=true`
        activity_data["values"] = [
            {
                "year": 2020,
                "is_after": True,
                "value_usd": 100,
                "value_odp": 100,
                "value_mt": 100,
            },
            {
                "year": 2021,
                "is_after": True,
                "value_usd": 200,
                "value_odp": 200,
                "value_mt": 200,
            },
        ]
        data["activities"] = [activity_data]
        response = self.client.post(self.url, data, format="json")

        assert response.status_code == 400
        assert (
            response.data["activities"][0]["values"][0]
            == "Multiple values with is_after=true found"
        )

    def test_bp_create(
        self,
        agency_user,
        agency,
        country_ro,
        substance,
        sector,
        subsector,
        project_type,
        bp_chemical_type,
        comment_type,
        _setup_bp_activity_create,
        _setup_new_business_plan_create,
        mock_send_mail_bp_create,
    ):
        self.client.force_authenticate(user=agency_user)

        data = _setup_new_business_plan_create
        # comment data should be ignored
        activity_data = _setup_bp_activity_create
        activity_data["comment_secretariat"] = "Alo, alo, Te-am sunat sa-ti spun"
        activity_data["comment_types"] = [comment_type.id]
        data["activities"] = [activity_data]

        response = self.client.post(self.url, data, format="json")
        assert response.status_code == 201
        assert response.data["name"] == "Test BP"
        assert response.data["status"] == "Endorsed"
        assert response.data["year_start"] == 2020
        assert response.data["year_end"] == 2023
        assert response.data["agency_id"] == agency.id

        activities = response.data["activities"]
        assert activities[0]["business_plan_id"] == response.data["id"]
        assert activities[0]["title"] == "Planu"
        assert activities[0]["country_id"] == country_ro.id
        assert activities[0]["lvc_status"] == "LVC"
        assert activities[0]["project_type_id"] == project_type.id
        assert activities[0]["bp_chemical_type_id"] == bp_chemical_type.id
        assert activities[0]["substances"] == [substance.id]
        assert activities[0]["sector_id"] == sector.id
        assert activities[0]["subsector_id"] == subsector.id
        assert activities[0]["status"] == "A"
        assert activities[0]["is_multi_year"] is False
        assert activities[0]["remarks"] == "Merge bine, bine, bine ca aeroplanu"
        assert activities[0]["comment_secretariat"] == ""
        assert activities[0]["comment_types"] == []
        assert activities[0]["values"][0]["year"] == 2020
        assert activities[0]["is_updated"] is False

        mock_send_mail_bp_create.assert_called_once()


class TestBPUpdate:
    client = APIClient()

    def test_without_login(self, _setup_bp_activity_create, business_plan):
        url = reverse("businessplan-list") + f"{business_plan.id}/"
        data = {
            "agency_id": business_plan.agency_id,
            "year_start": business_plan.year_start,
            "year_end": business_plan.year_end,
            "status": business_plan.status,
            "activities": [_setup_bp_activity_create],
        }
        response = self.client.put(url, data, format="json")
        assert response.status_code == 403

    def test_without_permission_wrong_agency(
        self, new_agency_user, _setup_bp_activity_create, business_plan
    ):
        self.client.force_authenticate(user=new_agency_user)

        url = reverse("businessplan-list") + f"{business_plan.id}/"
        data = {
            "agency_id": business_plan.agency_id,
            "year_start": business_plan.year_start,
            "year_end": business_plan.year_end,
            "status": business_plan.status,
            "activities": [_setup_bp_activity_create],
        }
        response = self.client.put(url, data, format="json")
        assert response.status_code == 403

    def test_wrong_sector_type_mapping(
        self, agency_user, _setup_bp_activity_create, business_plan
    ):
        self.client.force_authenticate(user=agency_user)
        url = reverse("businessplan-list") + f"{business_plan.id}/"

        activity_data = _setup_bp_activity_create
        activity_data["sector_code"] = "TAS"
        data = {
            "agency_id": business_plan.agency_id,
            "year_start": business_plan.year_start,
            "year_end": business_plan.year_end,
            "status": business_plan.status,
            "activities": [activity_data],
        }

        response = self.client.put(url, data, format="json")
        assert response.status_code == 400
        assert (
            response.data["activities"][0]["non_field_errors"][0]
            == "Invalid sector - type combination"
        )

    def test_update_wrong_activity_values(
        self, agency_user, _setup_bp_activity_create, business_plan
    ):
        self.client.force_authenticate(user=agency_user)
        url = reverse("businessplan-list") + f"{business_plan.id}/"

        # year not in business plan interval
        activity_data = _setup_bp_activity_create
        activity_data["values"] = [
            {
                "year": business_plan.year_end + 1,  # wrong year
                "is_after": False,
                "value_usd": 100,
                "value_odp": 100,
                "value_mt": 100,
            }
        ]
        data = {
            "agency_id": business_plan.agency_id,
            "year_start": business_plan.year_start,
            "year_end": business_plan.year_end,
            "status": business_plan.status,
            "activities": [activity_data],
        }
        response = self.client.put(url, data, format="json")

        assert response.status_code == 400
        assert (
            response.data["general_error"]
            == "BP activity values year not in business plan interval"
        )

        # multiple values with `is_after=true`
        activity_data["values"] = [
            {
                "year": business_plan.year_start,
                "is_after": True,
                "value_usd": 100,
                "value_odp": 100,
                "value_mt": 100,
            },
            {
                "year": business_plan.year_end,
                "is_after": True,
                "value_usd": 200,
                "value_odp": 200,
                "value_mt": 200,
            },
        ]
        data["activities"] = [activity_data]
        response = self.client.put(url, data, format="json")

        assert response.status_code == 400
        assert (
            response.data["activities"][0]["values"][0]
            == "Multiple values with is_after=true found"
        )

    def test_is_updated(self, agency_user, _setup_bp_activity_create, business_plan):
        self.client.force_authenticate(user=agency_user)

        url = reverse("businessplan-list") + f"{business_plan.id}/"
        data = {
            "agency_id": business_plan.agency_id,
            "year_start": business_plan.year_start,
            "year_end": business_plan.year_end,
            "status": business_plan.status,
            "activities": [_setup_bp_activity_create],
        }
        # update bp activity
        response = self.client.put(url, data, format="json")
        assert response.status_code == 200
        new_id = response.data["id"]
        activities = response.data["activities"]
        assert activities[0]["is_updated"] is True

        # get new BP by id
        url = reverse("businessplan-get")
        response = self.client.get(url, {"business_plan_id": new_id})
        assert response.status_code == 200
        data["activities"] = response.json()["activities"]

        # update bp again without changes
        url = reverse("businessplan-list") + f"{new_id}/"
        response = self.client.put(url, data, format="json")
        assert response.status_code == 200
        activities = response.data["activities"]
        assert activities[0]["is_updated"] is False

    def test_bp_update_agency(
        self,
        agency_user,
        _setup_bp_activity_create,
        business_plan,
        substance,
        comment_type,
        mock_send_mail_bp_update,
    ):
        self.client.force_authenticate(user=agency_user)

        url = reverse("businessplan-list") + f"{business_plan.id}/"
        other_business_plan = BusinessPlanFactory()
        activity_data = _setup_bp_activity_create
        substance2 = SubstanceFactory.create(name="substance2")
        activity_data["substances"] = [substance.id, substance2.id]
        activity_data["business_plan_id"] = other_business_plan.id  # should be ignored
        activity_data["title"] = "Planu 2"
        activity_data["status"] = "P"
        activity_data["is_multi_year"] = True
        activity_data["remarks"] = "Merge rau"
        # agency updates BP (comment is deleted)
        activity_data["comment_secretariat"] = "Nu inchide telefonu"
        activity_data["comment_types"] = [comment_type.id]
        activity_data["values"] = [
            {
                "year": business_plan.year_end,
                "is_after": False,
                "value_usd": 300,
                "value_odp": 300,
                "value_mt": 300,
            }
        ]
        data = {
            "agency_id": business_plan.agency_id,
            "year_start": business_plan.year_start,
            "year_end": business_plan.year_end,
            "status": business_plan.status,
            "activities": [activity_data],
        }
        response = self.client.put(url, data, format="json")

        assert response.status_code == 200
        assert (
            response.data["name"]
            == f"{business_plan.agency} {business_plan.year_start} - {business_plan.year_end}"
        )
        activities = response.data["activities"]
        assert activities[0]["business_plan_id"] == response.data["id"]
        assert activities[0]["title"] == "Planu 2"
        assert activities[0]["substances"] == [substance.id, substance2.id]
        assert activities[0]["status"] == "P"
        assert activities[0]["is_multi_year"] is True
        assert activities[0]["remarks"] == "Merge rau"
        assert activities[0]["comment_secretariat"] == ""
        assert activities[0]["comment_types"] == []
        assert activities[0]["values"][0]["year"] == business_plan.year_end
        assert activities[0]["is_updated"] is True

        mock_send_mail_bp_update.assert_called_once()

    def test_bp_update_secretariat(
        self,
        user,
        _setup_bp_activity_create,
        business_plan,
        comment_type,
        mock_send_mail_bp_update,
    ):
        self.client.force_authenticate(user=user)

        url = reverse("businessplan-list") + f"{business_plan.id}/"
        activity_data = _setup_bp_activity_create
        # only secretariat can update comments
        activity_data["comment_secretariat"] = "Nu inchide telefonu"
        activity_data["comment_types"] = [comment_type.id]
        data = {
            "agency_id": business_plan.agency_id,
            "year_start": business_plan.year_start,
            "year_end": business_plan.year_end,
            "status": business_plan.status,
            "activities": [activity_data],
        }
        response = self.client.put(url, data, format="json")

        assert response.status_code == 200
        activities = response.data["activities"]
        assert activities[0]["comment_secretariat"] == "Nu inchide telefonu"
        assert activities[0]["comment_types"] == [comment_type.id]
        assert activities[0]["is_updated"] is True

        mock_send_mail_bp_update.assert_called_once()


@pytest.fixture(name="_setup_bp_activity_list")
def setup_bp_activity_list(
    business_plan,
    country_ro,
    sector,
    subsector,
    project_type,
    bp_chemical_type,
    substance,
    project_cluster_kpp,
    new_agency,
    comment_type,
):
    countries = [country_ro]
    subsectors = [subsector]
    project_types = [project_type]
    clusters = [project_cluster_kpp]
    new_bp = BusinessPlanFactory.create(
        agency=new_agency,
        year_start=business_plan.year_start,
        year_end=business_plan.year_end,
    )
    another_bp = BusinessPlanFactory.create(
        agency=business_plan.agency,
        year_start=business_plan.year_start - 1,
        year_end=business_plan.year_end - 1,
    )
    for i in range(4):
        countries.append(CountryFactory.create(name=f"Country{i}", iso3=f"CO{i}"))
        sector = ProjectSectorFactory.create(name=f"Sector{i}")
        subsector = ProjectSubSectorFactory.create(name=f"Subsector{i}", sector=sector)
        subsectors.append(subsector)
        project_types.append(ProjectTypeFactory.create(name=f"Type{i}"))
        clusters.append(ProjectClusterFactory.create(name=f"Cluster{i}", code=f"CL{i}"))

    for bp in [business_plan, another_bp, new_bp]:
        for i in range(4):
            data = {
                "business_plan": bp,
                "title": f"Planu{i}",
                "country": countries[i],
                "lvc_status": "LVC",
                "project_cluster": clusters[i],
                "project_type": project_types[i],
                "bp_chemical_type": bp_chemical_type,
                "sector": subsectors[i].sector,
                "subsector": subsectors[i],
                "status": "A",
                "is_multi_year": i % 2 == 0,
                "reason_for_exceeding": f"Planu, planu, planu, planu, planu{i}",
                "remarks": f"Merge bine, bine, bine ca aeroplanu{i}",
                "remarks_additional": f"Poate si la anu / Daca merge bine planu stau ca barosanu.{i}",
                "comment_secretariat": f"Alo, alo, Te-am sunat sa-ti spun{i}",
            }
            bp_activity = BPActivityFactory.create(**data)
            bp_activity.substances.set([substance])
            bp_activity.comment_types.set([comment_type])
            for i in range(business_plan.year_start, business_plan.year_end + 1):
                BPActivityValueFactory.create(
                    bp_activity=bp_activity,
                    year=business_plan.year_start + i,
                    value_usd=i,
                    value_odp=i,
                    value_mt=i,
                )


class TestBPActivityList:
    client = APIClient()
    url = reverse("bpactivity-list")

    def test_list_anon(self, business_plan):
        response = self.client.get(
            self.url,
            {
                "year_start": business_plan.year_start,
                "year_end": business_plan.year_end,
            },
        )
        assert response.status_code == 403

    def test_activity_list(self, user, _setup_bp_activity_list, business_plan):
        self.client.force_authenticate(user=user)

        # get by start_year, end_year
        response = self.client.get(
            self.url,
            {
                "year_start": business_plan.year_start,
                "year_end": business_plan.year_end,
            },
        )
        assert response.status_code == 200
        assert len(response.json()) == 8

        response = self.client.get(
            self.url,
            {
                "year_start": business_plan.year_start - 1,
                "year_end": business_plan.year_end,
            },
        )
        assert response.status_code == 200
        assert len(response.json()) == 12

    def test_country_filter(
        self, agency_user, business_plan, country_ro, _setup_bp_activity_list
    ):
        self.client.force_authenticate(user=agency_user)

        response = self.client.get(
            self.url,
            {
                "year_start": business_plan.year_start,
                "year_end": business_plan.year_end,
                "country_id": country_ro.id,
            },
        )
        assert response.status_code == 200
        assert len(response.json()) == 1
        assert response.json()[0]["country"]["id"] == country_ro.id

    def test_invalid_country_filter(self, user, _setup_bp_activity_list, business_plan):
        self.client.force_authenticate(user=user)

        response = self.client.get(
            self.url,
            {
                "year_start": business_plan.year_start,
                "year_end": business_plan.year_end,
                "country_id": 999,
            },
        )
        assert response.status_code == 400

    def test_status_filter(self, agency_user, business_plan, _setup_bp_activity_list):
        self.client.force_authenticate(user=agency_user)

        response = self.client.get(
            self.url,
            {
                "year_start": business_plan.year_start,
                "year_end": business_plan.year_end,
                "status": "A",
            },
        )
        assert response.status_code == 200
        assert len(response.json()) == 4
        assert response.json()[0]["status"] == "A"

        response = self.client.get(
            self.url,
            {
                "year_start": business_plan.year_start,
                "year_end": business_plan.year_end,
                "status": "U",
            },
        )
        assert response.status_code == 200
        assert len(response.json()) == 0

    def test_search_filter(self, agency_user, business_plan, _setup_bp_activity_list):
        self.client.force_authenticate(user=agency_user)

        response = self.client.get(
            self.url,
            {
                "year_start": business_plan.year_start,
                "year_end": business_plan.year_end,
                "search": "Planu2",
            },
        )
        assert response.status_code == 200
        assert len(response.json()) == 1
        assert response.json()[0]["title"] == "Planu2"

    def test_agency_filter(self, user, business_plan, _setup_bp_activity_list):
        self.client.force_authenticate(user=user)

        response = self.client.get(
            self.url,
            {
                "year_start": business_plan.year_start,
                "year_end": business_plan.year_end,
                "agency_id": business_plan.agency_id,
            },
        )
        assert response.status_code == 200
        assert len(response.json()) == 4
        assert response.json()[0]["agency"] == business_plan.agency.name

    def test_bp_status_filter(self, user, business_plan, _setup_bp_activity_list):
        self.client.force_authenticate(user=user)

        response = self.client.get(
            self.url,
            {
                "year_start": business_plan.year_start,
                "year_end": business_plan.year_end,
                "bp_status": business_plan.status,
            },
        )
        assert response.status_code == 200
        assert len(response.json()) == 8
        assert response.json()[0]["bp_status"] == business_plan.status

    def test_invalid_agency(self, user, business_plan, _setup_bp_activity_list):
        self.client.force_authenticate(user=user)

        response = self.client.get(
            self.url,
            {
                "year_start": business_plan.year_start,
                "year_end": business_plan.year_end,
                "agency_id": 999,
            },
        )
        assert response.status_code == 400

    def test_invalid_bp_status(self, user, business_plan, _setup_bp_activity_list):
        self.client.force_authenticate(user=user)

        response = self.client.get(
            self.url,
            {
                "year_start": business_plan.year_start,
                "year_end": business_plan.year_end,
                "bp_status": "Draft",
            },
        )
        assert response.status_code == 400

    def test_all_for_new_user(
        self, new_agency_user, business_plan, _setup_bp_activity_list
    ):
        self.client.force_authenticate(user=new_agency_user)

        response = self.client.get(
            self.url,
            {
                "year_start": business_plan.year_start,
                "year_end": business_plan.year_end,
            },
        )
        assert response.status_code == 200
        assert len(response.json()) == 4

    def test_comment_type_filter(
        self, agency_user, business_plan, comment_type, _setup_bp_activity_list
    ):
        self.client.force_authenticate(user=agency_user)

        other_comment_type = CommentTypeFactory()
        response = self.client.get(
            self.url,
            {
                "year_start": business_plan.year_start,
                "year_end": business_plan.year_end,
                "comment_types": f"{comment_type.id},{other_comment_type.id}",
            },
        )
        assert response.status_code == 200
        assert len(response.json()) == 4
        assert response.json()[0]["comment_types"] == [comment_type.name]


class TestBPGet:
    client = APIClient()
    url = reverse("businessplan-get")

    def test_list_anon(self, business_plan):
        response = self.client.get(self.url, {"business_plan_id": business_plan.id})
        assert response.status_code == 403

    def test_without_permission(self, new_agency_user, business_plan):
        self.client.force_authenticate(user=new_agency_user)

        response = self.client.get(self.url, {"business_plan_id": business_plan.id})
        assert response.status_code == 403

    def test_activity_list(self, user, _setup_bp_activity_list, business_plan):
        self.client.force_authenticate(user=user)

        # get by id
        response = self.client.get(self.url, {"business_plan_id": business_plan.id})
        assert response.status_code == 200
        assert len(response.json()["activities"]) == 4

        # get by agency, start_year, end_year, status
        response = self.client.get(
            self.url,
            {
                "agency_id": business_plan.agency_id,
                "year_start": business_plan.year_start,
                "year_end": business_plan.year_end,
                "bp_status": business_plan.status,
            },
        )
        assert response.status_code == 200
        assert len(response.json()["activities"]) == 4

    def test_country_filter(
        self, user, business_plan, country_ro, _setup_bp_activity_list
    ):
        self.client.force_authenticate(user=user)

        response = self.client.get(
            self.url,
            {"business_plan_id": business_plan.id, "country_id": country_ro.id},
        )
        assert response.status_code == 200
        assert len(response.json()["activities"]) == 1
        assert response.json()["activities"][0]["country"]["id"] == country_ro.id

    def test_invalid_country_filter(self, user, _setup_bp_activity_list, business_plan):
        self.client.force_authenticate(user=user)

        response = self.client.get(
            self.url,
            {"business_plan_id": business_plan.id, "country_id": 999},
        )
        assert response.status_code == 400

    def test_status_filter(self, user, business_plan, _setup_bp_activity_list):
        self.client.force_authenticate(user=user)

        response = self.client.get(
            self.url,
            {"business_plan_id": business_plan.id, "status": "A"},
        )
        assert response.status_code == 200
        assert len(response.json()["activities"]) == 4
        assert response.json()["activities"][0]["status"] == "A"

        response = self.client.get(
            self.url,
            {"business_plan_id": business_plan.id, "status": "U"},
        )
        assert response.status_code == 200
        assert len(response.json()["activities"]) == 0

    def test_search_filter(self, user, business_plan, _setup_bp_activity_list):
        self.client.force_authenticate(user=user)

        response = self.client.get(
            self.url,
            {"business_plan_id": business_plan.id, "search": "Planu2"},
        )
        assert response.status_code == 200
        assert len(response.json()["activities"]) == 1
        assert response.json()["activities"][0]["title"] == "Planu2"

    def test_invalid_bp_id(self, user, _setup_bp_activity_list):
        self.client.force_authenticate(user=user)

        response = self.client.get(
            self.url,
            {"business_plan_id": 999},
        )
        assert response.status_code == 400

    def test_invalid_year(self, user, business_plan, _setup_bp_activity_list):
        self.client.force_authenticate(user=user)

        response = self.client.get(
            self.url,
            {
                "agency_id": business_plan.agency_id,
                "year_start": 99,
                "year_end": 999,
                "bp_status": business_plan.status,
            },
        )
        assert response.status_code == 400

    def test_invalid_agency(self, user, business_plan, _setup_bp_activity_list):
        self.client.force_authenticate(user=user)

        response = self.client.get(
            self.url,
            {
                "agency_id": 999,
                "year_start": business_plan.year_start,
                "year_end": business_plan.year_end,
                "bp_status": business_plan.status,
            },
        )
        assert response.status_code == 400

<<<<<<< HEAD
    def test_invalid_status(self, user, business_plan, _setup_bp_activity_list):
=======
    def test_invalid_bp_status(self, user, business_plan, _setup_bp_activity_list):
>>>>>>> 085420fa
        self.client.force_authenticate(user=user)

        response = self.client.get(
            self.url,
            {
                "agency_id": business_plan.agency_id,
                "year_start": business_plan.year_start,
                "year_end": business_plan.year_end,
                "bp_status": "Draft",
            },
        )
        assert response.status_code == 400

    def test_comment_type_filter(
        self, user, business_plan, comment_type, _setup_bp_activity_list
    ):
        self.client.force_authenticate(user=user)

        other_comment_type = CommentTypeFactory()
        response = self.client.get(
            self.url,
            {
                "business_plan_id": business_plan.id,
                "comment_types": f"{comment_type.id},{other_comment_type.id}",
            },
        )
        assert response.status_code == 200
        assert len(response.json()["activities"]) == 4
        assert response.json()["activities"][0]["comment_types"] == [comment_type.name]


class TestUpdateAllActivities:
    client = APIClient()
    url = reverse("businessplan-update-all")

    def test_update_all_activities(
        self,
        user,
        business_plan,
        country_ro,
        substance,
        sector,
        subsector,
        project_type,
        bp_chemical_type,
        _setup_bp_activity_create,
    ):
        self.client.force_authenticate(user=user)

        other_agency = AgencyFactory(name="Agency2", code="AG2")
        other_business_plan = BusinessPlanFactory(
            agency=other_agency,
            year_start=business_plan.year_start,
            year_end=business_plan.year_end,
        )

        activity_data_1 = _setup_bp_activity_create.copy()
        activity_data_2 = _setup_bp_activity_create.copy()
        activity_data_1["agency_id"] = business_plan.agency_id
        activity_data_2["agency_id"] = other_business_plan.agency_id

        data = {
            "year_start": business_plan.year_start,
            "year_end": business_plan.year_end,
            "status": business_plan.status,
            "activities": [activity_data_1, activity_data_2],
        }
        response = self.client.put(self.url, data, format="json")
        assert response.status_code == 200

        for data in response.data:
            assert data["year_start"] == business_plan.year_start
            assert data["year_end"] == business_plan.year_end
            assert data["status"] == business_plan.status

            activities = data["activities"]
            assert activities[0]["business_plan_id"] == data["id"]
            assert activities[0]["title"] == "Planu"
            assert activities[0]["country_id"] == country_ro.id
            assert activities[0]["lvc_status"] == "LVC"
            assert activities[0]["project_type_id"] == project_type.id
            assert activities[0]["bp_chemical_type_id"] == bp_chemical_type.id
            assert activities[0]["substances"] == [substance.id]
            assert activities[0]["sector_id"] == sector.id
            assert activities[0]["subsector_id"] == subsector.id
            assert activities[0]["status"] == "A"
            assert activities[0]["is_multi_year"] is False
            assert activities[0]["remarks"] == "Merge bine, bine, bine ca aeroplanu"
            assert activities[0]["values"][0]["year"] == 2020<|MERGE_RESOLUTION|>--- conflicted
+++ resolved
@@ -921,11 +921,7 @@
         )
         assert response.status_code == 400
 
-<<<<<<< HEAD
-    def test_invalid_status(self, user, business_plan, _setup_bp_activity_list):
-=======
     def test_invalid_bp_status(self, user, business_plan, _setup_bp_activity_list):
->>>>>>> 085420fa
         self.client.force_authenticate(user=user)
 
         response = self.client.get(
