import io

import openpyxl
import pytest
from django.urls import reverse
from rest_framework.test import APIClient
from unittest.mock import patch

from core.api.tests.base import BaseTest
from core.api.tests.conftest import pdf_text
from core.api.tests.factories import (
    AgencyFactory,
    BPRecordFactory,
    BPRecordValueFactory,
    BusinessPlanFactory,
    CountryFactory,
    ProjectClusterFactory,
    ProjectSectorFactory,
    ProjectSubSectorFactory,
    ProjectTypeFactory,
    SubstanceFactory,
)

pytestmark = pytest.mark.django_db
# pylint: disable=C8008, W0221, W0613, R0913


@pytest.fixture(name="mock_send_mail_bp_create")
def _mock_send_mail_bp_create():
    with patch("core.tasks.send_mail_bp_create.delay") as send_mail:
        yield send_mail


@pytest.fixture(name="mock_send_mail_bp_update")
def _mock_send_mail_bp_update():
    with patch("core.tasks.send_mail_bp_update.delay") as send_mail:
        yield send_mail


@pytest.fixture(name="mock_send_mail_bp_status_update")
def _mock_send_mail_bp_status_update():
    with patch("core.tasks.send_mail_bp_status_update.delay") as send_mail:
        yield send_mail


class TestBPExport(BaseTest):
    url = reverse("bprecord-export")

    def test_export_anon(self, business_plan):
        response = self.client.get(self.url, {"business_plan_id": business_plan.id})
        assert response.status_code == 403

    def test_export(self, user, business_plan, bp_record, bp_record_values):
        self.client.force_authenticate(user=user)

        response = self.client.get(self.url, {"business_plan_id": business_plan.id})
        assert response.status_code == 200
        assert (
            response.filename
            == f"Business Plans {business_plan.year_start}-{business_plan.year_end}.xlsx"
        )

        wb = openpyxl.load_workbook(io.BytesIO(response.getvalue()))
        sheet = wb.active
        assert sheet["A2"].value == bp_record.country.name
        assert sheet["B2"].value == business_plan.agency.name
        assert sheet["M2"].value == bp_record.title

        assert sheet["O2"].value == bp_record_values[0].value_usd
        assert sheet["P2"].value == bp_record_values[0].value_odp
        assert sheet["Q2"].value == bp_record_values[0].value_mt

        assert sheet["R2"].value == bp_record_values[1].value_usd
        assert sheet["S2"].value == bp_record_values[1].value_odp
        assert sheet["T2"].value == bp_record_values[1].value_mt

        assert sheet["U2"].value == bp_record_values[2].value_usd
        assert sheet["V2"].value == bp_record_values[2].value_odp
        assert sheet["W2"].value == bp_record_values[2].value_mt

        assert sheet["X2"].value == bp_record_values[3].value_usd
        assert sheet["Y2"].value == bp_record_values[3].value_odp
        assert sheet["Z2"].value == bp_record_values[3].value_mt


class TestBPPrint(BaseTest):
    url = reverse("bprecord-print")

    def test_export_anon(self, business_plan):
        response = self.client.get(self.url, {"business_plan_id": business_plan.id})
        assert response.status_code == 403

    def test_export(self, user, business_plan, bp_record, bp_record_values):
        self.client.force_authenticate(user=user)

        response = self.client.get(self.url, {"business_plan_id": business_plan.id})
        assert response.status_code == 200
        assert (
            response.filename
            == f"Business Plans {business_plan.year_start}-{business_plan.year_end}.pdf"
        )

        text = pdf_text(io.BytesIO(response.getvalue())).replace("\n", "")

        assert bp_record.country.name in text
        assert business_plan.agency.name in text
        assert bp_record.title in text


@pytest.fixture(name="_setup_bp_list")
def setup_bp_list(agency):
    new_agency = AgencyFactory.create(name="Agency2", code="AG2")
    for i in range(3):
        for ag, status in [(agency, "Approved"), (new_agency, "Draft")]:
            data = {
                "agency": ag,
                "year_start": 2020 + i,
                "year_end": 2022 + i,
                "status": status,
            }
            BusinessPlanFactory.create(**data)


class TestBPList(BaseTest):
    url = reverse("businessplan-list")

    def test_list_anon(self):
        response = self.client.get(self.url)
        assert response.status_code == 403

    def test_list(self, user, _setup_bp_list):
        self.client.force_authenticate(user=user)

        response = self.client.get(self.url)
        assert response.status_code == 200
        assert len(response.json()) == 6

    def test_list_agency_filter(self, user, _setup_bp_list, agency):
        self.client.force_authenticate(user=user)

        response = self.client.get(self.url, {"agency_id": agency.id})
        assert response.status_code == 200
        assert len(response.json()) == 3
        assert all(bp["agency"]["id"] == agency.id for bp in response.json())

    def test_list_status_filter(self, user, _setup_bp_list):
        self.client.force_authenticate(user=user)

        response = self.client.get(self.url, {"status": "Draft"})
        assert response.status_code == 200
        assert len(response.json()) == 3
        assert all(bp["status"] == "Draft" for bp in response.json())

    def test_list_year_filter(self, user, _setup_bp_list):
        self.client.force_authenticate(user=user)

        response = self.client.get(self.url, {"year_start": 2021})
        assert response.status_code == 200
        assert len(response.json()) == 2
        assert all(bp["year_start"] == 2021 for bp in response.json())

        response = self.client.get(self.url, {"year_end": 2023})
        assert response.status_code == 200
        assert len(response.json()) == 2
        assert all(bp["year_end"] == 2023 for bp in response.json())


@pytest.fixture(name="_setup_bp_record_create")
def setup_bp_record_create(
    business_plan,
    country_ro,
    sector,
    subsector,
    project_type,
    bp_chemical_type,
    substance,
    blend,
):
    return {
        "business_plan_id": business_plan.id,
        "title": "Planu",
        "country_id": country_ro.id,
        "lvc_status": "LVC",
        "project_type_id": project_type.id,
        "bp_chemical_type_id": bp_chemical_type.id,
        "substances": [substance.id],
        "blends": [blend.id],
        "sector_id": sector.id,
        "subsector_id": subsector.id,
        "bp_type": "A",
        "is_multi_year": False,
        "reason_for_exceeding": "Planu, planu, planu, planu, planu",
        "remarks": "Merge bine, bine, bine ca aeroplanu",
        "remarks_additional": "Poate si la anu / Daca merge bine planu stau ca barosanu.",
        "values": [
            {
                "year": 2020,
                "value_usd": 100,
                "value_odp": 100,
                "value_mt": 100,
            },
            {
                "year": 2021,
                "value_usd": 200,
                "value_odp": 200,
                "value_mt": 200,
            },
        ],
    }


class TestBPRecordCreate:
    client = APIClient()
    url = reverse("bprecord-list")

    def test_create_anon(self, _setup_bp_record_create):
        response = self.client.post(self.url, _setup_bp_record_create, format="json")
        assert response.status_code == 403

    def test_create_wrong_record_values(self, user, _setup_bp_record_create):
        self.client.force_authenticate(user=user)
        data = _setup_bp_record_create
        data["values"] = [
            {
                "year": 2025,  # wrong year
                "value_usd": 100,
                "value_odp": 100,
                "value_mt": 100,
            }
        ]
        response = self.client.post(self.url, _setup_bp_record_create, format="json")

        assert response.status_code == 400
        assert (
            response.data["general_error"]
            == "BP record values year not in business plan interval"
        )

    def test_create_record(
        self,
        user,
        _setup_bp_record_create,
        business_plan,
        country_ro,
        substance,
        blend,
        sector,
        subsector,
        project_type,
        bp_chemical_type,
    ):
        self.client.force_authenticate(user=user)
        response = self.client.post(self.url, _setup_bp_record_create, format="json")

        assert response.status_code == 201
        assert response.data["business_plan_id"] == business_plan.id
        assert response.data["title"] == "Planu"
        assert response.data["country_id"] == country_ro.id
        assert response.data["lvc_status"] == "LVC"
        assert response.data["project_type_id"] == project_type.id
        assert response.data["bp_chemical_type_id"] == bp_chemical_type.id
        assert response.data["substances"] == [substance.id]
        assert response.data["blends"] == [blend.id]
        assert response.data["sector_id"] == sector.id
        assert response.data["subsector_id"] == subsector.id
        assert response.data["bp_type"] == "A"
        assert response.data["is_multi_year"] is False
        assert (
            response.data["reason_for_exceeding"] == "Planu, planu, planu, planu, planu"
        )
        assert response.data["remarks"] == "Merge bine, bine, bine ca aeroplanu"
        assert (
            response.data["remarks_additional"]
            == "Poate si la anu / Daca merge bine planu stau ca barosanu."
        )
        assert response.data["values"][0]["year"] == 2020
        assert response.data["values"][1]["year"] == 2021


class TestBPRecordUpdate:
    client = APIClient()

    def test_update_wrong_record_values(self, user, _setup_bp_record_create):
        self.client.force_authenticate(user=user)

        url = reverse("bprecord-list")
        response = self.client.post(url, _setup_bp_record_create, format="json")
        assert response.status_code == 201
        bp_record_id = response.data["id"]

        url = reverse("bprecord-list") + f"{bp_record_id}/"
        data = _setup_bp_record_create
        data["values"] = [
            {
                "year": 2025,  # wrong year
                "value_usd": 100,
                "value_odp": 100,
                "value_mt": 100,
            }
        ]
        response = self.client.put(url, data, format="json")

        assert response.status_code == 400
        assert (
            response.data["general_error"]
            == "BP record values year not in business plan interval"
        )

    def test_update_record(
        self,
        user,
        _setup_bp_record_create,
        business_plan,
        substance,
    ):
        self.client.force_authenticate(user=user)

        url = reverse("bprecord-list")
        response = self.client.post(url, _setup_bp_record_create, format="json")
        assert response.status_code == 201
        bp_record_id = response.data["id"]

        url = reverse("bprecord-list") + f"{bp_record_id}/"
        data = _setup_bp_record_create
        substance2 = SubstanceFactory.create(name="substance2")
        data["substances"] = [substance.id, substance2.id]
        data["blends"] = []
        data["title"] = "Planu 2"
        data["bp_type"] = "P"
        data["is_multi_year"] = True
        data["remarks"] = "Merge rau"
        data["values"] = [
            {
                "year": 2022,
                "value_usd": 300,
                "value_odp": 300,
                "value_mt": 300,
            }
        ]
        response = self.client.put(url, data, format="json")

        assert response.status_code == 200
        assert response.data["business_plan_id"] == business_plan.id
        assert response.data["title"] == "Planu 2"
        assert response.data["substances"] == [substance.id, substance2.id]
        assert response.data["blends"] == []
        assert response.data["bp_type"] == "P"
        assert response.data["is_multi_year"] is True
        assert response.data["remarks"] == "Merge rau"
        assert response.data["values"][0]["year"] == 2022


@pytest.fixture(name="_setup_new_business_plan_create")
def setup_new_business_plan_create(agency):
    return {
        "agency_id": agency.id,
        "year_start": 2020,
        "year_end": 2022,
        "status": "Submitted",
    }


class TestBPCreate:
    client = APIClient()

    def test_without_login(self, _setup_new_business_plan_create):
        url = reverse("businessplan-list")
        response = self.client.post(url, _setup_new_business_plan_create, format="json")
        assert response.status_code == 403

    def test_create_business_plan(
        self, user, agency, _setup_new_business_plan_create, mock_send_mail_bp_create
    ):
        # create new business plan
        self.client.force_authenticate(user=user)
        url = reverse("businessplan-list")
        response = self.client.post(url, _setup_new_business_plan_create, format="json")

        assert response.status_code == 201
        assert response.data["status"] == "Submitted"
        assert response.data["year_start"] == 2020
        assert response.data["year_end"] == 2022
        assert response.data["agency_id"] == agency.id

        mock_send_mail_bp_create.assert_called_once()


class TestBPStatusUpdate:
    client = APIClient()

    def test_without_login(self, business_plan):
        url = reverse("business-plan-status", kwargs={"id": business_plan.id})
        response = self.client.put(url, {"status": "Approved"})
        assert response.status_code == 403

    def test_invalid_status(self, user, business_plan):
        self.client.force_authenticate(user=user)
        url = reverse("business-plan-status", kwargs={"id": business_plan.id})
        response = self.client.put(url, {"status": "Draft"})

        assert response.status_code == 400
        assert "Invalid value" in response.data["status"]

    def test_update_status(self, user, business_plan, mock_send_mail_bp_status_update):
        self.client.force_authenticate(user=user)
        url = reverse("business-plan-status", kwargs={"id": business_plan.id})
        response = self.client.put(url, {"status": "Approved"})

        assert response.status_code == 200
        assert response.data["status"] == "Approved"
        assert response.data["id"] == business_plan.id

<<<<<<< HEAD

@pytest.fixture(name="_setup_bp_record_list")
def setup_bp_record_list(
    business_plan,
    country_ro,
    sector,
    subsector,
    project_type,
    bp_chemical_type,
    substance,
    blend,
    project_cluster_kpp,
):
    countries = [country_ro]
    subsectors = [subsector]
    project_types = [project_type]
    clusters = [project_cluster_kpp]
    another_bp = BusinessPlanFactory.create(
        agency=business_plan.agency,
        year_start=business_plan.year_start - 1,
        year_end=business_plan.year_end - 1,
    )
    for i in range(3):
        countries.append(CountryFactory.create(name=f"Country{i}", iso3=f"CO{i}"))
        sector = ProjectSectorFactory.create(name=f"Sector{i}")
        subsector = ProjectSubSectorFactory.create(name=f"Subsector{i}", sector=sector)
        subsectors.append(subsector)
        project_types.append(ProjectTypeFactory.create(name=f"Type{i}"))
        clusters.append(ProjectClusterFactory.create(name=f"Cluster{i}", code=f"CL{i}"))

    for bp in [business_plan, another_bp]:
        for i in range(4):
            data = {
                "business_plan": bp,
                "title": f"Planu{i}",
                "country": countries[i],
                "lvc_status": "LVC",
                "project_cluster": clusters[i],
                "project_type": project_types[i],
                "bp_chemical_type": bp_chemical_type,
                "sector": subsectors[i].sector,
                "subsector": subsectors[i],
                "bp_type": "Approved",
                "is_multi_year": i % 2 == 0,
                "reason_for_exceeding": f"Planu, planu, planu, planu, planu{i}",
                "remarks": f"Merge bine, bine, bine ca aeroplanu{i}",
                "remarks_additional": f"Poate si la anu / Daca merge bine planu stau ca barosanu.{i}",
            }
            bp_record = BPRecordFactory.create(**data)
            bp_record.substances.set([substance])
            bp_record.blends.set([blend])
            for i in range(business_plan.year_start, business_plan.year_end + 1):
                BPRecordValueFactory.create(
                    bp_record=bp_record, value_usd=i, value_odp=i, value_mt=i
                )


class TestBPRecordList:
    client = APIClient()
    url = reverse("bprecord-list")

    def test_list_anon(self, business_plan):
        response = self.client.get(self.url, {"business_plan_id": business_plan.id})
        assert response.status_code == 403

    def test_record_list(self, user, _setup_bp_record_list, business_plan):
        self.client.force_authenticate(user=user)

        # get by id
        response = self.client.get(self.url, {"business_plan_id": business_plan.id})
        assert response.status_code == 200
        assert len(response.json()["records"]) == 4

        # get by agency, start_year, end_year
        response = self.client.get(
            self.url,
            {
                "agency_id": business_plan.agency_id,
                "year_start": business_plan.year_start,
                "year_end": business_plan.year_end,
            },
        )
        assert response.status_code == 200
        assert len(response.json()["records"]) == 4

    def test_country_filter(
        self, user, business_plan, country_ro, _setup_bp_record_list
    ):
        self.client.force_authenticate(user=user)

        response = self.client.get(
            self.url,
            {"business_plan_id": business_plan.id, "country_id": country_ro.id},
        )
        assert response.status_code == 200
        assert len(response.json()["records"]) == 1
        assert response.json()["records"][0]["country"]["id"] == country_ro.id

    def test_invalid_country_filter(self, user, _setup_bp_record_list, business_plan):
        self.client.force_authenticate(user=user)

        response = self.client.get(
            self.url,
            {"business_plan_id": business_plan.id, "country_id": 999},
        )
        assert response.status_code == 400

    def test_search_filter(self, user, business_plan, _setup_bp_record_list):
        self.client.force_authenticate(user=user)

        response = self.client.get(
            self.url,
            {"business_plan_id": business_plan.id, "search": "Planu2"},
        )
        assert response.status_code == 200
        assert len(response.json()["records"]) == 1
        assert response.json()["records"][0]["title"] == "Planu2"

    def test_invalid_bp_id(self, user, _setup_bp_record_list):
        self.client.force_authenticate(user=user)

        response = self.client.get(
            self.url,
            {"business_plan_id": 999},
        )
        assert response.status_code == 400

    def test_invalid_year(self, user, _setup_bp_record_list, agency):
        self.client.force_authenticate(user=user)

        response = self.client.get(
            self.url,
            {
                "agency_id": agency.id,
                "year_start": 99,
                "year_end": 999,
            },
        )
        assert response.status_code == 400

    def test_invalid_agency(self, user, _setup_bp_record_list):
        self.client.force_authenticate(user=user)

        response = self.client.get(
            self.url,
            {
                "agency_id": 999,
                "year_start": 2021,
                "year_end": 2023,
            },
        )
        assert response.status_code == 400
=======
        mock_send_mail_bp_status_update.assert_called_once()


class TestBPUpdate:
    client = APIClient()

    def test_without_login(self, _setup_bp_record_create, business_plan):
        url = reverse("businessplan-list") + f"{business_plan.id}/"
        data = {
            "agency_id": business_plan.agency_id,
            "year_start": business_plan.year_start,
            "year_end": business_plan.year_end,
            "status": "Submitted",
            "records": [_setup_bp_record_create],
        }
        response = self.client.put(url, data, format="json")
        assert response.status_code == 403

    def test_update_wrong_record_values(
        self, user, _setup_bp_record_create, business_plan
    ):
        self.client.force_authenticate(user=user)

        url = reverse("businessplan-list") + f"{business_plan.id}/"
        record_data = _setup_bp_record_create
        record_data["values"] = [
            {
                "year": 2025,  # wrong year
                "value_usd": 100,
                "value_odp": 100,
                "value_mt": 100,
            }
        ]
        data = {
            "agency_id": business_plan.agency_id,
            "year_start": business_plan.year_start,
            "year_end": business_plan.year_end,
            "status": "Submitted",
            "records": [record_data],
        }
        response = self.client.put(url, data, format="json")

        assert response.status_code == 400
        assert (
            response.data["general_error"]
            == "BP record values year not in business plan interval"
        )

    def test_bp_update(
        self,
        user,
        _setup_bp_record_create,
        business_plan,
        substance,
        mock_send_mail_bp_update,
    ):
        self.client.force_authenticate(user=user)

        url = reverse("businessplan-list") + f"{business_plan.id}/"
        record_data = _setup_bp_record_create
        substance2 = SubstanceFactory.create(name="substance2")
        record_data["substances"] = [substance.id, substance2.id]
        record_data["blends"] = []
        record_data["title"] = "Planu 2"
        record_data["bp_type"] = "P"
        record_data["is_multi_year"] = True
        record_data["remarks"] = "Merge rau"
        record_data["values"] = [
            {
                "year": 2022,
                "value_usd": 300,
                "value_odp": 300,
                "value_mt": 300,
            }
        ]
        data = {
            "agency_id": business_plan.agency_id,
            "year_start": business_plan.year_start,
            "year_end": business_plan.year_end,
            "status": "Submitted",
            "records": [record_data],
        }
        response = self.client.put(url, data, format="json")

        assert response.status_code == 200
        records = response.data["records"]
        assert records[0]["business_plan_id"] == response.data["id"]
        assert records[0]["title"] == "Planu 2"
        assert records[0]["substances"] == [substance.id, substance2.id]
        assert records[0]["blends"] == []
        assert records[0]["bp_type"] == "P"
        assert records[0]["is_multi_year"] is True
        assert records[0]["remarks"] == "Merge rau"
        assert records[0]["values"][0]["year"] == 2022

        mock_send_mail_bp_update.assert_called_once()
>>>>>>> 5874a5ac
<|MERGE_RESOLUTION|>--- conflicted
+++ resolved
@@ -410,7 +410,8 @@
         assert response.data["status"] == "Approved"
         assert response.data["id"] == business_plan.id
 
-<<<<<<< HEAD
+        mock_send_mail_bp_status_update.assert_called_once()
+
 
 @pytest.fixture(name="_setup_bp_record_list")
 def setup_bp_record_list(
@@ -563,8 +564,6 @@
             },
         )
         assert response.status_code == 400
-=======
-        mock_send_mail_bp_status_update.assert_called_once()
 
 
 class TestBPUpdate:
@@ -659,5 +658,4 @@
         assert records[0]["remarks"] == "Merge rau"
         assert records[0]["values"][0]["year"] == 2022
 
-        mock_send_mail_bp_update.assert_called_once()
->>>>>>> 5874a5ac
+        mock_send_mail_bp_update.assert_called_once()