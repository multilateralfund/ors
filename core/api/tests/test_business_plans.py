import io

import openpyxl
import pytest
from django.urls import reverse
from rest_framework.test import APIClient
from unittest.mock import patch

from core.api.tests.base import BaseTest
from core.api.tests.conftest import pdf_text
from core.api.tests.factories import (
    AgencyFactory,
    BPActivityFactory,
    BPActivityValueFactory,
    BusinessPlanFactory,
    CommentTypeFactory,
    CountryFactory,
    ProjectClusterFactory,
    ProjectSectorFactory,
    ProjectSubSectorFactory,
    ProjectTypeFactory,
    SubstanceFactory,
    UserFactory,
)
from core.models.business_plan import BPHistory, BusinessPlan

pytestmark = pytest.mark.django_db
# pylint: disable=C8008, W0221, W0613, R0913, C0302, R0914


@pytest.fixture(name="new_agency")
def _new_agency():
    return AgencyFactory.create(name="Agency2", code="AG2")


@pytest.fixture(name="new_agency_user")
def _new_agency_user(new_agency):
    return UserFactory.create(agency=new_agency, user_type="agency_submitter")


@pytest.fixture(name="mock_send_mail_bp_create")
def _mock_send_mail_bp_create():
    with patch("core.tasks.send_mail_bp_create.delay") as send_mail:
        yield send_mail


@pytest.fixture(name="mock_send_mail_bp_update")
def _mock_send_mail_bp_update():
    with patch("core.tasks.send_mail_bp_update.delay") as send_mail:
        yield send_mail


@pytest.fixture(name="mock_send_mail_bp_status_update")
def _mock_send_mail_bp_status_update():
    with patch("core.tasks.send_mail_bp_status_update.delay") as send_mail:
        yield send_mail


class TestBPExport(BaseTest):
    url = reverse("bpactivity-export")

    def test_export_anon(self, business_plan):
        response = self.client.get(
            self.url,
            {
                "year_start": business_plan.year_start,
                "year_end": business_plan.year_end,
            },
        )
        assert response.status_code == 403

    def test_export(
        self, user, business_plan, bp_activity, old_bp_activity, bp_activity_values
    ):
        self.client.force_authenticate(user=user)

        response = self.client.get(
            self.url,
            {
                "year_start": business_plan.year_start,
                "year_end": business_plan.year_end,
            },
        )
        assert response.status_code == 200
        assert (
            response.filename
            == f"Business Plans {business_plan.year_start}-{business_plan.year_end}.xlsx"
        )

        wb = openpyxl.load_workbook(io.BytesIO(response.getvalue()))
        sheet = wb.active
        assert sheet["A2"].value == bp_activity.country.name
        assert sheet["B2"].value == business_plan.agency.name
        assert sheet["M2"].value == bp_activity.title

        assert sheet["O2"].value == bp_activity_values[0].value_usd
        assert sheet["P2"].value == bp_activity_values[0].value_odp
        assert sheet["Q2"].value == bp_activity_values[0].value_mt

        assert sheet["R2"].value == bp_activity_values[1].value_usd
        assert sheet["S2"].value == bp_activity_values[1].value_odp
        assert sheet["T2"].value == bp_activity_values[1].value_mt

        assert sheet["U2"].value == bp_activity_values[2].value_usd
        assert sheet["V2"].value == bp_activity_values[2].value_odp
        assert sheet["W2"].value == bp_activity_values[2].value_mt

        assert sheet["X2"].value == bp_activity_values[3].value_usd
        assert sheet["Y2"].value == bp_activity_values[3].value_odp
        assert sheet["Z2"].value == bp_activity_values[3].value_mt


class TestBPPrint(BaseTest):
    url = reverse("bpactivity-print")

    def test_print_anon(self, business_plan):
        response = self.client.get(
            self.url,
            {
                "year_start": business_plan.year_start,
                "year_end": business_plan.year_end,
            },
        )
        assert response.status_code == 403

    def test_print(
        self, user, business_plan, bp_activity, old_bp_activity, bp_activity_values
    ):
        self.client.force_authenticate(user=user)

        response = self.client.get(
            self.url,
            {
                "year_start": business_plan.year_start,
                "year_end": business_plan.year_end,
            },
        )
        assert response.status_code == 200
        assert (
            response.filename
            == f"Business Plans {business_plan.year_start}-{business_plan.year_end}.pdf"
        )

        text = pdf_text(io.BytesIO(response.getvalue())).replace("\n", "")

        assert bp_activity.country.name in text
        assert business_plan.agency.name in text
        assert bp_activity.title in text


@pytest.fixture(name="_setup_bp_list")
def setup_bp_list(agency, new_agency):
    for i in range(3):
        for ag, status in [(agency, "Approved"), (new_agency, "Agency Draft")]:
            data = {
                "agency": ag,
                "year_start": 2020 + i,
                "year_end": 2022 + i,
                "status": status,
            }
            BusinessPlanFactory.create(**data)


class TestBPList(BaseTest):
    url = reverse("businessplan-list")

    def test_list_anon(self):
        response = self.client.get(self.url)
        assert response.status_code == 403

    def test_list(self, user, agency_user, _setup_bp_list):
        self.client.force_authenticate(user=user)

        response = self.client.get(self.url)
        assert response.status_code == 200
        assert len(response.json()) == 6

        self.client.force_authenticate(user=agency_user)
        response = self.client.get(self.url)
        assert response.status_code == 200
        assert len(response.json()) == 3

    def test_list_agency_filter(self, user, _setup_bp_list, agency):
        self.client.force_authenticate(user=user)

        response = self.client.get(self.url, {"agency_id": agency.id})
        assert response.status_code == 200
        assert len(response.json()) == 3
        assert all(bp["agency"]["id"] == agency.id for bp in response.json())

    def test_list_status_filter(self, user, _setup_bp_list):
        self.client.force_authenticate(user=user)

        response = self.client.get(self.url, {"status": "Agency Draft"})
        assert response.status_code == 200
        assert len(response.json()) == 3
        assert all(bp["status"] == "Agency Draft" for bp in response.json())

    def test_list_year_filter(self, user, _setup_bp_list):
        self.client.force_authenticate(user=user)

        response = self.client.get(self.url, {"year_start": 2021})
        assert response.status_code == 200
        assert len(response.json()) == 2
        assert all(bp["year_start"] == 2021 for bp in response.json())

        response = self.client.get(self.url, {"year_end": 2023})
        assert response.status_code == 200
        assert len(response.json()) == 2
        assert all(bp["year_end"] == 2023 for bp in response.json())

    def test_list_versions(self, user, business_plan, old_business_plan):
        self.client.force_authenticate(user=user)

        response = self.client.get(
            self.url,
            {
                "agency_id": business_plan.agency_id,
                "year_start": business_plan.year_start,
                "year_end": business_plan.year_end,
<<<<<<< HEAD
=======
                "get_versions": True,
>>>>>>> e8a1c3fa
            },
        )
        assert response.status_code == 200
        assert len(response.json()) == 2
        assert response.json()[0]["version"] == business_plan.version
        assert response.json()[0]["is_latest"] == business_plan.is_latest
        assert response.json()[1]["version"] == old_business_plan.version
        assert response.json()[1]["is_latest"] == old_business_plan.is_latest


@pytest.fixture(name="_setup_bp_activity_create")
def setup_bp_activity_create(
    country_ro,
    sector,
    subsector,
    project_type,
    bp_chemical_type,
    substance,
):
    return {
        "title": "Planu",
        "country_id": country_ro.id,
        "lvc_status": "LVC",
        "project_type_id": project_type.id,
        "bp_chemical_type_id": bp_chemical_type.id,
        "substances": [substance.id],
        "sector_id": sector.id,
        "subsector_id": subsector.id,
        "status": "A",
        "is_multi_year": False,
        "reason_for_exceeding": "Planu, planu, planu, planu, planu",
        "remarks": "Merge bine, bine, bine ca aeroplanu",
        "remarks_additional": "Poate si la anu / Daca merge bine planu stau ca barosanu.",
        "values": [
            {
                "year": 2020,
                "is_after": False,
                "value_usd": 100,
                "value_odp": 100,
                "value_mt": 100,
            },
            {
                "year": 2021,
                "is_after": False,
                "value_usd": 200,
                "value_odp": 200,
                "value_mt": 200,
            },
            {
                "year": 2021,
                "is_after": True,
                "value_usd": 300,
                "value_odp": 300,
                "value_mt": 300,
            },
        ],
    }


@pytest.fixture(name="_setup_new_business_plan_create")
def setup_new_business_plan_create(agency):
    return {
        "name": "Test BP",
        "agency_id": agency.id,
        "year_start": 2020,
        "year_end": 2023,
        "status": "Agency Draft",
    }


class TestBPCreate:
    client = APIClient()
    url = reverse("businessplan-list")

    def test_without_login(
        self, _setup_bp_activity_create, _setup_new_business_plan_create
    ):
        data = _setup_new_business_plan_create
        data["activities"] = [_setup_bp_activity_create]
        response = self.client.post(self.url, data, format="json")
        assert response.status_code == 403

    def test_without_permission_wrong_agency(
        self,
        new_agency_user,
        _setup_bp_activity_create,
        _setup_new_business_plan_create,
    ):
        self.client.force_authenticate(user=new_agency_user)

        data = _setup_new_business_plan_create
        data["activities"] = [_setup_bp_activity_create]
        response = self.client.post(self.url, data, format="json")
        assert response.status_code == 403

    def test_create_final_version(
        self, agency_user, _setup_bp_activity_create, _setup_new_business_plan_create
    ):
        self.client.force_authenticate(user=agency_user)

        data = _setup_new_business_plan_create
        data["status"] = "Submitted"
        data["activities"] = [_setup_bp_activity_create]
        response = self.client.post(self.url, data, format="json")
        assert response.status_code == 400
        assert response.data["general_error"] == "Only draft BP can be created"

    def test_create_wrong_activity_values(
        self, agency_user, _setup_bp_activity_create, _setup_new_business_plan_create
    ):
        self.client.force_authenticate(user=agency_user)

        # year not in business plan interval
        data = _setup_new_business_plan_create
        activity_data = _setup_bp_activity_create
        activity_data["values"] = [
            {
                "year": 2025,  # wrong year
                "is_after": False,
                "value_usd": 100,
                "value_odp": 100,
                "value_mt": 100,
            }
        ]
        data["activities"] = [activity_data]
        response = self.client.post(self.url, data, format="json")

        assert response.status_code == 400
        assert (
            response.data["general_error"]
            == "BP activity values year not in business plan interval"
        )

        # multiple values with `is_after=true`
        activity_data["values"] = [
            {
                "year": 2020,
                "is_after": True,
                "value_usd": 100,
                "value_odp": 100,
                "value_mt": 100,
            },
            {
                "year": 2021,
                "is_after": True,
                "value_usd": 200,
                "value_odp": 200,
                "value_mt": 200,
            },
        ]
        data["activities"] = [activity_data]
        response = self.client.post(self.url, data, format="json")

        assert response.status_code == 400
        assert (
            response.data["activities"][0]["values"][0]
            == "Multiple values with is_after=true found"
        )

    def test_bp_create(
        self,
        agency_user,
        agency,
        country_ro,
        substance,
        sector,
        subsector,
        project_type,
        bp_chemical_type,
        comment_type,
        _setup_bp_activity_create,
        _setup_new_business_plan_create,
        mock_send_mail_bp_create,
    ):
        self.client.force_authenticate(user=agency_user)

        data = _setup_new_business_plan_create
        # comment data should be ignored
        activity_data = _setup_bp_activity_create
        activity_data["comment_secretariat"] = "Alo, alo, Te-am sunat sa-ti spun"
        activity_data["comment_types"] = [comment_type.id]
        data["activities"] = [activity_data]

        response = self.client.post(self.url, data, format="json")
        assert response.status_code == 201
        assert response.data["name"] == "Test BP"
        assert response.data["status"] == "Agency Draft"
        assert response.data["year_start"] == 2020
        assert response.data["year_end"] == 2023
        assert response.data["agency_id"] == agency.id

        activities = response.data["activities"]
        assert activities[0]["business_plan_id"] == response.data["id"]
        assert activities[0]["title"] == "Planu"
        assert activities[0]["country_id"] == country_ro.id
        assert activities[0]["lvc_status"] == "LVC"
        assert activities[0]["project_type_id"] == project_type.id
        assert activities[0]["bp_chemical_type_id"] == bp_chemical_type.id
        assert activities[0]["substances"] == [substance.id]
        assert activities[0]["sector_id"] == sector.id
        assert activities[0]["subsector_id"] == subsector.id
        assert activities[0]["status"] == "A"
        assert activities[0]["is_multi_year"] is False
        assert activities[0]["remarks"] == "Merge bine, bine, bine ca aeroplanu"
        assert activities[0]["comment_secretariat"] == ""
        assert activities[0]["comment_types"] == []
        assert activities[0]["values"][0]["year"] == 2020

        mock_send_mail_bp_create.assert_called_once()


class TestBPUpdate:
    client = APIClient()

    def test_without_login(self, _setup_bp_activity_create, business_plan):
        url = reverse("businessplan-list") + f"{business_plan.id}/"
        data = {
            "agency_id": business_plan.agency_id,
            "year_start": business_plan.year_start,
            "year_end": business_plan.year_end,
            "status": "Agency Draft",
            "activities": [_setup_bp_activity_create],
        }
        response = self.client.put(url, data, format="json")
        assert response.status_code == 403

    def test_without_permission_wrong_agency(
        self, new_agency_user, _setup_bp_activity_create, business_plan
    ):
        self.client.force_authenticate(user=new_agency_user)

        url = reverse("businessplan-list") + f"{business_plan.id}/"
        data = {
            "agency_id": business_plan.agency_id,
            "year_start": business_plan.year_start,
            "year_end": business_plan.year_end,
            "status": "Agency Draft",
            "activities": [_setup_bp_activity_create],
        }
        response = self.client.put(url, data, format="json")
        assert response.status_code == 403

    def test_update_final_version(
        self, agency_user, _setup_bp_activity_create, business_plan
    ):
        self.client.force_authenticate(user=agency_user)
        business_plan.status = BusinessPlan.Status.submitted
        business_plan.save()

        url = reverse("businessplan-list") + f"{business_plan.id}/"
        data = {
            "agency_id": business_plan.agency_id,
            "year_start": business_plan.year_start,
            "year_end": business_plan.year_end,
            "status": "Submitted",
            "activities": [_setup_bp_activity_create],
        }
        response = self.client.put(url, data, format="json")
        assert response.status_code == 400
        assert response.data["general_error"] == "Only draft BP can be updated"

    def test_update_wrong_activity_values(
        self, agency_user, _setup_bp_activity_create, business_plan
    ):
        self.client.force_authenticate(user=agency_user)
        url = reverse("businessplan-list") + f"{business_plan.id}/"

        # year not in business plan interval
        activity_data = _setup_bp_activity_create
        activity_data["values"] = [
            {
                "year": business_plan.year_end + 1,  # wrong year
                "is_after": False,
                "value_usd": 100,
                "value_odp": 100,
                "value_mt": 100,
            }
        ]
        data = {
            "agency_id": business_plan.agency_id,
            "year_start": business_plan.year_start,
            "year_end": business_plan.year_end,
            "status": "Agency Draft",
            "activities": [activity_data],
        }
        response = self.client.put(url, data, format="json")

        assert response.status_code == 400
        assert (
            response.data["general_error"]
            == "BP activity values year not in business plan interval"
        )

        # multiple values with `is_after=true`
        activity_data["values"] = [
            {
                "year": business_plan.year_start,
                "is_after": True,
                "value_usd": 100,
                "value_odp": 100,
                "value_mt": 100,
            },
            {
                "year": business_plan.year_end,
                "is_after": True,
                "value_usd": 200,
                "value_odp": 200,
                "value_mt": 200,
            },
        ]
        data["activities"] = [activity_data]
        response = self.client.put(url, data, format="json")

        assert response.status_code == 400
        assert (
            response.data["activities"][0]["values"][0]
            == "Multiple values with is_after=true found"
        )

    def test_update_old_bp(
        self, agency_user, _setup_bp_activity_create, old_business_plan
    ):
        self.client.force_authenticate(user=agency_user)

        url = reverse("businessplan-list") + f"{old_business_plan.id}/"
        data = {
            "agency_id": old_business_plan.agency_id,
            "year_start": old_business_plan.year_start,
            "year_end": old_business_plan.year_end,
            "status": "Agency Draft",
            "activities": [_setup_bp_activity_create],
        }
        response = self.client.put(url, data, format="json")
        assert response.status_code == 404

<<<<<<< HEAD
    def test_update_comment_draft_version(
        self, agency_user, _setup_bp_activity_create, business_plan, comment_type
    ):
        self.client.force_authenticate(user=agency_user)
        url = reverse("businessplan-list") + f"{business_plan.id}/"

        # agency updates from draft to draft (comment is not deleted)
        activity_data = _setup_bp_activity_create
        activity_data["comment_secretariat"] = "Nu inchide telefonu"
        activity_data["comment_types"] = [comment_type.id]
        data = {
            "agency_id": business_plan.agency_id,
            "year_start": business_plan.year_start,
            "year_end": business_plan.year_end,
            "status": "Agency Draft",
            "activities": [activity_data],
        }
        response = self.client.put(url, data, format="json")

        assert response.status_code == 200
        activities = response.data["activities"]
        assert activities[0]["comment_secretariat"] == "Nu inchide telefonu"
        assert activities[0]["comment_types"] == [comment_type.id]

=======
>>>>>>> e8a1c3fa
    def test_bp_update_agency(
        self,
        agency_user,
        _setup_bp_activity_create,
        business_plan,
        substance,
        comment_type,
        mock_send_mail_bp_update,
    ):
        self.client.force_authenticate(user=agency_user)
        business_plan.status = BusinessPlan.Status.need_changes
        business_plan.save()

        url = reverse("businessplan-list") + f"{business_plan.id}/"
        other_business_plan = BusinessPlanFactory()
        activity_data = _setup_bp_activity_create
        substance2 = SubstanceFactory.create(name="substance2")
        activity_data["substances"] = [substance.id, substance2.id]
        activity_data["business_plan_id"] = other_business_plan.id  # should be ignored
        activity_data["title"] = "Planu 2"
        activity_data["status"] = "P"
        activity_data["is_multi_year"] = True
        activity_data["remarks"] = "Merge rau"
        # agency updates from need_changes to draft (comment is deleted)
        activity_data["comment_secretariat"] = "Nu inchide telefonu"
        activity_data["comment_types"] = [comment_type.id]
        activity_data["values"] = [
            {
                "year": business_plan.year_end,
                "is_after": False,
                "value_usd": 300,
                "value_odp": 300,
                "value_mt": 300,
            }
        ]
        data = {
            "agency_id": business_plan.agency_id,
            "year_start": business_plan.year_start,
            "year_end": business_plan.year_end,
            "status": "Agency Draft",
            "activities": [activity_data],
        }
        response = self.client.put(url, data, format="json")

        assert response.status_code == 200
        assert (
            response.data["name"]
            == f"{business_plan.agency} {business_plan.year_start} - {business_plan.year_end}"
        )
        activities = response.data["activities"]
        assert activities[0]["business_plan_id"] == response.data["id"]
        assert activities[0]["title"] == "Planu 2"
        assert activities[0]["substances"] == [substance.id, substance2.id]
        assert activities[0]["status"] == "P"
        assert activities[0]["is_multi_year"] is True
        assert activities[0]["remarks"] == "Merge rau"
        assert activities[0]["comment_secretariat"] == ""
        assert activities[0]["comment_types"] == []
        assert activities[0]["values"][0]["year"] == business_plan.year_end

        mock_send_mail_bp_update.assert_called_once()

    def test_bp_update_secretariat(
        self,
        user,
        _setup_bp_activity_create,
        business_plan,
        comment_type,
        mock_send_mail_bp_update,
    ):
        self.client.force_authenticate(user=user)

        url = reverse("businessplan-list") + f"{business_plan.id}/"
        activity_data = _setup_bp_activity_create
        # only secretariat can update comments
        activity_data["comment_secretariat"] = "Nu inchide telefonu"
        activity_data["comment_types"] = [comment_type.id]
        data = {
            "agency_id": business_plan.agency_id,
            "year_start": business_plan.year_start,
            "year_end": business_plan.year_end,
            "status": "Agency Draft",
            "activities": [activity_data],
        }
        response = self.client.put(url, data, format="json")

        assert response.status_code == 200
        activities = response.data["activities"]
        assert activities[0]["comment_secretariat"] == "Nu inchide telefonu"
        assert activities[0]["comment_types"] == [comment_type.id]

        mock_send_mail_bp_update.assert_called_once()


class TestBPStatusUpdate:
    client = APIClient()

    def test_without_login(self, business_plan):
        url = reverse("business-plan-status", kwargs={"id": business_plan.id})
        response = self.client.put(url, {"status": "Agency Draft"})
        assert response.status_code == 403

    def test_invalid_status(self, user, business_plan):
        self.client.force_authenticate(user=user)
        url = reverse("business-plan-status", kwargs={"id": business_plan.id})

        response = self.client.put(url, {"status": "ABC"})
        assert response.status_code == 400
        assert "Invalid status" in response.data["general_error"]

    def test_invalid_transition(self, user, business_plan):
        self.client.force_authenticate(user=user)
        url = reverse("business-plan-status", kwargs={"id": business_plan.id})

        response = self.client.put(url, {"status": "Approved"})
        assert response.status_code == 400
        assert "Invalid status" in response.data["general_error"]

    def test_wrong_user(self, agency_inputter_user, new_agency_user, business_plan):
        self.client.force_authenticate(user=agency_inputter_user)
        url = reverse("business-plan-status", kwargs={"id": business_plan.id})

        response = self.client.put(url, {"status": "Submitted"})
        assert response.status_code == 403

        self.client.force_authenticate(user=new_agency_user)

        response = self.client.put(url, {"status": "Agency Draft"})
        assert response.status_code == 403

    def test_update_old_bp(self, agency_user, old_business_plan):
        self.client.force_authenticate(user=agency_user)
        url = reverse("business-plan-status", kwargs={"id": old_business_plan.id})
        response = self.client.put(url, {"status": "Agency Draft"})
        assert response.status_code == 404

    def test_update_status(
        self, agency_user, business_plan, mock_send_mail_bp_status_update
    ):
        # update to agency draft
        self.client.force_authenticate(user=agency_user)
        url = reverse("business-plan-status", kwargs={"id": business_plan.id})
        response = self.client.put(url, {"status": "Agency Draft"})
        assert response.status_code == 200
        mock_send_mail_bp_status_update.assert_called_once()

        # update to submitted
        response = self.client.put(url, {"status": "Submitted"})
        assert response.status_code == 200
        assert response.data["status"] == "Submitted"
        assert response.data["id"] == business_plan.id

        # check history
        history = BPHistory.objects.filter(business_plan_id=business_plan.id)
        assert history.count() == 2


@pytest.fixture(name="_setup_bp_activity_list")
def setup_bp_activity_list(
    business_plan,
    old_business_plan,
    country_ro,
    sector,
    subsector,
    project_type,
    bp_chemical_type,
    substance,
    project_cluster_kpp,
    new_agency,
    comment_type,
):
    countries = [country_ro]
    subsectors = [subsector]
    project_types = [project_type]
    clusters = [project_cluster_kpp]
    new_bp = BusinessPlanFactory.create(
        agency=new_agency,
        year_start=business_plan.year_start,
        year_end=business_plan.year_end,
    )
    another_bp = BusinessPlanFactory.create(
        agency=business_plan.agency,
        year_start=business_plan.year_start - 1,
        year_end=business_plan.year_end - 1,
    )
    for i in range(4):
        countries.append(CountryFactory.create(name=f"Country{i}", iso3=f"CO{i}"))
        sector = ProjectSectorFactory.create(name=f"Sector{i}")
        subsector = ProjectSubSectorFactory.create(name=f"Subsector{i}", sector=sector)
        subsectors.append(subsector)
        project_types.append(ProjectTypeFactory.create(name=f"Type{i}"))
        clusters.append(ProjectClusterFactory.create(name=f"Cluster{i}", code=f"CL{i}"))

    for bp in [business_plan, old_business_plan, another_bp, new_bp]:
        for i in range(4):
            data = {
                "business_plan": bp,
                "title": f"Planu{i}",
                "country": countries[i],
                "lvc_status": "LVC",
                "project_cluster": clusters[i],
                "project_type": project_types[i],
                "bp_chemical_type": bp_chemical_type,
                "sector": subsectors[i].sector,
                "subsector": subsectors[i],
                "status": "A",
                "is_multi_year": i % 2 == 0,
                "reason_for_exceeding": f"Planu, planu, planu, planu, planu{i}",
                "remarks": f"Merge bine, bine, bine ca aeroplanu{i}",
                "remarks_additional": f"Poate si la anu / Daca merge bine planu stau ca barosanu.{i}",
                "comment_secretariat": f"Alo, alo, Te-am sunat sa-ti spun{i}",
            }
            bp_activity = BPActivityFactory.create(**data)
            bp_activity.substances.set([substance])
            bp_activity.comment_types.set([comment_type])
            for i in range(business_plan.year_start, business_plan.year_end + 1):
                BPActivityValueFactory.create(
                    bp_activity=bp_activity,
                    year=business_plan.year_start + i,
                    value_usd=i,
                    value_odp=i,
                    value_mt=i,
                )


class TestBPActivityList:
    client = APIClient()
    url = reverse("bpactivity-list")

    def test_list_anon(self, business_plan):
        response = self.client.get(
            self.url,
            {
                "year_start": business_plan.year_start,
                "year_end": business_plan.year_end,
            },
        )
        assert response.status_code == 403

    def test_activity_list(self, user, _setup_bp_activity_list, business_plan):
        self.client.force_authenticate(user=user)

        # get by start_year, end_year
        response = self.client.get(
            self.url,
            {
                "year_start": business_plan.year_start,
                "year_end": business_plan.year_end,
            },
        )
        assert response.status_code == 200
        assert len(response.json()) == 8

        response = self.client.get(
            self.url,
            {
                "year_start": business_plan.year_start - 1,
                "year_end": business_plan.year_end,
            },
        )
        assert response.status_code == 200
        assert len(response.json()) == 12

    def test_country_filter(
        self, agency_user, business_plan, country_ro, _setup_bp_activity_list
    ):
        self.client.force_authenticate(user=agency_user)

        response = self.client.get(
            self.url,
            {
                "year_start": business_plan.year_start,
                "year_end": business_plan.year_end,
                "country_id": country_ro.id,
            },
        )
        assert response.status_code == 200
        assert len(response.json()) == 1
        assert response.json()[0]["country"]["id"] == country_ro.id

    def test_invalid_country_filter(self, user, _setup_bp_activity_list, business_plan):
        self.client.force_authenticate(user=user)

        response = self.client.get(
            self.url,
            {
                "year_start": business_plan.year_start,
                "year_end": business_plan.year_end,
                "country_id": 999,
            },
        )
        assert response.status_code == 400

    def test_status_filter(self, agency_user, business_plan, _setup_bp_activity_list):
        self.client.force_authenticate(user=agency_user)

        response = self.client.get(
            self.url,
            {
                "year_start": business_plan.year_start,
                "year_end": business_plan.year_end,
                "status": "A",
            },
        )
        assert response.status_code == 200
        assert len(response.json()) == 4
        assert response.json()[0]["status"] == "A"

        response = self.client.get(
            self.url,
            {
                "year_start": business_plan.year_start,
                "year_end": business_plan.year_end,
                "status": "U",
            },
        )
        assert response.status_code == 200
        assert len(response.json()) == 0

    def test_search_filter(self, agency_user, business_plan, _setup_bp_activity_list):
        self.client.force_authenticate(user=agency_user)

        response = self.client.get(
            self.url,
            {
                "year_start": business_plan.year_start,
                "year_end": business_plan.year_end,
                "search": "Planu2",
            },
        )
        assert response.status_code == 200
        assert len(response.json()) == 1
        assert response.json()[0]["title"] == "Planu2"

    def test_agency_filter(self, user, business_plan, _setup_bp_activity_list):
        self.client.force_authenticate(user=user)

        response = self.client.get(
            self.url,
            {
                "year_start": business_plan.year_start,
                "year_end": business_plan.year_end,
                "agency_id": business_plan.agency_id,
            },
        )
        assert response.status_code == 200
        assert len(response.json()) == 4
        assert response.json()[0]["agency"] == business_plan.agency.name

    def test_invalid_agency(self, user, business_plan, _setup_bp_activity_list):
        self.client.force_authenticate(user=user)

        response = self.client.get(
            self.url,
            {
                "year_start": business_plan.year_start,
                "year_end": business_plan.year_end,
                "agency_id": 999,
            },
        )
        assert response.status_code == 400

    def test_all_for_new_user(
        self, new_agency_user, business_plan, _setup_bp_activity_list
    ):
        self.client.force_authenticate(user=new_agency_user)

        response = self.client.get(
            self.url,
            {
                "year_start": business_plan.year_start,
                "year_end": business_plan.year_end,
            },
        )
        assert response.status_code == 200
        assert len(response.json()) == 4

    def test_comment_type_filter(
        self, agency_user, business_plan, comment_type, _setup_bp_activity_list
    ):
        self.client.force_authenticate(user=agency_user)

        other_comment_type = CommentTypeFactory()
        response = self.client.get(
            self.url,
            {
                "year_start": business_plan.year_start,
                "year_end": business_plan.year_end,
                "comment_types": [comment_type.id, other_comment_type.id],
            },
        )
        assert response.status_code == 200
        assert len(response.json()) == 4
        assert response.json()[0]["comment_types"] == [comment_type.name]


class TestBPGet:
    client = APIClient()
    url = reverse("businessplan-get")

    def test_list_anon(self, business_plan):
        response = self.client.get(self.url, {"business_plan_id": business_plan.id})
        assert response.status_code == 403

    def test_without_permission(self, new_agency_user, business_plan):
        self.client.force_authenticate(user=new_agency_user)

        response = self.client.get(self.url, {"business_plan_id": business_plan.id})
        assert response.status_code == 403

    def test_activity_list(
        self, user, _setup_bp_activity_list, business_plan, old_business_plan
    ):
        self.client.force_authenticate(user=user)

        # get by id
        response = self.client.get(self.url, {"business_plan_id": business_plan.id})
        assert response.status_code == 200
        assert len(response.json()["activities"]) == 4

        # get by agency, start_year, end_year, version
        response = self.client.get(
            self.url,
            {
                "agency_id": business_plan.agency_id,
                "year_start": business_plan.year_start,
                "year_end": business_plan.year_end,
                "version": old_business_plan.version,
            },
        )
        assert response.status_code == 200
        assert len(response.json()["activities"]) == 4

        # get by agency, start_year, end_year (latest version)
        response = self.client.get(
            self.url,
            {
                "agency_id": business_plan.agency_id,
                "year_start": business_plan.year_start,
                "year_end": business_plan.year_end,
            },
        )
        assert response.status_code == 200
        assert len(response.json()["activities"]) == 4

    def test_country_filter(
        self, user, business_plan, country_ro, _setup_bp_activity_list
    ):
        self.client.force_authenticate(user=user)

        response = self.client.get(
            self.url,
            {"business_plan_id": business_plan.id, "country_id": country_ro.id},
        )
        assert response.status_code == 200
        assert len(response.json()["activities"]) == 1
        assert response.json()["activities"][0]["country"]["id"] == country_ro.id

    def test_invalid_country_filter(self, user, _setup_bp_activity_list, business_plan):
        self.client.force_authenticate(user=user)

        response = self.client.get(
            self.url,
            {"business_plan_id": business_plan.id, "country_id": 999},
        )
        assert response.status_code == 400

    def test_status_filter(self, user, business_plan, _setup_bp_activity_list):
        self.client.force_authenticate(user=user)

        response = self.client.get(
            self.url,
            {"business_plan_id": business_plan.id, "status": "A"},
        )
        assert response.status_code == 200
        assert len(response.json()["activities"]) == 4
        assert response.json()["activities"][0]["status"] == "A"

        response = self.client.get(
            self.url,
            {"business_plan_id": business_plan.id, "status": "U"},
        )
        assert response.status_code == 200
        assert len(response.json()["activities"]) == 0

    def test_search_filter(self, user, business_plan, _setup_bp_activity_list):
        self.client.force_authenticate(user=user)

        response = self.client.get(
            self.url,
            {"business_plan_id": business_plan.id, "search": "Planu2"},
        )
        assert response.status_code == 200
        assert len(response.json()["activities"]) == 1
        assert response.json()["activities"][0]["title"] == "Planu2"

    def test_invalid_bp_id(self, user, _setup_bp_activity_list):
        self.client.force_authenticate(user=user)

        response = self.client.get(
            self.url,
            {"business_plan_id": 999},
        )
        assert response.status_code == 400

    def test_invalid_year(self, user, business_plan, _setup_bp_activity_list):
        self.client.force_authenticate(user=user)

        response = self.client.get(
            self.url,
            {
                "agency_id": business_plan.agency_id,
                "year_start": 99,
                "year_end": 999,
            },
        )
        assert response.status_code == 400

    def test_invalid_agency(self, user, business_plan, _setup_bp_activity_list):
        self.client.force_authenticate(user=user)

        response = self.client.get(
            self.url,
            {
                "agency_id": 999,
                "year_start": business_plan.year_start,
                "year_end": business_plan.year_end,
            },
        )
        assert response.status_code == 400

    def test_comment_type_filter(
        self, user, business_plan, comment_type, _setup_bp_activity_list
    ):
        self.client.force_authenticate(user=user)

        other_comment_type = CommentTypeFactory()
        response = self.client.get(
            self.url,
            {
                "business_plan_id": business_plan.id,
                "comment_types": [comment_type.id, other_comment_type.id],
            },
        )
        assert response.status_code == 200
        assert len(response.json()["activities"]) == 4
        assert response.json()["activities"][0]["comment_types"] == [comment_type.name]<|MERGE_RESOLUTION|>--- conflicted
+++ resolved
@@ -218,10 +218,7 @@
                 "agency_id": business_plan.agency_id,
                 "year_start": business_plan.year_start,
                 "year_end": business_plan.year_end,
-<<<<<<< HEAD
-=======
                 "get_versions": True,
->>>>>>> e8a1c3fa
             },
         )
         assert response.status_code == 200
@@ -557,7 +554,6 @@
         response = self.client.put(url, data, format="json")
         assert response.status_code == 404
 
-<<<<<<< HEAD
     def test_update_comment_draft_version(
         self, agency_user, _setup_bp_activity_create, business_plan, comment_type
     ):
@@ -582,8 +578,6 @@
         assert activities[0]["comment_secretariat"] == "Nu inchide telefonu"
         assert activities[0]["comment_types"] == [comment_type.id]
 
-=======
->>>>>>> e8a1c3fa
     def test_bp_update_agency(
         self,
         agency_user,
