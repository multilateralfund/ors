import pytest
from django.urls import reverse
from rest_framework.test import APIClient

from core.api.tests.factories import (
    AgencyFactory,
    CountryFactory,
    ProjectFactory,
    ProjectSectorFactory,
    ProjectStatusFactory,
    ProjectSubSectorFactory,
    ProjectSubmissionFactory,
    ProjectTypeFactory,
)
from core.models.project import ProjectOdsOdp

pytestmark = pytest.mark.django_db


@pytest.fixture(name="_setup_project_list")
def setup_project_list(country_ro, agency, project_type, project_status, subsector):
    new_country = CountryFactory.create()
    new_agency = AgencyFactory.create()
    new_project_type = ProjectTypeFactory.create()
    new_project_status = ProjectStatusFactory.create()
    new_sector = ProjectSectorFactory.create()
    new_subsector = ProjectSubSectorFactory.create(sector=new_sector)

    projects_data = [
        (
            country_ro,
            agency,
            project_type,
            project_status,
            subsector,
            "HCFC",
        ),
        (
            new_country,
            new_agency,
            new_project_type,
            new_project_status,
            new_subsector,
            "CFC",
        ),
    ]

    for project_data in projects_data:
        for i in range(2):
            project = ProjectFactory.create(
                title=f"Project {i}",
                country=project_data[0],
                agency=project_data[1],
                project_type=project_data[2],
                status=project_data[3],
                subsector=project_data[4],
                substance_type=project_data[5],
                approval_meeting_no=i + 1,
            )
        ProjectSubmissionFactory.create(project=project)


# pylint: disable=C8008,R0913
class TestProjectList:
    client = APIClient()
    url = reverse("project-list")

    def test_project_list_annon(
        self,
        _setup_project_list,
    ):
        response = self.client.get(self.url)
        assert response.status_code == 403

    def test_project_list(
        self,
        user,
        _setup_project_list,
    ):
        self.client.force_authenticate(user=user)

        # get project list
        response = self.client.get(self.url)
        assert response.status_code == 200
        assert len(response.data) == 4
        # check if there is no submission data
        for project in response.data:
            assert not project["submission"]

    def test_project_list_w_submission(
        self,
        user,
        _setup_project_list,
    ):
        self.client.force_authenticate(user=user)

        response = self.client.get(self.url, {"get_submission": True})
        assert response.status_code == 200
        assert len(response.data) == 4
        # check if there is submission data
        projects_with_submission = 0
        for project in response.data:
            if project["submission"]:
                projects_with_submission += 1
        assert projects_with_submission == 2

    def test_project_list_agency_filter(
        self,
        user,
        agency,
        _setup_project_list,
    ):
        self.client.force_authenticate(user=user)
        response = self.client.get(self.url, {"agency_id": agency.id})
        assert response.status_code == 200
        assert len(response.data) == 2
        for project in response.data:
            assert project["agency"] == agency.name

    def test_project_list_type_filter(
        self,
        user,
        project_type,
        _setup_project_list,
    ):
        self.client.force_authenticate(user=user)
        response = self.client.get(self.url, {"project_type_id": project_type.id})
        assert response.status_code == 200
        assert len(response.data) == 2
        for project in response.data:
            assert project["project_type"] == project_type.name

    def test_project_list_status_filter(
        self,
        user,
        project_status,
        _setup_project_list,
    ):
        self.client.force_authenticate(user=user)
        response = self.client.get(self.url, {"status_id": project_status.id})
        assert response.status_code == 200
        assert len(response.data) == 2
        for project in response.data:
            assert project["status"] == project_status.name

    def test_project_list_sector_filter(
        self,
        user,
        sector,
        _setup_project_list,
    ):
        self.client.force_authenticate(user=user)
        response = self.client.get(self.url, {"sector_id": sector.id})
        assert response.status_code == 200
        assert len(response.data) == 2
        for project in response.data:
            assert project["sector"] == sector.name

    def test_project_list_subsector_filter(
        self,
        user,
        subsector,
        _setup_project_list,
    ):
        self.client.force_authenticate(user=user)
        response = self.client.get(self.url, {"subsector_id": subsector.id})
        assert response.status_code == 200
        assert len(response.data) == 2
        for project in response.data:
            assert project["subsector"] == subsector.name

    def test_project_list_subs_type_filter(
        self,
        user,
        _setup_project_list,
    ):
        self.client.force_authenticate(user=user)
        response = self.client.get(self.url, {"substance_type": "HCFC"})
        assert response.status_code == 200
        assert len(response.data) == 2
        for project in response.data:
            assert project["substance_type"] == "HCFC"

    def test_project_list_meet_no_filter(
        self,
        user,
        _setup_project_list,
    ):
        self.client.force_authenticate(user=user)
        response = self.client.get(self.url, {"approval_meeting_no": 1})
        assert response.status_code == 200
        assert len(response.data) == 2
        for project in response.data:
            assert project["approval_meeting_no"] == 1


@pytest.fixture(name="_setup_project_create")
def setup_project_create(country_ro, agency, project_type, subsector, substance, blend):
    statuses = [
        {"name": "New Submission", "code": "NEWSUB"},
        {"name": "New", "code": "NEW"},
    ]
    for status in statuses:
        ProjectStatusFactory.create(**status)

    return {
        "title": "Project",
        "description": "Description",
        "country_id": country_ro.id,
        "agency_id": agency.id,
        "subsector_id": subsector.id,
        "project_type_id": project_type.id,
        "status_id": 1,
        "substance_type": "HCFC",
        "approval_meeting_no": 1,
        "national_agency": "National Agency",
        "submission": {
            "category": "bilateral cooperation",
            "funds_allocated": 1234,
            "support_cost_13": 12.3,
        },
        "ods_odp": [
            {
                "odp": 3.14,
                "ods_substance_id": substance.id,
                "ods_replacement": "replacement",
                "ods_type": ProjectOdsOdp.ProjectOdsOdpType.GENERAL,
            },
            {
                "odp": 3.14,
                "ods_blend_id": blend.id,
                "ods_replacement": "replacement",
                "ods_type": ProjectOdsOdp.ProjectOdsOdpType.PRODUCTION,
            },
        ],
    }


class TestCreateProjects:
    client = APIClient()
    url = reverse("project-create")

    def test_create_project_annon(self, _setup_project_create):
        data = _setup_project_create
        response = self.client.post(self.url, data, format="json")
        assert response.status_code == 403

    def test_create_project(
        self,
        user,
        country_ro,
        agency,
        substance,
        blend,
        project_type,
        subsector,
        _setup_project_create,
    ):
<<<<<<< HEAD
        data = _setup_project_create
=======
        url = reverse("project-list")
        data = {
            "title": "Project",
            "description": "Description",
            "country_id": country_ro.id,
            "agency_id": agency.id,
            "subsector_id": subsector.id,
            "project_type_id": project_type.id,
            "status_id": 1,
            "substance_type": "HCFC",
            "approval_meeting_no": 1,
            "national_agency": "National Agency",
            "submission": {
                "category": "bilateral cooperation",
                "funds_allocated": 1234,
                "support_cost_13": 12.3,
            },
            "ods_odp": [
                {
                    "odp": 3.14,
                    "ods_substance_id": substance.id,
                    "ods_replacement": "replacement",
                    "ods_type": ProjectOdsOdp.ProjectOdsOdpType.GENERAL,
                },
                {
                    "odp": 3.14,
                    "ods_blend_id": blend.id,
                    "ods_replacement": "replacement",
                    "ods_type": ProjectOdsOdp.ProjectOdsOdpType.PRODUCTION,
                },
            ],
        }

        # test without authentication
        self.client.force_authenticate(user=None)
        response = self.client.post(url, data, format="json")
        assert response.status_code == 403

>>>>>>> cdc803ef
        self.client.force_authenticate(user=user)

        # create project
        response = self.client.post(self.url, data, format="json")
        assert response.status_code == 201
        assert response.data["title"] == data["title"]
        assert response.data["country"] == country_ro.name
        assert response.data["agency"] == agency.name
        assert response.data["sector"] == subsector.sector.name
        assert response.data["subsector"] == subsector.name
        assert response.data["project_type"] == project_type.name
        assert response.data["status"] == "New Submission"
        assert response.data["substance_type"] == "HCFC"
        assert response.data["national_agency"] == "National Agency"
        submission = response.data["submission"]
        assert submission["category"] == "bilateral cooperation"
        ods_odp = response.data["ods_odp"]
        assert len(ods_odp) == 2
        assert ods_odp[0]["odp"] == 3.14
        assert ods_odp[0]["ods_display_name"] == substance.name
        assert ods_odp[0]["ods_replacement"] == "replacement"
        assert ods_odp[0]["ods_type"] == "general"
        assert ods_odp[1]["ods_display_name"] == blend.name

    def test_create_project_project_fk(self, user, _setup_project_create):
        data = _setup_project_create
        self.client.force_authenticate(user=user)
        # invalid country, agency, subsector, project_type ids
        for field in ["agency_id", "subsector_id", "project_type_id", "country_id"]:
            initial_value = data[field]
            data[field] = 999
            # test with invalid id
            response = self.client.post(self.url, data, format="json")
            assert response.status_code == 400
            assert field in response.data
            data[field] = initial_value

    def test_create_project_ods_fk(self, user, _setup_project_create):
        data = _setup_project_create
        self.client.force_authenticate(user=user)
        # invalid substance, blend ids
        for index, field in [(0, "ods_substance_id"), (1, "ods_blend_id")]:
            initial_value = data["ods_odp"][index][field]
            data["ods_odp"][index][field] = 999
            response = self.client.post(self.url, data, format="json")
            assert response.status_code == 400
            assert field in response.data["ods_odp"][index]
            data["ods_odp"][index][field] = initial_value

    def test_create_project_submission_category(self, user, _setup_project_create):
        data = _setup_project_create
        self.client.force_authenticate(user=user)

        data["submission"]["category"] = "invalid"
        response = self.client.post(self.url, data, format="json")
        assert response.status_code == 400
        assert "submission" in response.data
        assert "category" in response.data["submission"]<|MERGE_RESOLUTION|>--- conflicted
+++ resolved
@@ -12,7 +12,7 @@
     ProjectSubmissionFactory,
     ProjectTypeFactory,
 )
-from core.models.project import ProjectOdsOdp
+from core.models.project import Project, ProjectOdsOdp
 
 pytestmark = pytest.mark.django_db
 
@@ -238,7 +238,7 @@
 
 class TestCreateProjects:
     client = APIClient()
-    url = reverse("project-create")
+    url = reverse("project-list")
 
     def test_create_project_annon(self, _setup_project_create):
         data = _setup_project_create
@@ -256,48 +256,7 @@
         subsector,
         _setup_project_create,
     ):
-<<<<<<< HEAD
-        data = _setup_project_create
-=======
-        url = reverse("project-list")
-        data = {
-            "title": "Project",
-            "description": "Description",
-            "country_id": country_ro.id,
-            "agency_id": agency.id,
-            "subsector_id": subsector.id,
-            "project_type_id": project_type.id,
-            "status_id": 1,
-            "substance_type": "HCFC",
-            "approval_meeting_no": 1,
-            "national_agency": "National Agency",
-            "submission": {
-                "category": "bilateral cooperation",
-                "funds_allocated": 1234,
-                "support_cost_13": 12.3,
-            },
-            "ods_odp": [
-                {
-                    "odp": 3.14,
-                    "ods_substance_id": substance.id,
-                    "ods_replacement": "replacement",
-                    "ods_type": ProjectOdsOdp.ProjectOdsOdpType.GENERAL,
-                },
-                {
-                    "odp": 3.14,
-                    "ods_blend_id": blend.id,
-                    "ods_replacement": "replacement",
-                    "ods_type": ProjectOdsOdp.ProjectOdsOdpType.PRODUCTION,
-                },
-            ],
-        }
-
-        # test without authentication
-        self.client.force_authenticate(user=None)
-        response = self.client.post(url, data, format="json")
-        assert response.status_code == 403
-
->>>>>>> cdc803ef
+        data = _setup_project_create
         self.client.force_authenticate(user=user)
 
         # create project
@@ -335,6 +294,9 @@
             assert field in response.data
             data[field] = initial_value
 
+        # check project count
+        assert Project.objects.count() == 0
+
     def test_create_project_ods_fk(self, user, _setup_project_create):
         data = _setup_project_create
         self.client.force_authenticate(user=user)
@@ -347,6 +309,9 @@
             assert field in response.data["ods_odp"][index]
             data["ods_odp"][index][field] = initial_value
 
+        # check project count
+        assert Project.objects.count() == 0
+
     def test_create_project_submission_category(self, user, _setup_project_create):
         data = _setup_project_create
         self.client.force_authenticate(user=user)
@@ -355,4 +320,7 @@
         response = self.client.post(self.url, data, format="json")
         assert response.status_code == 400
         assert "submission" in response.data
-        assert "category" in response.data["submission"]+        assert "category" in response.data["submission"]
+
+        # check project count
+        assert Project.objects.count() == 0