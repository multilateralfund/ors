--- conflicted
+++ resolved
@@ -14,8 +14,8 @@
     AnnualContributionStatusFactory,
     DisputedContributionsFactory,
     FermGainLossFactory,
+    InvoiceFactory,
     TriennialContributionStatusFactory,
-<<<<<<< HEAD
     ScaleOfAssessmentVersionFactory,
 )
 from core.models import (
@@ -25,9 +25,6 @@
     ScaleOfAssessmentVersion,
     Replenishment,
     Country,
-=======
-    InvoiceFactory,
->>>>>>> bfce219c
 )
 
 
@@ -927,7 +924,6 @@
         assert response.data == correct_response
 
 
-<<<<<<< HEAD
 class TestScaleOfAssessmentWorkflow:
     client = APIClient()
     url_replenishment = reverse("replenishment-replenishments-list")
@@ -1094,36 +1090,10 @@
         ScaleOfAssessmentFactory.create(
             country=country_3,
             version=version,
-=======
-class TestInvoices(BaseTest):
-    url = reverse("replenishment-invoices-list")
-    year_1 = 2021
-    year_2 = 2023
-    year_3 = 2024
-    year_4 = 2026
-
-    def test_invoices_list(self, user):
-        country_1 = CountryFactory.create(name="Country 1", iso3="XYZ")
-        country_2 = CountryFactory.create(name="Country 2", iso3="ABC")
-
-        replenishment_1 = ReplenishmentFactory.create(
-            start_year=self.year_1, end_year=self.year_2
-        )
-        replenishment_2 = ReplenishmentFactory.create(
-            start_year=self.year_3, end_year=self.year_4
-        )
-
-        InvoiceFactory(
-            country=country_1, replenishment=replenishment_1, number="aaa-yyy-1"
-        )
-        InvoiceFactory(
-            country=country_2, replenishment=replenishment_2, number="aaa-yyy-2"
->>>>>>> bfce219c
-        )
-
-        self.client.force_authenticate(user=user)
-
-<<<<<<< HEAD
+        )
+
+        self.client.force_authenticate(user=user)
+
         response = self.client.post(
             self.url_scale_of_assessment,
             {
@@ -1311,37 +1281,10 @@
         ScaleOfAssessmentFactory.create(
             country=country_3,
             version=version,
-=======
-        response = self.client.get(self.url)
-        assert response.status_code == 200
-        assert len(response.data) == 2
-
-        response_1 = self.client.get(
-            self.url, {"replenishment_start": replenishment_1.start_year}
-        )
-        assert response_1.status_code == 200
-        assert len(response_1.data) == 1
-        assert response_1.data[0]["number"] == "aaa-yyy-1"
-
-        response_2 = self.client.get(self.url, {"country_id": country_2.id})
-        assert response_2.status_code == 200
-        assert len(response_2.data) == 1
-        assert response_2.data[0]["number"] == "aaa-yyy-2"
-
-        response_all = self.client.get(self.url, {"start_year": "all"})
-        assert response_all.status_code == 200
-        assert len(response_all.data) == 2
-
-    def test_invoices_create(self, user):
-        country = CountryFactory.create(name="Country 1", iso3="XYZ")
-        replenishment = ReplenishmentFactory.create(
-            start_year=self.year_1, end_year=self.year_2
->>>>>>> bfce219c
-        )
-
-        self.client.force_authenticate(user=user)
-
-<<<<<<< HEAD
+        )
+
+        self.client.force_authenticate(user=user)
+
         post_data = {
             "replenishment_id": replenishment.id,
             "amount": 1000,
@@ -1426,35 +1369,10 @@
         ScaleOfAssessmentFactory.create(
             country=country_3,
             version=version,
-=======
-        request_data = {
-            "country_id": country.id,
-            "replenishment_id": replenishment.id,
-            "amount": 100.0,
-            "currency": "EUR",
-            "exchange_rate": 0.7,
-            "number": "aaa-yyy-create-1",
-            "date_of_issuance": "2019-03-14",
-            "date_sent_out": None,
-            "files": [],
-        }
-
-        response = self.client.post(self.url, data=request_data, format="json")
-        assert response.status_code == 201
-
-    def test_invoices_update(self, user):
-        country = CountryFactory.create(name="Country 1", iso3="XYZ")
-        replenishment = ReplenishmentFactory.create(
-            start_year=self.year_1, end_year=self.year_2
-        )
-        invoice = InvoiceFactory(
-            country=country, replenishment=replenishment, number="aaa-yyy-1"
->>>>>>> bfce219c
-        )
-
-        self.client.force_authenticate(user=user)
-
-<<<<<<< HEAD
+        )
+
+        self.client.force_authenticate(user=user)
+
         post_data = {
             "replenishment_id": replenishment.id,
             "createNewVersion": "on",
@@ -1516,7 +1434,63 @@
             )
             == post_data["data"]
         )
-=======
+
+
+class TestInvoices(BaseTest):
+    url = reverse("replenishment-invoices-list")
+    year_1 = 2021
+    year_2 = 2023
+    year_3 = 2024
+    year_4 = 2026
+
+    def test_invoices_list(self, user):
+        country_1 = CountryFactory.create(name="Country 1", iso3="XYZ")
+        country_2 = CountryFactory.create(name="Country 2", iso3="ABC")
+
+        replenishment_1 = ReplenishmentFactory.create(
+            start_year=self.year_1, end_year=self.year_2
+        )
+        replenishment_2 = ReplenishmentFactory.create(
+            start_year=self.year_3, end_year=self.year_4
+        )
+
+        InvoiceFactory(
+            country=country_1, replenishment=replenishment_1, number="aaa-yyy-1"
+        )
+        InvoiceFactory(
+            country=country_2, replenishment=replenishment_2, number="aaa-yyy-2"
+        )
+
+        self.client.force_authenticate(user=user)
+
+        response = self.client.get(self.url)
+        assert response.status_code == 200
+        assert len(response.data) == 2
+
+        response_1 = self.client.get(
+            self.url, {"replenishment_start": replenishment_1.start_year}
+        )
+        assert response_1.status_code == 200
+        assert len(response_1.data) == 1
+        assert response_1.data[0]["number"] == "aaa-yyy-1"
+
+        response_2 = self.client.get(self.url, {"country_id": country_2.id})
+        assert response_2.status_code == 200
+        assert len(response_2.data) == 1
+        assert response_2.data[0]["number"] == "aaa-yyy-2"
+
+        response_all = self.client.get(self.url, {"start_year": "all"})
+        assert response_all.status_code == 200
+        assert len(response_all.data) == 2
+
+    def test_invoices_create(self, user):
+        country = CountryFactory.create(name="Country 1", iso3="XYZ")
+        replenishment = ReplenishmentFactory.create(
+            start_year=self.year_1, end_year=self.year_2
+        )
+
+        self.client.force_authenticate(user=user)
+
         request_data = {
             "country_id": country.id,
             "replenishment_id": replenishment.id,
@@ -1529,8 +1503,33 @@
             "files": [],
         }
 
+        response = self.client.post(self.url, data=request_data, format="json")
+        assert response.status_code == 201
+
+    def test_invoices_update(self, user):
+        country = CountryFactory.create(name="Country 1", iso3="XYZ")
+        replenishment = ReplenishmentFactory.create(
+            start_year=self.year_1, end_year=self.year_2
+        )
+        invoice = InvoiceFactory(
+            country=country, replenishment=replenishment, number="aaa-yyy-1"
+        )
+
+        self.client.force_authenticate(user=user)
+
+        request_data = {
+            "country_id": country.id,
+            "replenishment_id": replenishment.id,
+            "amount": 100.0,
+            "currency": "EUR",
+            "exchange_rate": 0.7,
+            "number": "aaa-yyy-create-1",
+            "date_of_issuance": "2019-03-14",
+            "date_sent_out": None,
+            "files": [],
+        }
+
         response = self.client.put(
             self.url + f"{invoice.id}/", data=request_data, format="json"
         )
-        assert response.status_code == 200
->>>>>>> bfce219c
+        assert response.status_code == 200