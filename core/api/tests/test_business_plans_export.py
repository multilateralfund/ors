--- conflicted
+++ resolved
@@ -24,13 +24,7 @@
         )
         assert response.status_code == 403
 
-<<<<<<< HEAD
-    def test_export(
-        self, user, business_plan, bp_activity, bp_activity_values
-    ):
-=======
     def test_export(self, user, business_plan, bp_activity, bp_activity_values):
->>>>>>> 4290ac00
         self.client.force_authenticate(user=user)
 
         response = self.client.get(
