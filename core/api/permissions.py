--- conflicted
+++ resolved
@@ -36,11 +36,7 @@
         return False
 
 
-<<<<<<< HEAD
-class IsUserAllowedBPActivity(permissions.BasePermission):
-=======
 class IsAgencySubmitter(IsAgency):
->>>>>>> 2a8d17cd
     def has_permission(self, request, view):
         user = request.user
         if user.is_authenticated:
