[
<<<<<<< HEAD
    {
        "model": "core.blendmapping",
        "pk": 218,
        "fields": {
            "party": 49,
            "blend": 396,
            "party_blend_id": "R134a/1-Bromopropane (70%/30%\uff09",
            "remarks": "Found in MLFS data",
            "created": "2023-05-18T12:06:52.884Z"
        }
    },
    {
        "model": "core.blendmapping",
        "pk": 217,
        "fields": {
            "party": 50,
            "blend": 156,
            "party_blend_id": "Chesterton 296 EU: HFC-134a (40-50 %), HFC-365mfc (20-30%), HFC-245fa (20-30%) and isopropyl alcohol (1-5%)",
            "remarks": "Found in MLFS data",
            "created": "2023-05-18T10:13:46.144Z"
        }
    },
    {
        "model": "core.blendmapping",
        "pk": 216,
        "fields": {
            "party": 47,
            "blend": 176,
            "party_blend_id": "HFC-365mfc/HFC-227ea (93/7) en polioles premezclados imp.",
            "remarks": "Found in MLFS data",
            "created": "2023-05-17T17:24:02.721Z"
        }
    },
    {
        "model": "core.blendmapping",
        "pk": 215,
        "fields": {
            "party": 49,
            "blend": 221,
            "party_blend_id": "32/R125/R134a/R227ea/R236fa/R600",
            "remarks": "Found in MLFS data",
            "created": "2023-05-17T16:57:22.734Z"
        }
    },
    {
        "model": "core.blendmapping",
        "pk": 214,
        "fields": {
            "party": 159,
            "blend": 208,
            "party_blend_id": "R-YH222",
            "remarks": "Found in MLFS data",
            "created": "2023-05-17T16:02:03.674Z"
        }
    },
    {
        "model": "core.blendmapping",
        "pk": 212,
        "fields": {
            "party": 11,
            "blend": 202,
            "party_blend_id": "PFC1102 HC",
            "remarks": "Found in MLFS data",
            "created": "2023-05-17T15:17:42.370Z"
        }
    },
    {
        "model": "core.blendmapping",
        "pk": 211,
        "fields": {
            "party": 11,
            "blend": 57,
            "party_blend_id": "DYR 5",
            "remarks": "Found in MLFS data",
            "created": "2023-05-17T15:16:33.413Z"
        }
    },
    {
        "model": "core.blendmapping",
        "pk": 210,
        "fields": {
            "party": 50,
            "blend": 176,
            "party_blend_id": "HFC 365mfc/HFC 227 ea (93/7)",
            "remarks": "Found in MLFS data",
            "created": "2023-05-17T15:12:43.758Z"
        }
    },
    {
        "model": "core.blendmapping",
        "pk": 209,
        "fields": {
            "party": 47,
            "blend": 176,
            "party_blend_id": "HFC-365mfc / HFC-227ea",
            "remarks": "Found in MLFS data",
            "created": "2023-05-17T15:10:28.802Z"
        }
    },
    {
        "model": "core.blendmapping",
        "pk": 208,
        "fields": {
            "party": 159,
            "blend": 184,
            "party_blend_id": "Formacel Z6",
            "remarks": "Found in MLFS data",
            "created": "2023-05-17T14:30:45.373Z"
        }
    },
    {
        "model": "core.blendmapping",
        "pk": 207,
        "fields": {
            "party": 167,
            "blend": 97,
            "party_blend_id": "N40-R448A",
            "remarks": "Found in MLFS data",
            "created": "2023-05-17T14:26:10.024Z"
        }
    },
    {
        "model": "core.blendmapping",
        "pk": 206,
        "fields": {
            "party": 50,
            "blend": 356,
            "party_blend_id": "PFC-1102HC",
            "remarks": "Found in MLFS data",
            "created": "2023-05-12T14:49:32.012Z"
        }
    },
    {
        "model": "core.blendmapping",
        "pk": 205,
        "fields": {
            "party": 65,
            "blend": 378,
            "party_blend_id": "625",
            "remarks": "Mix: PFC-14: 33.8%; HCFC-1233zd: 32.1%; HFC-23: 20.5%; HFC-32: 13.6%",
            "created": "2022-09-19T10:22:36.966Z"
        }
    },
    {
        "model": "core.blendmapping",
        "pk": 204,
        "fields": {
            "party": 65,
            "blend": 365,
            "party_blend_id": "623",
            "remarks": "Mix: HFC-43-10mee: 65%; HFC-365mfc: 35%",
            "created": "2022-06-22T08:03:43.348Z"
        }
    },
    {
        "model": "core.blendmapping",
        "pk": 203,
        "fields": {
            "party": 65,
            "blend": 364,
            "party_blend_id": "620",
            "remarks": "Mix: HFC-134a: 50%; Isobutane: 25%; Other (halocarbons as e.g. R12): 25%",
            "created": "2022-06-22T08:00:15.944Z"
        }
    },
    {
        "model": "core.blendmapping",
        "pk": 202,
        "fields": {
            "party": 65,
            "blend": 363,
            "party_blend_id": "616",
            "remarks": "Mix: PFC-14: 35.23%; HCFC-1233zd: 28.45%; HFC-23: 18.16%; HFC-32: 12.11%; Other (R-740 (Argon)): 6.05%",
            "created": "2022-06-22T07:54:10.350Z"
        }
    },
    {
        "model": "core.blendmapping",
        "pk": 201,
        "fields": {
            "party": 65,
            "blend": 362,
            "party_blend_id": "615",
            "remarks": "Mix: HCFC-1233zd: 44.76%; HFC-23: 28.57%; HFC-32: 26.67%",
            "created": "2022-06-22T07:49:30.870Z"
        }
    },
    {
        "model": "core.blendmapping",
        "pk": 200,
        "fields": {
            "party": 65,
            "blend": 361,
            "party_blend_id": "614",
            "remarks": "Mix: HCFC-1233zd: 31.08%; PFC-14: 29.1%; HFC-23: 17.2%; HFC-32: 15.87%; Other (R740 (Argon)): 6.75%",
            "created": "2022-06-22T07:46:02.789Z"
        }
    },
    {
        "model": "core.blendmapping",
        "pk": 199,
        "fields": {
            "party": 65,
            "blend": 360,
            "party_blend_id": "613",
            "remarks": "Mix: PFC-14: 33.77%; HCFC-1233zd: 30.01%; HFC-23: 19.76%; HFC-32: 16.46%",
            "created": "2022-06-22T07:40:42.425Z"
        }
    },
    {
        "model": "core.blendmapping",
        "pk": 198,
        "fields": {
            "party": 65,
            "blend": 359,
            "party_blend_id": "612",
            "remarks": "Mix: PFC-14: 72.46%; HFC-23: 12.08%; Other (R740 (Argon)): 10.63%; HFC-32: 4.83%",
            "created": "2022-06-22T07:34:31.963Z"
        }
    },
    {
        "model": "core.blendmapping",
        "pk": 197,
        "fields": {
            "party": 65,
            "blend": 358,
            "party_blend_id": "611",
            "remarks": "Mix: HCFC-1233zd: 32.26%; PFC-14: 30.65%; HFC-23: 20.97%; HFC-32: 12.9%; Other (R-740 (Argon)): 3.22%",
            "created": "2022-06-22T07:27:56.438Z"
        }
    },
    {
        "model": "core.blendmapping",
        "pk": 196,
        "fields": {
            "party": 65,
            "blend": 354,
            "party_blend_id": "596",
            "remarks": "Mix: Carbon dioxide: 60%; Other (R1132a): 20%; HFC-23: 10%; HFC-125: 10%",
            "created": "2022-06-22T07:21:55.010Z"
        }
    },
    {
        "model": "core.blendmapping",
        "pk": 195,
        "fields": {
            "party": 65,
            "blend": 62,
            "party_blend_id": "54",
            "remarks": "HFC-125:55%;HFC-134a:42%;HC-600a:3%",
            "created": "2022-05-11T09:46:28.705Z"
        }
    },
    {
        "model": "core.blendmapping",
        "pk": 194,
        "fields": {
            "party": 65,
            "blend": 69,
            "party_blend_id": "41",
            "remarks": "HFC-134a:93%;HFC-125:5.1%;HC-600:1.3%;HC-601a:0.6%",
            "created": "2022-05-11T09:46:28.680Z"
        }
    },
    {
        "model": "core.blendmapping",
        "pk": 193,
        "fields": {
            "party": 65,
            "blend": 340,
            "party_blend_id": "586",
            "remarks": "Mix: HFC-245fa: 39.145%; PFC-14: 24.911%; HFC-1234yf: 15.125%; HFC-23: 15.125%; Methane: 2.847%; Other (Argon): 2.847%",
            "created": "2022-05-11T09:46:28.469Z"
        }
    },
    {
        "model": "core.blendmapping",
        "pk": 192,
        "fields": {
            "party": 65,
            "blend": 339,
            "party_blend_id": "585",
            "remarks": "Mix: HFC-245fa: 31.286%; PFC-14: 30.128%; HFC-23: 19.467%; HFC-1234yf: 13.905%; Methane: 2.665%; Other (Argon): 2.549%",
            "created": "2022-05-11T09:46:28.443Z"
        }
    },
    {
        "model": "core.blendmapping",
        "pk": 191,
        "fields": {
            "party": 65,
            "blend": 338,
            "party_blend_id": "584",
            "remarks": "Mix: PFC-14: 30%; HFC-23: 20%; Other (Argon): 20%; HFC-125: 15%; HFC-245fa: 15%",
            "created": "2022-05-11T09:46:28.413Z"
        }
    },
    {
        "model": "core.blendmapping",
        "pk": 190,
        "fields": {
            "party": 65,
            "blend": 337,
            "party_blend_id": "583",
            "remarks": "Mix: PFC-14: 32.389%; HFC-245fa: 29.69%; HFC-23: 18.893%; HFC-1234yf: 13.495%; Other (Argon): 3.104%; Methane: 2.429%",
            "created": "2022-05-11T09:46:28.376Z"
        }
    },
    {
        "model": "core.blendmapping",
        "pk": 189,
        "fields": {
            "party": 65,
            "blend": 336,
            "party_blend_id": "579",
            "remarks": "Mix: Isobutane: 99.5%; HFC-1234yf: 0.5%",
            "created": "2022-05-11T09:46:28.327Z"
        }
    },
    {
        "model": "core.blendmapping",
        "pk": 188,
        "fields": {
            "party": 65,
            "blend": 335,
            "party_blend_id": "577",
            "remarks": "Mix: HFC-1234yf: 56.0%; HFC-134: 44%",
            "created": "2022-05-11T09:46:28.312Z"
        }
    },
    {
        "model": "core.blendmapping",
        "pk": 187,
        "fields": {
            "party": 65,
            "blend": 334,
            "party_blend_id": "576",
            "remarks": "Mix: HFC-236fa: 60%; HFC-23: 20%; PFC-14: 20%",
            "created": "2022-05-11T09:46:28.295Z"
        }
    },
    {
        "model": "core.blendmapping",
        "pk": 186,
        "fields": {
            "party": 65,
            "blend": 333,
            "party_blend_id": "575",
            "remarks": "Mix: PFC-14: 33.426%; HFC-245fa: 30.642%; HFC-23: 19.498%; HFC-1234yf: 13.927%; Methane: 2.507%",
            "created": "2022-05-11T09:46:28.276Z"
        }
    },
    {
        "model": "core.blendmapping",
        "pk": 185,
        "fields": {
            "party": 65,
            "blend": 332,
            "party_blend_id": "574",
            "remarks": "Mix: HFC-245fa: 32.105%; PFC-14: 30.915%; HFC-23: 19.976%; HFC-1234yf: 14.269%; Methane: 2.735%",
            "created": "2022-05-11T09:46:28.251Z"
        }
    },
    {
        "model": "core.blendmapping",
        "pk": 184,
        "fields": {
            "party": 65,
            "blend": 331,
            "party_blend_id": "573",
            "remarks": "Mix: HFC-245fa: 40.293%; PFC-14: 25.641%; HFC-23: 15.568%; HFC-1234yf: 15.568%; Methane: 2.93%",
            "created": "2022-05-11T09:46:28.228Z"
        }
    },
    {
        "model": "core.blendmapping",
        "pk": 183,
        "fields": {
            "party": 65,
            "blend": 330,
            "party_blend_id": "571",
            "remarks": "Mix: Propane: 99.5%; Other (ISOBUTANE): 0.5%",
            "created": "2022-05-11T09:46:28.205Z"
        }
    },
    {
        "model": "core.blendmapping",
        "pk": 182,
        "fields": {
            "party": 65,
            "blend": 329,
            "party_blend_id": "570",
            "remarks": "Mix: HFC-23: 44%; HFC-125: 32%; HFC-32: 10%; HFC-134: 10%; HFC-143a: 4%",
            "created": "2022-05-11T09:46:28.188Z"
        }
    },
    {
        "model": "core.blendmapping",
        "pk": 181,
        "fields": {
            "party": 65,
            "blend": 328,
            "party_blend_id": "565",
            "remarks": "Mix: HFC-1234ze: 90%; HFC-134a: 10%",
            "created": "2022-05-11T09:46:28.141Z"
        }
    },
    {
        "model": "core.blendmapping",
        "pk": 180,
        "fields": {
            "party": 65,
            "blend": 327,
            "party_blend_id": "561",
            "remarks": "Mix: HFC-1234ze: 97%; Carbon dioxide: 3%",
            "created": "2022-05-11T09:46:28.119Z"
        }
    },
    {
        "model": "core.blendmapping",
        "pk": 179,
        "fields": {
            "party": 65,
            "blend": 326,
            "party_blend_id": "560",
            "remarks": "Mix: HFC-1234ze: 97.4%; Other (Exxsol): 2.6%",
            "created": "2022-05-11T09:46:28.104Z"
        }
    },
    {
        "model": "core.blendmapping",
        "pk": 178,
        "fields": {
            "party": 65,
            "blend": 325,
            "party_blend_id": "555",
            "remarks": "Mix: Other (R4014a): 70.5%; HFC-134a: 29.5%",
            "created": "2022-05-11T09:46:28.089Z"
        }
    },
    {
        "model": "core.blendmapping",
        "pk": 177,
        "fields": {
            "party": 65,
            "blend": 324,
            "party_blend_id": "554",
            "remarks": "Mix: Other (R404a): 71.9%; HFC-134a: 28.1%",
            "created": "2022-05-11T09:46:28.073Z"
        }
    },
    {
        "model": "core.blendmapping",
        "pk": 176,
        "fields": {
            "party": 65,
            "blend": 323,
            "party_blend_id": "550",
            "remarks": "Mix: Other (R508b): 92.6%; Propane: 7.4%",
            "created": "2022-05-11T09:46:28.058Z"
        }
    },
    {
        "model": "core.blendmapping",
        "pk": 175,
        "fields": {
            "party": 65,
            "blend": 322,
            "party_blend_id": "549",
            "remarks": "Mix: Other (R404a): 52.9%; HFC-134a: 47.1%",
            "created": "2022-05-11T09:46:28.042Z"
        }
    },
    {
        "model": "core.blendmapping",
        "pk": 174,
        "fields": {
            "party": 65,
            "blend": 321,
            "party_blend_id": "547",
            "remarks": "Mix: Other (R508b): 93%; Propane: 7.0%",
            "created": "2022-05-11T09:46:28.027Z"
        }
    },
    {
        "model": "core.blendmapping",
        "pk": 173,
        "fields": {
            "party": 65,
            "blend": 320,
            "party_blend_id": "543",
            "remarks": "Mix: PFC-14: 26.5%; PFC-116: 15.9%; HFC-143a: 11.1%; HFC-23: 10.2%; HFC-245fa: 10%; HFC-125: 9.3%; Other (R-740): 6%; Methane: 5.9%; Butane: 4.2%; HFC-134a: 0.9%",
            "created": "2022-05-11T09:46:28.010Z"
        }
    },
    {
        "model": "core.blendmapping",
        "pk": 172,
        "fields": {
            "party": 65,
            "blend": 319,
            "party_blend_id": "541",
            "remarks": "Mix: PFC-14: 22.7%; PFC-116: 19.5%; HFC-143a: 13%; HFC-23: 12.4%; HFC-125: 11%; HFC-245fa: 7.4%; Methane: 5.1%; Other (R-740): 4.7%; Butane: 3.2%; HFC-134a: 1%",
            "created": "2022-05-11T09:46:27.971Z"
        }
    },
    {
        "model": "core.blendmapping",
        "pk": 171,
        "fields": {
            "party": 65,
            "blend": 318,
            "party_blend_id": "540",
            "remarks": "Mix: Other (R508b): 93.1%; Propane: 6.9%",
            "created": "2022-05-11T09:46:27.904Z"
        }
    },
    {
        "model": "core.blendmapping",
        "pk": 170,
        "fields": {
            "party": 65,
            "blend": 317,
            "party_blend_id": "537",
            "remarks": "Mix: HFC-227ea: 93%; Other (n-Propanol): 7.0%",
            "created": "2022-05-11T09:46:27.889Z"
        }
    },
    {
        "model": "core.blendmapping",
        "pk": 169,
        "fields": {
            "party": 65,
            "blend": 316,
            "party_blend_id": "533",
            "remarks": "Mix: Other (CFC-11): 26.9%; HFC-134a: 16.7%; Other (HCFC-22): 14.4%; HFC-125: 14.0%; Other (CFC-12): 7.7%; Other (CFC-13): 5.2%; Other (HCFC-123): 4.8%; Other (HCFC-114): 3.4%; Other (Cyclo Pentane): 2.7%; Other (Others): 1.7%; Other (HCFC-141b): 1.3%; Ot",
            "created": "2022-05-11T09:46:27.874Z"
        }
    },
    {
        "model": "core.blendmapping",
        "pk": 168,
        "fields": {
            "party": 65,
            "blend": 315,
            "party_blend_id": "532",
            "remarks": "Mix: HFC-125: 64%; HFC-134a: 32%; Isobutane: 4%",
            "created": "2022-05-11T09:46:27.827Z"
        }
    },
    {
        "model": "core.blendmapping",
        "pk": 167,
        "fields": {
            "party": 65,
            "blend": 314,
            "party_blend_id": "530",
            "remarks": "Mix: HFC-245fa: 42%; HFC-23: 27%; Butane: 18%; PFC-14: 8%; Pentane: 5%",
            "created": "2022-05-11T09:46:27.809Z"
        }
    },
    {
        "model": "core.blendmapping",
        "pk": 166,
        "fields": {
            "party": 65,
            "blend": 313,
            "party_blend_id": "529",
            "remarks": "Mix: HFE-245fa1: 27%; Other (R14 (Tetrafluoromethane)): 25%; HFC-134a: 21%; HFC-23: 15%; Other (R740 (Argon)): 12%",
            "created": "2022-05-11T09:46:27.782Z"
        }
    },
    {
        "model": "core.blendmapping",
        "pk": 165,
        "fields": {
            "party": 65,
            "blend": 312,
            "party_blend_id": "523",
            "remarks": "Mix: HFC-245fa: 44.5%; HFC-23: 30%; Butane: 19.1%; PFC-14: 6.4%",
            "created": "2022-05-11T09:46:27.739Z"
        }
    },
    {
        "model": "core.blendmapping",
        "pk": 164,
        "fields": {
            "party": 65,
            "blend": 311,
            "party_blend_id": "522",
            "remarks": "Mix: HFC-245fa: 42.7%; HFC-23: 28.6%; Butane: 18.2%; PFC-14: 10.5%",
            "created": "2022-05-11T09:46:27.712Z"
        }
    },
    {
        "model": "core.blendmapping",
        "pk": 163,
        "fields": {
            "party": 65,
            "blend": 310,
            "party_blend_id": "520",
            "remarks": "Mix: HFC-245fa: 35%; HFC-23: 26%; HFC-125: 15%; Other (ARGON): 15%; PFC-14: 9%",
            "created": "2022-05-11T09:46:27.692Z"
        }
    },
    {
        "model": "core.blendmapping",
        "pk": 162,
        "fields": {
            "party": 65,
            "blend": 276,
            "party_blend_id": "519",
            "remarks": "",
            "created": "2022-05-11T09:46:27.663Z"
        }
    },
    {
        "model": "core.blendmapping",
        "pk": 161,
        "fields": {
            "party": 65,
            "blend": 309,
            "party_blend_id": "517",
            "remarks": "Mix: Other (R508b): 92.5%; Propane: 7.5%",
            "created": "2022-05-11T09:46:27.646Z"
        }
    },
    {
        "model": "core.blendmapping",
        "pk": 160,
        "fields": {
            "party": 65,
            "blend": 308,
            "party_blend_id": "515",
            "remarks": "Mix: Other (R404a): 72.4%; HFC-134a: 27.6%",
            "created": "2022-05-11T09:46:27.631Z"
        }
    },
    {
        "model": "core.blendmapping",
        "pk": 159,
        "fields": {
            "party": 65,
            "blend": 307,
            "party_blend_id": "514",
            "remarks": "Mix: HFC-245fa: 45.6%; HFC-23: 22.2%; Butane: 19.5%; PFC-14: 12.7%",
            "created": "2022-05-11T09:46:27.614Z"
        }
    },
    {
        "model": "core.blendmapping",
        "pk": 158,
        "fields": {
            "party": 65,
            "blend": 306,
            "party_blend_id": "513",
            "remarks": "Mix: HFC-134a: 66.7%; Other (R404a): 33.3%",
            "created": "2022-05-11T09:46:27.592Z"
        }
    },
    {
        "model": "core.blendmapping",
        "pk": 157,
        "fields": {
            "party": 65,
            "blend": 305,
            "party_blend_id": "512",
            "remarks": "Mix: HFC-245fa: 37.1%; HFC-23: 32.4%; Butane: 15.8%; PFC-14: 14.7%",
            "created": "2022-05-11T09:46:27.561Z"
        }
    },
    {
        "model": "core.blendmapping",
        "pk": 156,
        "fields": {
            "party": 65,
            "blend": 304,
            "party_blend_id": "505",
            "remarks": "Mix: Other (R508b): 91.9%; Propane: 8.1%",
            "created": "2022-05-11T09:46:27.530Z"
        }
    },
    {
        "model": "core.blendmapping",
        "pk": 155,
        "fields": {
            "party": 65,
            "blend": 303,
            "party_blend_id": "504",
            "remarks": "Mix: HFC-245fa: 45.5%; HFC-23: 28.2%; Butane: 19.5%; PFC-14: 6.8%",
            "created": "2022-05-11T09:46:27.514Z"
        }
    },
    {
        "model": "core.blendmapping",
        "pk": 154,
        "fields": {
            "party": 65,
            "blend": 302,
            "party_blend_id": "384",
            "remarks": "Mix: HFC-245fa: 43%; HFC-23: 27%; Butane: 18%; PFC-14: 12%",
            "created": "2022-05-11T09:46:27.492Z"
        }
    },
    {
        "model": "core.blendmapping",
        "pk": 153,
        "fields": {
            "party": 65,
            "blend": 301,
            "party_blend_id": "376",
            "remarks": "Mix: HFC-1234ze: 63%; HFC-134: 37%",
            "created": "2022-05-11T09:46:27.466Z"
        }
    },
    {
        "model": "core.blendmapping",
        "pk": 152,
        "fields": {
            "party": 65,
            "blend": 300,
            "party_blend_id": "366",
            "remarks": "Mix: PFC-14: 50%; Other (Argon): 22%; HFC-125: 12%; Ethane: 9%; HFC-23: 7%",
            "created": "2022-05-11T09:46:27.451Z"
        }
    },
    {
        "model": "core.blendmapping",
        "pk": 151,
        "fields": {
            "party": 65,
            "blend": 299,
            "party_blend_id": "364",
            "remarks": "Mix: PFC-14: 25%; PFC-116: 18%; HFC-143a: 12%; HFC-23: 12%; HFC-125: 10%; HFC-245fa: 9%; Methane: 5%; Other (R-740): 4%; Butane: 4%; HFC-134a: 1%",
            "created": "2022-05-11T09:46:27.420Z"
        }
    },
    {
        "model": "core.blendmapping",
        "pk": 150,
        "fields": {
            "party": 65,
            "blend": 298,
            "party_blend_id": "363",
            "remarks": "Mix: HFC-245fa: 45%; HFC-23: 30%; Butane: 19%; PFC-14: 6%",
            "created": "2022-05-11T09:46:27.356Z"
        }
    },
    {
        "model": "core.blendmapping",
        "pk": 149,
        "fields": {
            "party": 65,
            "blend": 297,
            "party_blend_id": "362",
            "remarks": "Mix: HFC-245fa: 46%; HFC-23: 28%; Butane: 19%; PFC-14: 7%",
            "created": "2022-05-11T09:46:27.325Z"
        }
    },
    {
        "model": "core.blendmapping",
        "pk": 148,
        "fields": {
            "party": 65,
            "blend": 296,
            "party_blend_id": "361",
            "remarks": "Mix: PFC-14: 25%; PFC-116: 18%; HFC-143a: 12%; HFC-23: 12%; HFC-125: 10%; HFC-245fa: 9%; Methane: 7%; Butane: 4%; Other (R-740): 2%; HFC-134a: 1%",
            "created": "2022-05-11T09:46:27.305Z"
        }
    },
    {
        "model": "core.blendmapping",
        "pk": 147,
        "fields": {
            "party": 65,
            "blend": 295,
            "party_blend_id": "360",
            "remarks": "Mix: PFC-14: 25%; PFC-116: 18%; HFC-143a: 12%; HFC-23: 12%; HFC-125: 10%; HFC-245fa: 9%; Methane: 6%; Butane: 4%; Other (R-740): 3%; HFC-134a: 1%",
            "created": "2022-05-11T09:46:27.256Z"
        }
    },
    {
        "model": "core.blendmapping",
        "pk": 146,
        "fields": {
            "party": 65,
            "blend": 294,
            "party_blend_id": "359",
            "remarks": "Mix: HFC-245fa: 43%; HFC-23: 28%; Butane: 19%; PFC-14: 10%",
            "created": "2022-05-11T09:46:27.216Z"
        }
    },
    {
        "model": "core.blendmapping",
        "pk": 145,
        "fields": {
            "party": 65,
            "blend": 293,
            "party_blend_id": "358",
            "remarks": "Mix: PFC-14: 24%; PFC-116: 22%; HFC-143a: 11%; HFC-23: 11%; HFC-125: 10%; HFC-245fa: 9%; Methane: 6%; Butane: 4%; Other (R-740): 2%; HFC-134a: 1%",
            "created": "2022-05-11T09:46:27.191Z"
        }
    },
    {
        "model": "core.blendmapping",
        "pk": 144,
        "fields": {
            "party": 65,
            "blend": 292,
            "party_blend_id": "357",
            "remarks": "Mix: HFC-245fa: 36%; PFC-14: 23%; HFC-125: 20%; PFC-116: 13%; HFC-23: 8%",
            "created": "2022-05-11T09:46:27.129Z"
        }
    },
    {
        "model": "core.blendmapping",
        "pk": 143,
        "fields": {
            "party": 65,
            "blend": 291,
            "party_blend_id": "356",
            "remarks": "Mix: HFC-245fa: 43%; HFC-23: 26%; Butane: 19%; PFC-14: 12%",
            "created": "2022-05-11T09:46:27.103Z"
        }
    },
    {
        "model": "core.blendmapping",
        "pk": 142,
        "fields": {
            "party": 65,
            "blend": 290,
            "party_blend_id": "355",
            "remarks": "Mix: HFC-245fa: 35%; HFC-125: 23%; PFC-14: 22%; PFC-116: 13%; HFC-23: 7%",
            "created": "2022-05-11T09:46:27.080Z"
        }
    },
    {
        "model": "core.blendmapping",
        "pk": 141,
        "fields": {
            "party": 65,
            "blend": 289,
            "party_blend_id": "354",
            "remarks": "Mix: HFC-245fa: 43%; HFC-23: 27%; Butane: 19%; PFC-14: 11%",
            "created": "2022-05-11T09:46:27.057Z"
        }
    },
    {
        "model": "core.blendmapping",
        "pk": 140,
        "fields": {
            "party": 65,
            "blend": 288,
            "party_blend_id": "353",
            "remarks": "Mix: HFC-245fa: 41%; HFC-23: 28%; Butane: 18%; PFC-14: 13%",
            "created": "2022-05-11T09:46:27.037Z"
        }
    },
    {
        "model": "core.blendmapping",
        "pk": 139,
        "fields": {
            "party": 65,
            "blend": 287,
            "party_blend_id": "352",
            "remarks": "Mix: HFC-134a: 26.1%; HFC-125: 25.1%; HFC-1234yf: 24.9%; HFC-32: 23.9%",
            "created": "2022-05-11T09:46:27.016Z"
        }
    },
    {
        "model": "core.blendmapping",
        "pk": 138,
        "fields": {
            "party": 65,
            "blend": 286,
            "party_blend_id": "351",
            "remarks": "Mix: Propane: 30%; Isobutane: 30%; PFC-116: 20%; HFC-23: 20%",
            "created": "2022-05-11T09:46:26.994Z"
        }
    },
    {
        "model": "core.blendmapping",
        "pk": 137,
        "fields": {
            "party": 65,
            "blend": 285,
            "party_blend_id": "348",
            "remarks": "Mix: HFC-236fa: 35.7%; PFC-14: 27%; HFC-23: 17%; HFC-125: 14.6%; Other (Argon): 5.7%",
            "created": "2022-05-11T09:46:26.968Z"
        }
    },
    {
        "model": "core.blendmapping",
        "pk": 136,
        "fields": {
            "party": 65,
            "blend": 284,
            "party_blend_id": "347",
            "remarks": "Mix: PFC-14: 30.6%; HFC-245ca: 30.1%; HFC-23: 22.2%; HFC-125: 11.8%; Other (Argon): 5.3%",
            "created": "2022-05-11T09:46:26.912Z"
        }
    },
    {
        "model": "core.blendmapping",
        "pk": 135,
        "fields": {
            "party": 65,
            "blend": 283,
            "party_blend_id": "346",
            "remarks": "Mix: PFC-14: 33.2%; HFC-245fa: 29%; HFC-23: 19.4%; HFC-1234yf: 15.2%; Methane: 3.2%",
            "created": "2022-05-11T09:46:26.888Z"
        }
    },
    {
        "model": "core.blendmapping",
        "pk": 134,
        "fields": {
            "party": 65,
            "blend": 282,
            "party_blend_id": "345",
            "remarks": "Mix: PFC-14: 35.4%; HFC-245fa: 25.7%; HFC-23: 21%; HFC-1234yf: 14.5%; Methane: 3.4%",
            "created": "2022-05-11T09:46:26.863Z"
        }
    },
    {
        "model": "core.blendmapping",
        "pk": 133,
        "fields": {
            "party": 65,
            "blend": 281,
            "party_blend_id": "344",
            "remarks": "Mix: HFC-245fa: 33.4%; PFC-14: 29.3%; HFC-23: 16.75%; HFC-1234yf: 16.75%; Methane: 3.8%",
            "created": "2022-05-11T09:46:26.839Z"
        }
    },
    {
        "model": "core.blendmapping",
        "pk": 132,
        "fields": {
            "party": 65,
            "blend": 280,
            "party_blend_id": "341",
            "remarks": "Mix: PFC-14: 30.6%; HFC-245fa: 30.3%; HFC-23: 22.2%; HFC-125: 11.9%; Other (-AR): 5%",
            "created": "2022-05-11T09:46:26.811Z"
        }
    },
    {
        "model": "core.blendmapping",
        "pk": 131,
        "fields": {
            "party": 65,
            "blend": 279,
            "party_blend_id": "340",
            "remarks": "Mix: HFC-236fa: 37.8%; PFC-14: 27.3%; HFC-23: 17.9%; HFC-125: 11.2%; Other (-AR): 5.8%",
            "created": "2022-05-11T09:46:26.788Z"
        }
    },
    {
        "model": "core.blendmapping",
        "pk": 130,
        "fields": {
            "party": 65,
            "blend": 278,
            "party_blend_id": "339",
            "remarks": "Mix: HFC-236fa: 35.7%; PFC-14: 27%; HFC-23: 18.1%; HFC-125: 14.6%; Other (-AR): 4.6%",
            "created": "2022-05-11T09:46:26.758Z"
        }
    },
    {
        "model": "core.blendmapping",
        "pk": 129,
        "fields": {
            "party": 65,
            "blend": 277,
            "party_blend_id": "331",
            "remarks": "Mix: Other (Argon): 50%; PFC-14: 50%",
            "created": "2022-05-11T09:46:26.719Z"
        }
    },
    {
        "model": "core.blendmapping",
        "pk": 128,
        "fields": {
            "party": 65,
            "blend": 276,
            "party_blend_id": "330",
            "remarks": "Mix: Ethane: 16.7%; HFE-347\u00a0mcc3 (HFE-7000): 16.7%; PFC-14: 16.7%; HFC-23: 16.7%; HFC-125: 16.7%; Other (Argon): 16.5%",
            "created": "2022-05-11T09:46:26.704Z"
        }
    },
    {
        "model": "core.blendmapping",
        "pk": 127,
        "fields": {
            "party": 65,
            "blend": 275,
            "party_blend_id": "328",
            "remarks": "Mix: HFC-32: 78.5%; HFC-1234yf: 21.5%",
            "created": "2022-05-11T09:46:26.678Z"
        }
    },
    {
        "model": "core.blendmapping",
        "pk": 126,
        "fields": {
            "party": 65,
            "blend": 274,
            "party_blend_id": "318",
            "remarks": "Mix: HFC-125: 25%; HFC-32: 25%; HFC-1234yf: 25%; HFC-134a: 25%",
            "created": "2022-05-11T09:46:26.663Z"
        }
    },
    {
        "model": "core.blendmapping",
        "pk": 125,
        "fields": {
            "party": 65,
            "blend": 273,
            "party_blend_id": "304",
            "remarks": "Mix: HFC-125: 30%; HFE-347\u00a0mcc3 (HFE-7000): 30%; PFC-14: 27%; Other (Argon): 5%; Ethane: 4%; HFC-23: 4%",
            "created": "2022-05-11T09:46:26.633Z"
        }
    },
    {
        "model": "core.blendmapping",
        "pk": 124,
        "fields": {
            "party": 65,
            "blend": 272,
            "party_blend_id": "300",
            "remarks": "Mix: HFC-227ea: 20%; HFC-125: 20%; HFC-143a: 20%; HFC-32: 20%; HFC-134a: 20%",
            "created": "2022-05-11T09:46:26.604Z"
        }
    },
    {
        "model": "core.blendmapping",
        "pk": 123,
        "fields": {
            "party": 65,
            "blend": 271,
            "party_blend_id": "299",
            "remarks": "Mix: HFC-134a: 80.1%; HFC-125: 19.9%",
            "created": "2022-05-11T09:46:26.568Z"
        }
    },
    {
        "model": "core.blendmapping",
        "pk": 122,
        "fields": {
            "party": 65,
            "blend": 270,
            "party_blend_id": "297",
            "remarks": "Mix: HFC-125: 67.39%; HFC-134a: 32.61%",
            "created": "2022-05-11T09:46:26.537Z"
        }
    },
    {
        "model": "core.blendmapping",
        "pk": 121,
        "fields": {
            "party": 65,
            "blend": 269,
            "party_blend_id": "295",
            "remarks": "Mix: HFC-236fa: 38%; PFC-14: 28%; HFC-125: 15%; HFC-23: 15%; Other (argon): 4%",
            "created": "2022-05-11T09:46:26.517Z"
        }
    },
    {
        "model": "core.blendmapping",
        "pk": 120,
        "fields": {
            "party": 65,
            "blend": 268,
            "party_blend_id": "294",
            "remarks": "Mix: HFC-236fa: 33%; PFC-14: 30%; HFC-23: 20%; HFC-125: 13%; Other (Argon): 4%",
            "created": "2022-05-11T09:46:26.493Z"
        }
    },
    {
        "model": "core.blendmapping",
        "pk": 119,
        "fields": {
            "party": 65,
            "blend": 267,
            "party_blend_id": "293",
            "remarks": "Mix: HFC-245fa: 30%; PFC-14: 29%; HFC-23: 23%; HFC-125: 13%; Other (Argon): 5%",
            "created": "2022-05-11T09:46:26.467Z"
        }
    },
    {
        "model": "core.blendmapping",
        "pk": 118,
        "fields": {
            "party": 65,
            "blend": 266,
            "party_blend_id": "290",
            "remarks": "Mix: Other (R 22): 99%; Other (R12): 1%",
            "created": "2022-05-11T09:46:26.443Z"
        }
    },
    {
        "model": "core.blendmapping",
        "pk": 117,
        "fields": {
            "party": 65,
            "blend": 265,
            "party_blend_id": "288",
            "remarks": "Mix: PFC-14: 36.5%; HFC-245fa: 22%; PFC-218: 12.5%; HFC-23: 11%; Isobutane: 7%; Other (Argon): 4%; Methane: 3.5%; Ethane: 3.5%",
            "created": "2022-05-11T09:46:26.427Z"
        }
    },
    {
        "model": "core.blendmapping",
        "pk": 116,
        "fields": {
            "party": 65,
            "blend": 264,
            "party_blend_id": "286",
            "remarks": "Mix: HFC-43-10mee: 57%; Other (OS-10 (107-46-0)): 43%",
            "created": "2022-05-11T09:46:26.397Z"
        }
    },
    {
        "model": "core.blendmapping",
        "pk": 115,
        "fields": {
            "party": 65,
            "blend": 263,
            "party_blend_id": "285",
            "remarks": "Mix: HFC-43-10mee: 96.75%; Other (Isopropyl alcohol (IPA) (67-63-0)): 3.25%",
            "created": "2022-05-11T09:46:26.381Z"
        }
    },
    {
        "model": "core.blendmapping",
        "pk": 114,
        "fields": {
            "party": 65,
            "blend": 262,
            "party_blend_id": "284",
            "remarks": "Mix: HFC-43-10mee: 50.9%; Other (1,2 Trans DCE (156-60-5)): 43%; Other (Methanol (67-56-1)): 4%; Other (Cyclopentane (287-92-3)): 2%; Other (Nitromethane (75-52-5)): 0.1%",
            "created": "2022-05-11T09:46:26.359Z"
        }
    },
    {
        "model": "core.blendmapping",
        "pk": 113,
        "fields": {
            "party": 65,
            "blend": 261,
            "party_blend_id": "283",
            "remarks": "Mix: HFC-43-10mee: 96%; Other (Ethanol (64-17-5)): 4%",
            "created": "2022-05-11T09:46:26.318Z"
        }
    },
    {
        "model": "core.blendmapping",
        "pk": 112,
        "fields": {
            "party": 65,
            "blend": 260,
            "party_blend_id": "282",
            "remarks": "Mix: HFC-43-10mee: 61.94%; Other (1,2 Trans DCE (156-60-5)): 37.96%; Other (Surfactant 621 (74665-00-2)): 0.1%",
            "created": "2022-05-11T09:46:26.303Z"
        }
    },
    {
        "model": "core.blendmapping",
        "pk": 111,
        "fields": {
            "party": 65,
            "blend": 259,
            "party_blend_id": "281",
            "remarks": "Mix: HFC-43-10mee: 99.4%; Other (Nitromethane (75-52-5)): 0.5%; Other (Zonyl UR-BALD (206009-80-5)): 0.1%",
            "created": "2022-05-11T09:46:26.285Z"
        }
    },
    {
        "model": "core.blendmapping",
        "pk": 110,
        "fields": {
            "party": 65,
            "blend": 258,
            "party_blend_id": "280",
            "remarks": "Mix: HFC-43-10mee: 52.9%; Other (1,2 Trans DCE (156-60-5)): 43%; Other (Methanol (67-56-1)): 4%; Other (Nitromethane (75-52-5)): 0.1%",
            "created": "2022-05-11T09:46:26.267Z"
        }
    },
    {
        "model": "core.blendmapping",
        "pk": 109,
        "fields": {
            "party": 65,
            "blend": 257,
            "party_blend_id": "279",
            "remarks": "Mix: HFC-43-10mee: 50%; Other (1,2 Trans DCE (156-60-5)): 45%; Other (Cyclopentane (287-92-3)): 5%",
            "created": "2022-05-11T09:46:26.247Z"
        }
    },
    {
        "model": "core.blendmapping",
        "pk": 108,
        "fields": {
            "party": 65,
            "blend": 256,
            "party_blend_id": "278",
            "remarks": "Mix: HFC-43-10mee: 62%; Other (1,2 Trans DCE (156-60-5)): 38%",
            "created": "2022-05-11T09:46:26.229Z"
        }
    },
    {
        "model": "core.blendmapping",
        "pk": 107,
        "fields": {
            "party": 65,
            "blend": 255,
            "party_blend_id": "277",
            "remarks": "Mix: Other (1,2 Trans DCE (156-60-5)): 85%; HFC-43-10mee: 15%",
            "created": "2022-05-11T09:46:26.214Z"
        }
    },
    {
        "model": "core.blendmapping",
        "pk": 106,
        "fields": {
            "party": 65,
            "blend": 254,
            "party_blend_id": "276",
            "remarks": "Mix: Other (1,2 Trans DCE (156-60-5)): 67.2%; HFC-43-10mee: 18%; Other (Heptafluorocyclopentane (15290-77-4)): 12%; Other (Methanol (67-56-1)): 2.8%",
            "created": "2022-05-11T09:46:26.198Z"
        }
    },
    {
        "model": "core.blendmapping",
        "pk": 105,
        "fields": {
            "party": 65,
            "blend": 253,
            "party_blend_id": "275",
            "remarks": "Mix: Other (1,2 Trans DCE (156-60-5)): 83%; HFC-43-10mee: 10%; Other (Heptafluorocyclopentane (15290-77-4)): 7%",
            "created": "2022-05-11T09:46:26.178Z"
        }
    },
    {
        "model": "core.blendmapping",
        "pk": 104,
        "fields": {
            "party": 65,
            "blend": 252,
            "party_blend_id": "274",
            "remarks": "Mix: Other (1,2 Trans DCE (156-60-5)): 68.2%; HFC-43-10mee: 25.5%; Other (Ethanol): 6.3%",
            "created": "2022-05-11T09:46:26.161Z"
        }
    },
    {
        "model": "core.blendmapping",
        "pk": 103,
        "fields": {
            "party": 65,
            "blend": 251,
            "party_blend_id": "273",
            "remarks": "Mix: HFC-125: 57.2%; HFC-1234yf: 30.1%; HFC-32: 12.7%",
            "created": "2022-05-11T09:46:26.142Z"
        }
    },
    {
        "model": "core.blendmapping",
        "pk": 102,
        "fields": {
            "party": 65,
            "blend": 250,
            "party_blend_id": "272",
            "remarks": "Mix: HFC-1234yf: 55%; HFC-134a: 45%",
            "created": "2022-05-11T09:46:26.095Z"
        }
    },
    {
        "model": "core.blendmapping",
        "pk": 101,
        "fields": {
            "party": 65,
            "blend": 249,
            "party_blend_id": "271",
            "remarks": "Mix: HFC-134a: 95.7%; Dimethyl ether: 4.3%",
            "created": "2022-05-11T09:46:26.078Z"
        }
    },
    {
        "model": "core.blendmapping",
        "pk": 100,
        "fields": {
            "party": 65,
            "blend": 248,
            "party_blend_id": "270",
            "remarks": "Mix: Other (1,2 Trans DCE (156-60-5)): 95%; Other (Methoxytridecafluoroheptene isomers): 4%; HFC-43-10mee: 1%",
            "created": "2022-05-11T09:46:26.063Z"
        }
    },
    {
        "model": "core.blendmapping",
        "pk": 99,
        "fields": {
            "party": 65,
            "blend": 247,
            "party_blend_id": "269",
            "remarks": "Mix: HFC-134a: 87%; HFC-125: 13%",
            "created": "2022-05-11T09:46:26.045Z"
        }
    },
    {
        "model": "core.blendmapping",
        "pk": 98,
        "fields": {
            "party": 65,
            "blend": 246,
            "party_blend_id": "268",
            "remarks": "Mix: HFC-125: 75%; HFC-134a: 25%",
            "created": "2022-05-11T09:46:26.030Z"
        }
    },
    {
        "model": "core.blendmapping",
        "pk": 97,
        "fields": {
            "party": 65,
            "blend": 245,
            "party_blend_id": "248",
            "remarks": "Mix: HFC-134a: 89%; HFC-125: 11%",
            "created": "2022-05-11T09:46:26.015Z"
        }
    },
    {
        "model": "core.blendmapping",
        "pk": 96,
        "fields": {
            "party": 65,
            "blend": 244,
            "party_blend_id": "246",
            "remarks": "Mix: HFC-365mfc: 70%; Other (t-DCE): 30%",
            "created": "2022-05-11T09:46:26.000Z"
        }
    },
    {
        "model": "core.blendmapping",
        "pk": 95,
        "fields": {
            "party": 65,
            "blend": 243,
            "party_blend_id": "228",
            "remarks": "Mix: PFC-5-1-14: 33.334%; PFC-3-1-10: 33.333%; PFC-4-1-12: 33.333%",
            "created": "2022-05-11T09:46:25.985Z"
        }
    },
    {
        "model": "core.blendmapping",
        "pk": 94,
        "fields": {
            "party": 65,
            "blend": 243,
            "party_blend_id": "227",
            "remarks": "Mix: PFC-5-1-14: 33.334%; PFC-3-1-10: 33.333%; PFC-4-1-12: 33.333%",
            "created": "2022-05-11T09:46:25.974Z"
        }
    },
    {
        "model": "core.blendmapping",
        "pk": 93,
        "fields": {
            "party": 65,
            "blend": 242,
            "party_blend_id": "224",
            "remarks": "Mix: HFC-236fa: 39.99%; PFC-14: 25.89%; HFC-23: 17.5%; HFC-125: 10.23%; Other (Argon): 6.39%",
            "created": "2022-05-11T09:46:25.955Z"
        }
    },
    {
        "model": "core.blendmapping",
        "pk": 92,
        "fields": {
            "party": 65,
            "blend": 241,
            "party_blend_id": "213",
            "remarks": "Mix: PFC-14: 23.53%; HFC-236fa: 23.53%; HFC-125: 23.53%; HFC-23: 23.53%; Other (Argon): 5.88%",
            "created": "2022-05-11T09:46:25.931Z"
        }
    },
    {
        "model": "core.blendmapping",
        "pk": 91,
        "fields": {
            "party": 65,
            "blend": 240,
            "party_blend_id": "212",
            "remarks": "Mix: PFC-14: 31.25%; HFC-236fa: 31.25%; HFC-125: 15.63%; HFC-23: 15.63%; Other (Argon): 6.24%",
            "created": "2022-05-11T09:46:25.908Z"
        }
    },
    {
        "model": "core.blendmapping",
        "pk": 90,
        "fields": {
            "party": 65,
            "blend": 239,
            "party_blend_id": "210",
            "remarks": "Mix: PFC-14: 35.75%; HFC-245fa: 20.44%; HFC-23: 19.35%; HFC-125: 17.56%; Other (Argon): 6.9%",
            "created": "2022-05-11T09:46:25.882Z"
        }
    },
    {
        "model": "core.blendmapping",
        "pk": 89,
        "fields": {
            "party": 65,
            "blend": 238,
            "party_blend_id": "209",
            "remarks": "Mix: PFC-14: 31.14%; HFC-245fa: 30.83%; HFC-23: 23.25%; HFC-125: 12.32%; Other (Argon): 2.46%",
            "created": "2022-05-11T09:46:25.859Z"
        }
    },
    {
        "model": "core.blendmapping",
        "pk": 88,
        "fields": {
            "party": 65,
            "blend": 237,
            "party_blend_id": "208",
            "remarks": "Mix: HFC-236fa: 33.3%; PFC-14: 29.8%; HFC-23: 19.53%; HFC-125: 13.31%; Other (Argon): 4.06%",
            "created": "2022-05-11T09:46:25.836Z"
        }
    },
    {
        "model": "core.blendmapping",
        "pk": 87,
        "fields": {
            "party": 65,
            "blend": 236,
            "party_blend_id": "207",
            "remarks": "Mix: HFC-236fa: 38.42%; PFC-14: 27.99%; HFC-23: 16%; Other (Argon): 10.66%; HFC-125: 6.93%",
            "created": "2022-05-11T09:46:25.813Z"
        }
    },
    {
        "model": "core.blendmapping",
        "pk": 86,
        "fields": {
            "party": 65,
            "blend": 235,
            "party_blend_id": "206",
            "remarks": "Mix: PFC-14: 38.2%; HFC-125: 19.1%; HFC-23: 18.13%; HFC-245fa: 14.38%; Other (Argon): 10.19%",
            "created": "2022-05-11T09:46:25.780Z"
        }
    },
    {
        "model": "core.blendmapping",
        "pk": 85,
        "fields": {
            "party": 65,
            "blend": 234,
            "party_blend_id": "205",
            "remarks": "Mix: PFC-14: 40.95%; HFC-23: 29.64%; HFC-125: 13.09%; HFC-245fa: 9.85%; Other (Argon): 6.47%",
            "created": "2022-05-11T09:46:25.740Z"
        }
    },
    {
        "model": "core.blendmapping",
        "pk": 84,
        "fields": {
            "party": 65,
            "blend": 233,
            "party_blend_id": "204",
            "remarks": "Mix: PFC-14: 48.56%; HFC-125: 25.49%; HFC-23: 16.7%; Other (Argon): 9.25%",
            "created": "2022-05-11T09:46:25.716Z"
        }
    },
    {
        "model": "core.blendmapping",
        "pk": 83,
        "fields": {
            "party": 65,
            "blend": 232,
            "party_blend_id": "203",
            "remarks": "Mix: PFC-14: 31.91%; HFC-236fa: 29.52%; HFC-23: 23.94%; HFC-125: 10.73%; Other (Argon): 3.9%",
            "created": "2022-05-11T09:46:25.696Z"
        }
    },
    {
        "model": "core.blendmapping",
        "pk": 82,
        "fields": {
            "party": 65,
            "blend": 231,
            "party_blend_id": "201",
            "remarks": "Mix: PFC-14: 30.51%; HFC-236fa: 30.35%; HFC-23: 22.05%; HFC-125: 11.02%; Other (Argon): 6.07%",
            "created": "2022-05-11T09:46:25.673Z"
        }
    },
    {
        "model": "core.blendmapping",
        "pk": 81,
        "fields": {
            "party": 65,
            "blend": 230,
            "party_blend_id": "200",
            "remarks": "Mix: HFC-365mfc: 92%; HFC-227ea: 8%",
            "created": "2022-05-11T09:46:25.650Z"
        }
    },
    {
        "model": "core.blendmapping",
        "pk": 80,
        "fields": {
            "party": 65,
            "blend": 229,
            "party_blend_id": "199",
            "remarks": "Mix: HFC-134a: 87%; HFC-152a: 13%",
            "created": "2022-05-11T09:46:25.634Z"
        }
    },
    {
        "model": "core.blendmapping",
        "pk": 79,
        "fields": {
            "party": 65,
            "blend": 228,
            "party_blend_id": "193",
            "remarks": "Mix: Dimethyl ether: 60%; HFC-152a: 40%",
            "created": "2022-05-11T09:46:25.615Z"
        }
    },
    {
        "model": "core.blendmapping",
        "pk": 78,
        "fields": {
            "party": 65,
            "blend": 214,
            "party_blend_id": "192",
            "remarks": "",
            "created": "2022-05-11T09:46:25.599Z"
        }
    },
    {
        "model": "core.blendmapping",
        "pk": 77,
        "fields": {
            "party": 65,
            "blend": 227,
            "party_blend_id": "140",
            "remarks": "Mix: C2F6: 6.5%; Other (no F-gas of Regulation 517/2014): 93.5%",
            "created": "2022-05-11T09:46:25.586Z"
        }
    },
    {
        "model": "core.blendmapping",
        "pk": 76,
        "fields": {
            "party": 65,
            "blend": 226,
            "party_blend_id": "136",
            "remarks": "Mix: HFC-152a: 50%; Other (no F-gas of Regulation (EC) 842/2006): 50%;",
            "created": "2022-05-11T09:46:25.570Z"
        }
    },
    {
        "model": "core.blendmapping",
        "pk": 75,
        "fields": {
            "party": 65,
            "blend": 225,
            "party_blend_id": "135",
            "remarks": "Mix: HFC-134a: 12%; Other (no F-gas of Regulation (EC) 842/2006): 88%",
            "created": "2022-05-11T09:46:25.550Z"
        }
    },
    {
        "model": "core.blendmapping",
        "pk": 74,
        "fields": {
            "party": 65,
            "blend": 224,
            "party_blend_id": "70",
            "remarks": "Mix: HFC-227ea:13%; HFC-365mfc:87%",
            "created": "2022-05-11T09:46:25.525Z"
        }
    },
    {
        "model": "core.blendmapping",
        "pk": 73,
        "fields": {
            "party": 65,
            "blend": 215,
            "party_blend_id": "34",
            "remarks": "",
            "created": "2022-05-11T09:46:25.494Z"
        }
    },
    {
        "model": "core.blendmapping",
        "pk": 72,
        "fields": {
            "party": 65,
            "blend": 133,
            "party_blend_id": "96",
            "remarks": "PFC-116:61%;HFC-23:39%",
            "created": "2022-05-11T09:34:34.795Z"
        }
    },
    {
        "model": "core.blendmapping",
        "pk": 71,
        "fields": {
            "party": 65,
            "blend": 33,
            "party_blend_id": "91",
            "remarks": "HFC-134a:40%;HFC-125:30%;HFC-32:30%",
            "created": "2022-05-11T09:34:34.793Z"
        }
    },
    {
        "model": "core.blendmapping",
        "pk": 70,
        "fields": {
            "party": 65,
            "blend": 28,
            "party_blend_id": "89",
            "remarks": "HFC-134a:40%;HFC-125:40%;HFC-32:20%",
            "created": "2022-05-11T09:34:34.791Z"
        }
    },
    {
        "model": "core.blendmapping",
        "pk": 69,
        "fields": {
            "party": 65,
            "blend": 20,
            "party_blend_id": "87",
            "remarks": "HFC-125:60%;HCFC-22:38%;HC-290:2%",
            "created": "2022-05-11T09:34:34.788Z"
        }
    },
    {
        "model": "core.blendmapping",
        "pk": 68,
        "fields": {
            "party": 65,
            "blend": 18,
            "party_blend_id": "86",
            "remarks": "HCFC-22:61%;HCFC-124:28%;HFC-152a:11%",
            "created": "2022-05-11T09:34:34.786Z"
        }
    },
    {
        "model": "core.blendmapping",
        "pk": 67,
        "fields": {
            "party": 65,
            "blend": 17,
            "party_blend_id": "85",
            "remarks": "HCFC-22:53%;HCFC-124:34%;HFC-152a:13%",
            "created": "2022-05-11T09:34:34.784Z"
        }
    },
    {
        "model": "core.blendmapping",
        "pk": 66,
        "fields": {
            "party": 65,
            "blend": 66,
            "party_blend_id": "80",
            "remarks": "HFC-134a:52.5%;HFC-227ea:47.5%",
            "created": "2022-05-11T09:34:34.782Z"
        }
    },
    {
        "model": "core.blendmapping",
        "pk": 65,
        "fields": {
            "party": 65,
            "blend": 140,
            "party_blend_id": "595",
            "remarks": "Mix: Other (HFO-1234yf): 56%; Other (HFC-134a): 44%",
            "created": "2022-05-11T09:34:34.780Z"
        }
    },
    {
        "model": "core.blendmapping",
        "pk": 64,
        "fields": {
            "party": 65,
            "blend": 196,
            "party_blend_id": "594",
            "remarks": "Mix: HFC-134a: 50%; HFC-125: 25%; HFC-32: 25%",
            "created": "2022-05-11T09:34:34.778Z"
        }
    },
    {
        "model": "core.blendmapping",
        "pk": 63,
        "fields": {
            "party": 65,
            "blend": 195,
            "party_blend_id": "593",
            "remarks": "Mix: HFC-134a: 52%; HFC-143a: 26%; HFC-125: 22%",
            "created": "2022-05-11T09:34:34.776Z"
        }
    },
    {
        "model": "core.blendmapping",
        "pk": 62,
        "fields": {
            "party": 65,
            "blend": 194,
            "party_blend_id": "592",
            "remarks": "Mix: HFC-125: 25%; HFC-134a: 25%; HFC-143a: 25%; HFC-32: 25%",
            "created": "2022-05-11T09:34:34.773Z"
        }
    },
    {
        "model": "core.blendmapping",
        "pk": 61,
        "fields": {
            "party": 65,
            "blend": 193,
            "party_blend_id": "591",
            "remarks": "Mix: Butane: 34%; HFC-125: 33%; HFC-134a: 33%",
            "created": "2022-05-11T09:34:34.771Z"
        }
    },
    {
        "model": "core.blendmapping",
        "pk": 60,
        "fields": {
            "party": 65,
            "blend": 192,
            "party_blend_id": "590",
            "remarks": "Mix: HFC-125: 47%; HFC-143a: 26%; HFC-32: 25%; HFC-134a: 2%",
            "created": "2022-05-11T09:34:34.769Z"
        }
    },
    {
        "model": "core.blendmapping",
        "pk": 59,
        "fields": {
            "party": 65,
            "blend": 59,
            "party_blend_id": "589",
            "remarks": "HFC-125:58%;HFC-134a:42%",
            "created": "2022-05-11T09:34:34.767Z"
        }
    },
    {
        "model": "core.blendmapping",
        "pk": 58,
        "fields": {
            "party": 65,
            "blend": 191,
            "party_blend_id": "588",
            "remarks": "Mix: HFC-125: 50%; HFC-134: 50%",
            "created": "2022-05-11T09:34:34.764Z"
        }
    },
    {
        "model": "core.blendmapping",
        "pk": 57,
        "fields": {
            "party": 65,
            "blend": 190,
            "party_blend_id": "587",
            "remarks": "Mix: HFC-143a: 52%; HFC-125: 35%; HFC-32: 11%; HFC-134a: 2%",
            "created": "2022-05-11T09:34:34.762Z"
        }
    },
    {
        "model": "core.blendmapping",
        "pk": 56,
        "fields": {
            "party": 65,
            "blend": 165,
            "party_blend_id": "582",
            "remarks": "HFC-143a:73%;HFC-125:17%;HFC-32:7.0%;HFC-23:3%",
            "created": "2022-05-11T09:34:34.760Z"
        }
    },
    {
        "model": "core.blendmapping",
        "pk": 55,
        "fields": {
            "party": 65,
            "blend": 172,
            "party_blend_id": "581",
            "remarks": "HFC-134a:84.93%;HFC-125:7.51%;HFC-32:4.99%;HFC-143a:2.57%",
            "created": "2022-05-11T09:34:34.758Z"
        }
    },
    {
        "model": "core.blendmapping",
        "pk": 54,
        "fields": {
            "party": 65,
            "blend": 56,
            "party_blend_id": "580",
            "remarks": "HFC-125:77%;HFC-134a:19%;HC-E170:4%",
            "created": "2022-05-11T09:34:34.755Z"
        }
    },
    {
        "model": "core.blendmapping",
        "pk": 53,
        "fields": {
            "party": 65,
            "blend": 153,
            "party_blend_id": "578",
            "remarks": "HFO-1234ze(E):91.1%;HFC-227ea:8.9%",
            "created": "2022-05-11T09:34:34.753Z"
        }
    },
    {
        "model": "core.blendmapping",
        "pk": 52,
        "fields": {
            "party": 65,
            "blend": 198,
            "party_blend_id": "569",
            "remarks": "HFC-245fa:43.9%;HFC-23:28.5%;HC-600:18.8%;PFC-14:8.8%",
            "created": "2022-05-11T09:34:34.751Z"
        }
    },
    {
        "model": "core.blendmapping",
        "pk": 51,
        "fields": {
            "party": 65,
            "blend": 180,
            "party_blend_id": "568",
            "remarks": "PFC-14:22.2%;PFC-116:19.2%;HFC-143a:13.4%;HFC-23:12.3%;HFC-125:11.3%;HFC-245fa:7.4%;HC-50:5.3%;R-740:4.7%;HC-600:3.2%;HFC-134a:1%",
            "created": "2022-05-11T09:34:34.749Z"
        }
    },
    {
        "model": "core.blendmapping",
        "pk": 50,
        "fields": {
            "party": 65,
            "blend": 181,
            "party_blend_id": "567",
            "remarks": "PFC-14:26%;PFC-116:15.8%;HFC-143a:11.4%;HFC-23:10.1%;HFC-245fa:9.9%;HFC-125:9.6%;HC-50:6.1%;R-740:6%;HC-600:4.2%;HFC-134a:0.9%",
            "created": "2022-05-11T09:34:34.747Z"
        }
    },
    {
        "model": "core.blendmapping",
        "pk": 49,
        "fields": {
            "party": 65,
            "blend": 173,
            "party_blend_id": "564",
            "remarks": "HFC-227ea:87%;HFC-365mfc:13%",
            "created": "2022-05-11T09:34:34.745Z"
        }
    },
    {
        "model": "core.blendmapping",
        "pk": 48,
        "fields": {
            "party": 65,
            "blend": 170,
            "party_blend_id": "563",
            "remarks": "HC-600:34%;PFC-116:26%;HC-290:23%;HFC-23:17%",
            "created": "2022-05-11T09:34:34.743Z"
        }
    },
    {
        "model": "core.blendmapping",
        "pk": 47,
        "fields": {
            "party": 65,
            "blend": 110,
            "party_blend_id": "559",
            "remarks": "HFO-1234yf:78.5%;HFC-32:21.5%",
            "created": "2022-05-11T09:34:34.740Z"
        }
    },
    {
        "model": "core.blendmapping",
        "pk": 46,
        "fields": {
            "party": 65,
            "blend": 111,
            "party_blend_id": "558",
            "remarks": "HFO-1234yf:75.5%;HFC-32:21.5%;R-744:3%",
            "created": "2022-05-11T09:34:34.738Z"
        }
    },
    {
        "model": "core.blendmapping",
        "pk": 45,
        "fields": {
            "party": 65,
            "blend": 174,
            "party_blend_id": "551",
            "remarks": "HFC-245fa:43.4%;HFC-23:28.3%;HC-600:18.6%;PFC-14:9.7%",
            "created": "2022-05-11T09:34:34.736Z"
        }
    },
    {
        "model": "core.blendmapping",
        "pk": 44,
        "fields": {
            "party": 65,
            "blend": 46,
            "party_blend_id": "52",
            "remarks": "HFC-134a:88%;PFC-218:9%;HC-600a:3%",
            "created": "2022-05-11T09:34:34.734Z"
        }
    },
    {
        "model": "core.blendmapping",
        "pk": 43,
        "fields": {
            "party": 65,
            "blend": 101,
            "party_blend_id": "516",
            "remarks": "HFO-1234ze(E):58.0%;HFC-134a:42%",
            "created": "2022-05-11T09:34:34.732Z"
        }
    },
    {
        "model": "core.blendmapping",
        "pk": 42,
        "fields": {
            "party": 65,
            "blend": 197,
            "party_blend_id": "507",
            "remarks": "HFC-245fa:41.6%;HFC-23:30.6%;HC-600:17.9%;PFC-14:9.9%",
            "created": "2022-05-11T09:34:34.730Z"
        }
    },
    {
        "model": "core.blendmapping",
        "pk": 41,
        "fields": {
            "party": 65,
            "blend": 37,
            "party_blend_id": "49",
            "remarks": "HCFC-22:47%;HFC-143a:46%;HFC-125:7%",
            "created": "2022-05-11T09:34:34.728Z"
        }
    },
    {
        "model": "core.blendmapping",
        "pk": 40,
        "fields": {
            "party": 65,
            "blend": 31,
            "party_blend_id": "48",
            "remarks": "HFC-134a:70%;HFC-125:15%;HFC-32:15%",
            "created": "2022-05-11T09:34:34.726Z"
        }
    },
    {
        "model": "core.blendmapping",
        "pk": 39,
        "fields": {
            "party": 65,
            "blend": 134,
            "party_blend_id": "46",
            "remarks": "PFC-116:54%;HFC-23:46%",
            "created": "2022-05-11T09:34:34.723Z"
        }
    },
    {
        "model": "core.blendmapping",
        "pk": 38,
        "fields": {
            "party": 65,
            "blend": 84,
            "party_blend_id": "45",
            "remarks": "HFC-134a:78.5%;HFC-125:19.5%;HC-600:1.4%;HC-601:0.6%",
            "created": "2022-05-11T09:34:34.721Z"
        }
    },
    {
        "model": "core.blendmapping",
        "pk": 37,
        "fields": {
            "party": 65,
            "blend": 79,
            "party_blend_id": "44",
            "remarks": "HFC-125:63.2%;HFC-143a:18%;HFC-134a:16%;HC-600a:2.8%",
            "created": "2022-05-11T09:34:34.719Z"
        }
    },
    {
        "model": "core.blendmapping",
        "pk": 36,
        "fields": {
            "party": 65,
            "blend": 71,
            "party_blend_id": "43",
            "remarks": "HFC-125:77.5%;HFC-143a:20%;HC-600a:1.9%;HC-290:0.6%",
            "created": "2022-05-11T09:34:34.717Z"
        }
    },
    {
        "model": "core.blendmapping",
        "pk": 35,
        "fields": {
            "party": 65,
            "blend": 70,
            "party_blend_id": "42",
            "remarks": "HFC-134a:50%;HFC-125:25%;HFC-32:15%;HFC-143a:10%",
            "created": "2022-05-11T09:34:34.715Z"
        }
    },
    {
        "model": "core.blendmapping",
        "pk": 34,
        "fields": {
            "party": 65,
            "blend": 67,
            "party_blend_id": "40",
            "remarks": "HFC-125:50.5%;HFC-134a:47%;HC-600:1%;HC-600a:0.9%;HC-601a:0.6%",
            "created": "2022-05-11T09:34:34.713Z"
        }
    },
    {
        "model": "core.blendmapping",
        "pk": 33,
        "fields": {
            "party": 65,
            "blend": 64,
            "party_blend_id": "39",
            "remarks": "HFC-125:65.1%;HFC-134a:31.5%;HC-600a:3.4%",
            "created": "2022-05-11T09:34:34.711Z"
        }
    },
    {
        "model": "core.blendmapping",
        "pk": 32,
        "fields": {
            "party": 65,
            "blend": 61,
            "party_blend_id": "38",
            "remarks": "HFC-125:85.1%;HFC-134a:11.5%;HC-600a:3.4%",
            "created": "2022-05-11T09:34:34.708Z"
        }
    },
    {
        "model": "core.blendmapping",
        "pk": 31,
        "fields": {
            "party": 65,
            "blend": 105,
            "party_blend_id": "377",
            "remarks": "HFC-32:67%;HFO-1234yf:26%;HFC-125:7%",
            "created": "2022-05-11T09:34:34.706Z"
        }
    },
    {
        "model": "core.blendmapping",
        "pk": 30,
        "fields": {
            "party": 65,
            "blend": 109,
            "party_blend_id": "375",
            "remarks": "HFC-32:68.9%;HFO-1234yf:31.1%",
            "created": "2022-05-11T09:34:34.704Z"
        }
    },
    {
        "model": "core.blendmapping",
        "pk": 29,
        "fields": {
            "party": 65,
            "blend": 52,
            "party_blend_id": "37",
            "remarks": "HFC-134a:50%;HFC-125:46.6%;HC-600:3.4%",
            "created": "2022-05-11T09:34:34.702Z"
        }
    },
    {
        "model": "core.blendmapping",
        "pk": 28,
        "fields": {
            "party": 65,
            "blend": 68,
            "party_blend_id": "368",
            "remarks": "HFC-134a:69.5%;HFC-32:18.5%;HFC-227ea:12%",
            "created": "2022-05-11T09:34:34.700Z"
        }
    },
    {
        "model": "core.blendmapping",
        "pk": 27,
        "fields": {
            "party": 65,
            "blend": 35,
            "party_blend_id": "365",
            "remarks": "HFC-134a:52.5%;HFC-32:32.5%;HFC-125:15%",
            "created": "2022-05-11T09:34:34.698Z"
        }
    },
    {
        "model": "core.blendmapping",
        "pk": 26,
        "fields": {
            "party": 65,
            "blend": 13,
            "party_blend_id": "35",
            "remarks": "HFC-125:86%;PFC-218:9%;HC-290:5%",
            "created": "2022-05-11T09:34:34.696Z"
        }
    },
    {
        "model": "core.blendmapping",
        "pk": 25,
        "fields": {
            "party": 65,
            "blend": 38,
            "party_blend_id": "342",
            "remarks": "Mix: Other (R22): 60%; Other (R124): 25%; Other (R142b): 15%",
            "created": "2022-05-11T09:34:34.694Z"
        }
    },
    {
        "model": "core.blendmapping",
        "pk": 24,
        "fields": {
            "party": 65,
            "blend": 108,
            "party_blend_id": "329",
            "remarks": "HFO-1234yf:65%;HFC-32:35%",
            "created": "2022-05-11T09:34:34.691Z"
        }
    },
    {
        "model": "core.blendmapping",
        "pk": 23,
        "fields": {
            "party": 65,
            "blend": 175,
            "party_blend_id": "309",
            "remarks": "Mix: HFC-365mfc: 65%; Other (perfluoropolymethylisopropylether (PFPMIE)): 35%",
            "created": "2022-05-11T09:34:34.689Z"
        }
    },
    {
        "model": "core.blendmapping",
        "pk": 22,
        "fields": {
            "party": 65,
            "blend": 179,
            "party_blend_id": "306",
            "remarks": "HFE-347\u00a0mcc3 (HFE-7000):34%;PFC-14:31%;HFC-125:26%;R-740:3%;HC-170:3%;HFC-23:3%",
            "created": "2022-05-11T09:34:34.687Z"
        }
    },
    {
        "model": "core.blendmapping",
        "pk": 21,
        "fields": {
            "party": 65,
            "blend": 183,
            "party_blend_id": "305",
            "remarks": "PFC-14:60%;R-740:12%;HFC-125:12%;HC-170:9%;HFC-23:7%",
            "created": "2022-05-11T09:34:34.685Z"
        }
    },
    {
        "model": "core.blendmapping",
        "pk": 20,
        "fields": {
            "party": 65,
            "blend": 182,
            "party_blend_id": "303",
            "remarks": "PFC-14:37%;HFC-125:25%;HFE-347\u00a0mcc3 (HFE-7000):24%;R-740:6%;HFC-23:5%;HC-170:3%",
            "created": "2022-05-11T09:34:34.683Z"
        }
    },
    {
        "model": "core.blendmapping",
        "pk": 19,
        "fields": {
            "party": 65,
            "blend": 177,
            "party_blend_id": "302",
            "remarks": "HFE-347\u00a0mcc3 (HFE-7000):33%;PFC-14:28%;HFC-125:25%;HC-170:5%;HFC-23:5%;R-740:4%",
            "created": "2022-05-11T09:34:34.681Z"
        }
    },
    {
        "model": "core.blendmapping",
        "pk": 18,
        "fields": {
            "party": 65,
            "blend": 178,
            "party_blend_id": "301",
            "remarks": "HFE-347\u00a0MCC3(HFE-7000):34%;PFC-14:26%;HFC-125:26%;HC-170:5%;HFC-23:5%;R-740:4%",
            "created": "2022-05-11T09:34:34.678Z"
        }
    },
    {
        "model": "core.blendmapping",
        "pk": 17,
        "fields": {
            "party": 65,
            "blend": 98,
            "party_blend_id": "292",
            "remarks": "HFC-134a:25.7%;HFO-1234yf:25.3%;HFC-125:24.7%;HFC-32:24.3%",
            "created": "2022-05-11T09:34:34.675Z"
        }
    },
    {
        "model": "core.blendmapping",
        "pk": 16,
        "fields": {
            "party": 65,
            "blend": 40,
            "party_blend_id": "29",
            "remarks": "HFC-32:50%;HFC-125:50%",
            "created": "2022-05-11T09:34:34.673Z"
        }
    },
    {
        "model": "core.blendmapping",
        "pk": 15,
        "fields": {
            "party": 65,
            "blend": 132,
            "party_blend_id": "28",
            "remarks": "HFC-125:50%;HFC-143a:50%",
            "created": "2022-05-11T09:34:34.671Z"
        }
    },
    {
        "model": "core.blendmapping",
        "pk": 14,
        "fields": {
            "party": 65,
            "blend": 30,
            "party_blend_id": "27",
            "remarks": "HFC-134a:52%;HFC-125:25%;HFC-32:23%",
            "created": "2022-05-11T09:34:34.668Z"
        }
    },
    {
        "model": "core.blendmapping",
        "pk": 13,
        "fields": {
            "party": 65,
            "blend": 24,
            "party_blend_id": "26",
            "remarks": "HFC-143a:52%;HFC-125:44%;HFC-134a:4%",
            "created": "2022-05-11T09:34:34.666Z"
        }
    },
    {
        "model": "core.blendmapping",
        "pk": 12,
        "fields": {
            "party": 65,
            "blend": 175,
            "party_blend_id": "245",
            "remarks": "HFC-365mfc:65%;perfluoropolymethylisopropylether (PFPMIE):35%",
            "created": "2022-05-11T09:34:34.664Z"
        }
    },
    {
        "model": "core.blendmapping",
        "pk": 11,
        "fields": {
            "party": 65,
            "blend": 140,
            "party_blend_id": "232",
            "remarks": "HFO-1234yf:56%;HFC-134a:44%",
            "created": "2022-05-11T09:34:34.662Z"
        }
    },
    {
        "model": "core.blendmapping",
        "pk": 10,
        "fields": {
            "party": 65,
            "blend": 107,
            "party_blend_id": "231",
            "remarks": "HFC-134a:53.8%;HFC-125:20%;HFC-32:20%;HFC-227ea:5%;HC-601a:0.6%;HC-600:0.6%",
            "created": "2022-05-11T09:34:34.659Z"
        }
    },
    {
        "model": "core.blendmapping",
        "pk": 9,
        "fields": {
            "party": 65,
            "blend": 104,
            "party_blend_id": "230",
            "remarks": "HFC-125:59%;HFO-1234yf:30%;HFC-32:11%",
            "created": "2022-05-11T09:34:34.657Z"
        }
    },
    {
        "model": "core.blendmapping",
        "pk": 8,
        "fields": {
            "party": 65,
            "blend": 97,
            "party_blend_id": "229",
            "remarks": "HFC-32:26%;HFC-125:26%;HFC-134a:21%;HFO-1234yf:20%;HFO-1234ze(E):7%",
            "created": "2022-05-11T09:34:34.654Z"
        }
    },
    {
        "model": "core.blendmapping",
        "pk": 7,
        "fields": {
            "party": 65,
            "blend": 101,
            "party_blend_id": "196",
            "remarks": "R-450A",
            "created": "2022-05-11T09:34:34.652Z"
        }
    },
    {
        "model": "core.blendmapping",
        "pk": 6,
        "fields": {
            "party": 65,
            "blend": 176,
            "party_blend_id": "191",
            "remarks": "HFC-365mfc:93%;HFC-227ea:7%",
            "created": "2022-05-11T09:34:34.649Z"
        }
    },
    {
        "model": "core.blendmapping",
        "pk": 5,
        "fields": {
            "party": 65,
            "blend": 85,
            "party_blend_id": "189",
            "remarks": "HFC-125:45%;HFC-134a:44.2%;HFC-32:8.5%;HC-600:1.7%;HC-601a:0.6%",
            "created": "2022-05-11T09:34:34.647Z"
        }
    },
    {
        "model": "core.blendmapping",
        "pk": 4,
        "fields": {
            "party": 65,
            "blend": 89,
            "party_blend_id": "188",
            "remarks": "HFC-125:31%;HFC-32:31%;HFC-134a:30%;HFC-227ea:5%;HFC-152a:3%",
            "created": "2022-05-11T09:34:34.645Z"
        }
    },
    {
        "model": "core.blendmapping",
        "pk": 3,
        "fields": {
            "party": 65,
            "blend": 145,
            "party_blend_id": "187",
            "remarks": "Unspecified mix of F-gases containing HFCs for destruction",
            "created": "2022-05-11T09:34:34.642Z"
        }
    },
    {
        "model": "core.blendmapping",
        "pk": 2,
        "fields": {
            "party": 65,
            "blend": 53,
            "party_blend_id": "137",
            "remarks": "HFC-125:79%;HFC-134a:18.3%;HC-600:2.7%",
            "created": "2022-05-11T09:34:34.640Z"
        }
    },
    {
        "model": "core.blendmapping",
        "pk": 1,
        "fields": {
            "party": 65,
            "blend": 23,
            "party_blend_id": "104",
            "remarks": "HCFC-22:56%;PFC-218:39%;HC-290:5%",
            "created": "2022-05-11T09:34:34.637Z"
        }
=======
{
    "model": "core.blendmapping",
    "pk": 224,
    "fields": {
        "party": 50,
        "blend": 429,
        "party_blend_id": "XC-8800",
        "remarks": "Found in MLFS data",
        "created": "2023-05-19T14:36:12.980Z"
    }
},
{
    "model": "core.blendmapping",
    "pk": 223,
    "fields": {
        "party": 99,
        "blend": 132,
        "party_blend_id": "HFC-507C (Assumed R-507A)",
        "remarks": "Found in MLFS data",
        "created": "2023-05-19T14:32:50.206Z"
    }
},
{
    "model": "core.blendmapping",
    "pk": 222,
    "fields": {
        "party": 62,
        "blend": 41,
        "party_blend_id": "R-410 (Assumed, R-410B)",
        "remarks": "Found in MLFS data",
        "created": "2023-05-19T14:30:54.391Z"
    }
},
{
    "model": "core.blendmapping",
    "pk": 221,
    "fields": {
        "party": 228,
        "blend": 97,
        "party_blend_id": "R448 (Assuned R-448A)",
        "remarks": "Found in MLFS data",
        "created": "2023-05-19T13:49:49.390Z"
    }
},
{
    "model": "core.blendmapping",
    "pk": 220,
    "fields": {
        "party": 228,
        "blend": 85,
        "party_blend_id": "R438 (Assumed R-438A)",
        "remarks": "Found in MLFS data",
        "created": "2023-05-19T13:49:28.850Z"
    }
},
{
    "model": "core.blendmapping",
    "pk": 219,
    "fields": {
        "party": 228,
        "blend": 52,
        "party_blend_id": "R417 (Assumed R-417B)",
        "remarks": "Found in MLFS data",
        "created": "2023-05-19T13:49:07.263Z"
    }
},
{
    "model": "core.blendmapping",
    "pk": 218,
    "fields": {
        "party": 49,
        "blend": 396,
        "party_blend_id": "R134a/1-Bromopropane (70%/30%\uff09",
        "remarks": "Found in MLFS data",
        "created": "2023-05-18T12:06:52.884Z"
>>>>>>> 691a3c84
    }
]<|MERGE_RESOLUTION|>--- conflicted
+++ resolved
@@ -1,5 +1,70 @@
 [
-<<<<<<< HEAD
+    {
+        "model": "core.blendmapping",
+        "pk": 224,
+        "fields": {
+            "party": 50,
+            "blend": 429,
+            "party_blend_id": "XC-8800",
+            "remarks": "Found in MLFS data",
+            "created": "2023-05-19T14:36:12.980Z"
+        }
+    },
+    {
+        "model": "core.blendmapping",
+        "pk": 223,
+        "fields": {
+            "party": 99,
+            "blend": 132,
+            "party_blend_id": "HFC-507C (Assumed R-507A)",
+            "remarks": "Found in MLFS data",
+            "created": "2023-05-19T14:32:50.206Z"
+        }
+    },
+    {
+        "model": "core.blendmapping",
+        "pk": 222,
+        "fields": {
+            "party": 62,
+            "blend": 41,
+            "party_blend_id": "R-410 (Assumed, R-410B)",
+            "remarks": "Found in MLFS data",
+            "created": "2023-05-19T14:30:54.391Z"
+        }
+    },
+    {
+        "model": "core.blendmapping",
+        "pk": 221,
+        "fields": {
+            "party": 228,
+            "blend": 97,
+            "party_blend_id": "R448 (Assuned R-448A)",
+            "remarks": "Found in MLFS data",
+            "created": "2023-05-19T13:49:49.390Z"
+        }
+    },
+    {
+        "model": "core.blendmapping",
+        "pk": 220,
+        "fields": {
+            "party": 228,
+            "blend": 85,
+            "party_blend_id": "R438 (Assumed R-438A)",
+            "remarks": "Found in MLFS data",
+            "created": "2023-05-19T13:49:28.850Z"
+        }
+    },
+    {
+        "model": "core.blendmapping",
+        "pk": 219,
+        "fields": {
+            "party": 228,
+            "blend": 52,
+            "party_blend_id": "R417 (Assumed R-417B)",
+            "remarks": "Found in MLFS data",
+            "created": "2023-05-19T13:49:07.263Z"
+        }
+    },
     {
         "model": "core.blendmapping",
         "pk": 218,
@@ -2386,82 +2451,5 @@
             "remarks": "HCFC-22:56%;PFC-218:39%;HC-290:5%",
             "created": "2022-05-11T09:34:34.637Z"
         }
-=======
-{
-    "model": "core.blendmapping",
-    "pk": 224,
-    "fields": {
-        "party": 50,
-        "blend": 429,
-        "party_blend_id": "XC-8800",
-        "remarks": "Found in MLFS data",
-        "created": "2023-05-19T14:36:12.980Z"
-    }
-},
-{
-    "model": "core.blendmapping",
-    "pk": 223,
-    "fields": {
-        "party": 99,
-        "blend": 132,
-        "party_blend_id": "HFC-507C (Assumed R-507A)",
-        "remarks": "Found in MLFS data",
-        "created": "2023-05-19T14:32:50.206Z"
-    }
-},
-{
-    "model": "core.blendmapping",
-    "pk": 222,
-    "fields": {
-        "party": 62,
-        "blend": 41,
-        "party_blend_id": "R-410 (Assumed, R-410B)",
-        "remarks": "Found in MLFS data",
-        "created": "2023-05-19T14:30:54.391Z"
-    }
-},
-{
-    "model": "core.blendmapping",
-    "pk": 221,
-    "fields": {
-        "party": 228,
-        "blend": 97,
-        "party_blend_id": "R448 (Assuned R-448A)",
-        "remarks": "Found in MLFS data",
-        "created": "2023-05-19T13:49:49.390Z"
-    }
-},
-{
-    "model": "core.blendmapping",
-    "pk": 220,
-    "fields": {
-        "party": 228,
-        "blend": 85,
-        "party_blend_id": "R438 (Assumed R-438A)",
-        "remarks": "Found in MLFS data",
-        "created": "2023-05-19T13:49:28.850Z"
-    }
-},
-{
-    "model": "core.blendmapping",
-    "pk": 219,
-    "fields": {
-        "party": 228,
-        "blend": 52,
-        "party_blend_id": "R417 (Assumed R-417B)",
-        "remarks": "Found in MLFS data",
-        "created": "2023-05-19T13:49:07.263Z"
-    }
-},
-{
-    "model": "core.blendmapping",
-    "pk": 218,
-    "fields": {
-        "party": 49,
-        "blend": 396,
-        "party_blend_id": "R134a/1-Bromopropane (70%/30%\uff09",
-        "remarks": "Found in MLFS data",
-        "created": "2023-05-18T12:06:52.884Z"
->>>>>>> 691a3c84
     }
 ]