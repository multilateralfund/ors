import json
import logging
import pandas as pd

from django.db import transaction

from core.import_data.utils import (
    IMPORT_RESOURCES_DIR,
)

from core.models.project_metadata import (
    ProjectCluster,
    ProjectSpecificFields,
    ProjectField,
    ProjectSector,
    ProjectStatus,
    ProjectSubmissionStatus,
    ProjectSubSector,
    ProjectType,
)
from core.models.project import Project

logger = logging.getLogger(__name__)

<<<<<<< HEAD
SUBSTANCE_FIELDS = [
    "Substance - baseline technology",
    "Replacement technology/ies",
    "Phase out (CO2-eq t)",
    "Phase out (ODP t)",
    "Phase out (Mt)",
    "Ods type",
    "Sort order",
]

=======
# pylint: disable=C0301
>>>>>>> 3c025d5c
NEW_SUBSECTORS = [
    {
        "SEC": "OTH",
        "SUBSECTOR": "Policy paper",
        "SORT_SUBSECTOR": 99,
    },
    {
        "SEC": "KIP",
        "SUBSECTOR": "Preparation of project proposal",
        "SORT_SUBSECTOR": 99,
    },
    {
        "SEC": "FFI",
        "SUBSECTOR": "Servicing Fire Protections Systems",
        "SORT_SUBSECTOR": 99,
    },
    {
        "SEC": "AC",
        "SUBSECTOR": "Compressor",
        "SORT_SUBSECTOR": 99,
    },
]
OUTDATED_SUBSECTORS = {
    "Filling plant",
    "Demonstration",
    "Regulations",
    "Information exchange",
    "Technical assistance/support",
    "Training programme/workshop",
    "Flexible PU",
    "Several PU foam",
    "Polyol production",
    "Agency programme",
    "Ozone unit support",
    "Process conversion",
    "Project monitoring and coordination unit (PMU)",
    "Domestic/commercial refrigeration (refrigerant)",
    "Multiple-subsectors",
}


NEW_STATUSES = [
    {
        "STATUS": "New Submission",
        "STATUS_CODE": "NEWSUB",
    },
    {
        "STATUS": "Unknow",
        "STATUS_CODE": "UNK",
    },
]


FIELDS_WITH_ACTUAL_VALUES = [
    "Total number of technicians trained",
    "Number of female technicians trained",
    "Total number of trainers trained",
    "Number of female trainers trained",
    "Total number of technicians certified",
    "Number of female technicians certified",
    "Number of training institutions newly assisted",
    "Number of tools sets distributed",
    "Total number of customs officers trained",
    "Number of female customs officers trained",
    "Total number of NOU personnel supported",
    "Number of female NOU personnel supported",
    "Number of enterprises assisted",
    "Certification system for technicians established or further enhanced (yes or no)",
    "Operation of recovery and recycling scheme (yes or no)",
    "Operation of reclamation scheme (yes or no)",
    "Establishment or upgrade of Import/export licensing (yes or no)",
    "Establishment of quota systems (yes or no)",
    "Ban of equipment (number)",
    "Ban of substances (number)",
    "kWh/year saved",
    "MEPS developed for domestic refrigeration (yes/no)",
    "MEPS developed for commercial refrigeration (yes/no)",
    "MEPS developed for residential air-conditioning (yes/no)",
    "MEPS developed for commercial AC (yes/no)",
    "Capacity building programmes (checklist (yes/no) for technicians, end-users, operators, consultants, procurement officers and other Government entities)",
    "EE demonstration project included (yes/no)",
    "Quantity of controlled substances destroyed (M t)",
    "Quantity of controlled substances destroyed (CO2-eq t)",
    "Checklist of regulations or policies enacted",
    "Quantity of HFC-23 by-product (Generated)",
    "Quantity of HFC-23 by-product (by product generation rate)",
    "Quantity of HFC-23 by-product (Destroyed)",
    "Quantity of HFC-23 by-product (Emitted)",
]


def import_project_clusters(file_path):
    """
    Import project clusters from file
    Please make sure that the file has the correct extention
        (xls, xlsx, xlsm, xlsb, odf, ods, odt)

    @param file_path = str (file path for import file)
    """

    df = pd.read_excel(file_path).fillna("")

    for index, row in df.iterrows():
        if row["Action"] == "Outdated":
            continue
        if row["Action"] == "Rename":
            ProjectCluster.objects.filter(name=row["Old name"]).update(name=row["Name"])

        cluster_data = {
            "name": row["Name"],
            "code": row["Acronym"],
            "category": row["Category"].upper(),
            "group": row["Dashboard group"],
            "sort_order": index,
        }
        ProjectCluster.objects.update_or_create(
            name=cluster_data["name"], defaults=cluster_data
        )


def clean_up_project_statuses():
    """
    Clean up project statuses
    Remove outdated statuses and add new ones
    """
    # remove Unknown status only if there are no projects with this status
    if Project.objects.filter(status__code="UNK").exists():
        logger.warning(
            "⚠️ Cannot remove 'Unknown' status, there are projects with this status."
        )
    else:
        ProjectStatus.objects.filter(code="UNK").delete()

    # change the status 'N/A' into 'New submission' and delete status 'N/A'
    Project.objects.filter(status__code="NA").update(
        status=ProjectStatus.objects.get(code="NEWSUB")
    )
    ProjectStatus.objects.filter(code="NA").delete()

    ProjectStatus.objects.filter(code="NEWSUB").update(name="New submission")


def import_project_type(file_path):
    """
    Import project type from file

    @param file_path = str (file path for import file)
    """
    with open(file_path, "r", encoding="utf8") as f:
        types_json = json.load(f)

    # add other types that are not in the file
    for type_json in types_json:
        if type_json.get("ACTION", None) == "RENAME":
            ProjectType.objects.filter(name=type_json["OLD_NAME"]).update(
                name=type_json["TYPE_PRO"]
            )
        type_data = {
            "code": type_json["TYPE"],
            "name": type_json["TYPE_PRO"],
            "sort_order": type_json["SORT_TYPE"],
        }
        ProjectType.objects.update_or_create(name=type_data["name"], defaults=type_data)


def import_sector(file_path):
    """
    Import sectors and subsectors from file

    @param file_path = str (file path for import file)
    """

    with open(file_path, "r", encoding="utf8") as f:
        sectors_json = json.load(f)

    for sector_json in sectors_json:

        if sector_json.get("ACTION", None) == "RENAME":
            ProjectSector.objects.filter(name=sector_json["OLD_NAME"]).update(
                name=sector_json["SECTOR"]
            )
        sector_data = {
            "name": sector_json["SECTOR"].strip(),
            "code": sector_json["SEC"].strip(),
            "sort_order": sector_json["SORT_SECTOR"],
        }
        ProjectSector.objects.update_or_create(
            code=sector_data["code"], defaults=sector_data
        )


def import_subsector(file_path):
    """
    Import sectors and subsectors from file
    Please make sure that the file has the correct extention
        (xls, xlsx, xlsm, xlsb, odf, ods, odt)

    @param file_path = str (file path for import file)
    """

    with open(file_path, "r", encoding="utf8") as f:
        subsectors_json = json.load(f)

    for subsector_json in subsectors_json:
        subsector_name = subsector_json["SUBSECTOR"].strip()
        if subsector_json.get("ACTION", None) == "RENAME":
            project_sub_sector = ProjectSubSector.objects.filter(
                name=subsector_json["OLD_NAME"]
            )
            if subsector_json.get("OLD_SEC", None):
                project_sub_sector = project_sub_sector.filter(
                    sector__code=subsector_json["OLD_SEC"]
                )
            project_sub_sector.update(name=subsector_name)

        # get sector
        sector = ProjectSector.objects.filter(code=subsector_json["SEC"]).first()
        if not sector:
            logger.warning(
                f"⚠️ {subsector_json['SEC']} sector not found => {subsector_json['SUBSECTOR']} not imported"
            )
            continue

        # set subsector data
        subsector_code = (
            subsector_json["CODE_SUBSECTOR"].strip()
            if subsector_json.get("CODE_SUBSECTOR")
            else None
        )
        subsector_data = {
            "name": subsector_json["SUBSECTOR"].strip(),
            "code": subsector_code,
            "sector": sector,
            "sort_order": subsector_json["SORT_SUBSECTOR"],
        }

        project_sub_sector = ProjectSubSector.objects.filter(
            name=subsector_data["name"]
        )
        if project_sub_sector.exists():
            project_sub_sector.update(
                name=subsector_data["name"],
                code=subsector_data["code"],
                sector=subsector_data["sector"],
                sort_order=subsector_data["sort_order"],
            )
        else:
            ProjectSubSector.objects.create(
                name=subsector_data["name"],
                code=subsector_data["code"],
                sector=subsector_data["sector"],
                sort_order=subsector_data["sort_order"],
            )


def import_project_specific_fields(file_path):
    """
    Import project clusters from file
    Please make sure that the file has the correct extention
        (xls, xlsx, xlsm, xlsb, odf, ods, odt)

    @param file_path = str (file path for import file)
    """

    def _clean_up_field_name(field_name):
        """
        Clean up field name
        """
        if field_name == "Phase out (M t)":
            return "Phase out (Mt)"
        return field_name.strip().replace("  ", " ")

    df = pd.read_excel(file_path).fillna("")

    for _, row in df.iterrows():
        if (
            row["Sector name"].strip() == "Other Sector"
            or row["Project type name"].strip() == "Other Type"
        ):
            continue
        if row["Project type name"].strip() == "Project preparation":
            row["Project type name"] = "Preparation"
        try:
            cluster_sector_type = ProjectSpecificFields.objects.get(
                cluster__name__iexact=row["Cluster name"].strip(),
                type__name__iexact=row["Project type name"].strip(),
                sector__name__iexact=row["Sector name"].strip(),
            )
        except ProjectSpecificFields.DoesNotExist:
            logger.warning(
                f"⚠️ {row['Cluster name']}/{row['Project type name']}/{row['Sector name']} not found."
            )
            continue

        # particular fields start from row 22
        field_names = [
            _clean_up_field_name(row[field_index].strip())
            for field_index in range(22, len(row) - 1)
            if row[field_index] != ""
        ]
<<<<<<< HEAD
        # check if ods odp fields are present; if they are all fields should be added,
        #  regardless of the information in the file
        if set(field_names) & set(SUBSTANCE_FIELDS):
            field_names.extend(SUBSTANCE_FIELDS)

=======
        actual_field_names = [
            f"{field_name} actual"
            for field_name in field_names
            if field_name in FIELDS_WITH_ACTUAL_VALUES
        ]
        field_names.extend(actual_field_names)
>>>>>>> 3c025d5c
        project_fields = ProjectField.objects.filter(import_name__in=field_names)

        missing_fields = set(field_names) - set(
            project_fields.values_list("import_name", flat=True)
        )

        for missing_field in missing_fields:
            logger.warning(
                f"⚠️ {missing_field} field not found =>"
                + f"{row['Cluster name']}/{row['Project type name']}/{row['Sector name']}"
            )

        cluster_sector_type.fields.add(*project_fields)


def import_project_submission_statuses(file_path):
    """
    Import project submission statuses from file

    @param file_path = str (file path for import file)
    """

    with open(file_path, "r", encoding="utf8") as f:
        statuses_json = json.load(f)

    for status_json in statuses_json:
        status_data = {
            "name": status_json["STATUS"],
            "code": status_json["STATUS_CODE"],
        }
        ProjectSubmissionStatus.objects.update_or_create(
            name=status_data["name"], defaults=status_data
        )


def import_cluster_type_sector_links(file_path):
    """
    Import links between cluster, type and sector from file

    @param file_path = str (file path for import file)
    """
    with open(file_path, "r", encoding="utf8") as f:
        data = json.load(f)

    for cluster_json in data:
        cluster = ProjectCluster.objects.filter(name=cluster_json["cluster"]).first()
        if not cluster:
            logger.warning(
                f"⚠️ {cluster_json['cluster']} cluster not found => {cluster_json['cluster']} not imported"
            )
            continue
        for type_json in cluster_json["types"]:
            type_obj = ProjectType.objects.filter(name=type_json["type"]).first()
            if not type_obj:
                logger.warning(
                    f"⚠️ {type_json['type']} type not found => {cluster_json['cluster']} not imported"
                )
                continue
            for sector_name in type_json["sectors"]:
                sector = ProjectSector.objects.filter(name=sector_name).first()
                if not sector:
                    logger.warning(
                        f"⚠️ {sector_name} sector not found => {cluster_json['cluster']} not imported"
                    )
                    continue
                ProjectSpecificFields.objects.update_or_create(
                    cluster=cluster,
                    type=type_obj,
                    sector=sector,
                )


def import_fields(file_path):
    """
    Import project type from file

    @param file_path = str (file path for import file)
    """
    with open(file_path, "r", encoding="utf8") as f:
        fields_json = json.load(f)

    # add other types that are not in the file
    for field_json in fields_json:

        field_data = {
            "import_name": field_json["IMPORT_NAME"],
            "label": field_json["LABEL"],
            "read_field_name": field_json["READ_FIELD_NAME"],
            "write_field_name": field_json["WRITE_FIELD_NAME"],
            "table": field_json["TABLE"],
            "data_type": field_json["DATA_TYPE"],
            "section": field_json["SECTION"],
            "is_actual": field_json.get("IS_ACTUAL", False),
        }

        ProjectField.objects.update_or_create(
            read_field_name=field_data["read_field_name"], defaults=field_data
        )


@transaction.atomic
def import_project_resources_v2():

    file_path = (
        IMPORT_RESOURCES_DIR / "projects_v2" / "project_clusters_06_05_2025.xlsx"
    )
    import_project_clusters(file_path)
    logger.info("✔ project clusters imported")

    file_path = IMPORT_RESOURCES_DIR / "projects_v2" / "tbTypeOfProject_06_05_2025.json"
    import_project_type(file_path)
    logger.info("✔ project types imported")

    file_path = IMPORT_RESOURCES_DIR / "projects_v2" / "tbSector_06_05_2025.json"
    import_sector(file_path)
    logger.info("✔ sectors imported")

    file_path = IMPORT_RESOURCES_DIR / "projects_v2" / "tbSubsector_06_05_2025.json"
    import_subsector(file_path)
    logger.info("✔ subsectors imported")

    file_path = (
        IMPORT_RESOURCES_DIR / "projects_v2" / "project_submission_statuses.json"
    )
    import_project_submission_statuses(file_path)
    logger.info("✔ project submission statuses imported")

    clean_up_project_statuses()
    logger.info("✔ project statuses cleaned up")

    file_path = IMPORT_RESOURCES_DIR / "projects_v2" / "ClusterTypeSectorLinks.json"
    import_cluster_type_sector_links(file_path)
    logger.info("✔ cluster type sector links imported")

    file_path = IMPORT_RESOURCES_DIR / "projects_v2" / "Fields_06_05_2025.json"
    import_fields(file_path)
    logger.info("✔ fields imported")

    file_path = (
        IMPORT_RESOURCES_DIR / "projects_v2" / "project_specific_fields_22_05_2025.xlsx"
    )
    import_project_specific_fields(file_path)
    logger.info("✔ cluster type sector fields imported")<|MERGE_RESOLUTION|>--- conflicted
+++ resolved
@@ -22,7 +22,8 @@
 
 logger = logging.getLogger(__name__)
 
-<<<<<<< HEAD
+# pylint: disable=C0301
+
 SUBSTANCE_FIELDS = [
     "Substance - baseline technology",
     "Replacement technology/ies",
@@ -33,9 +34,6 @@
     "Sort order",
 ]
 
-=======
-# pylint: disable=C0301
->>>>>>> 3c025d5c
 NEW_SUBSECTORS = [
     {
         "SEC": "OTH",
@@ -336,20 +334,21 @@
             for field_index in range(22, len(row) - 1)
             if row[field_index] != ""
         ]
-<<<<<<< HEAD
+
         # check if ods odp fields are present; if they are all fields should be added,
         #  regardless of the information in the file
         if set(field_names) & set(SUBSTANCE_FIELDS):
             field_names.extend(SUBSTANCE_FIELDS)
 
-=======
+        # search for fields that also have an actual field that is not in the file
+        # and add them to the list of fields to be added (for Impact fields)
         actual_field_names = [
             f"{field_name} actual"
             for field_name in field_names
             if field_name in FIELDS_WITH_ACTUAL_VALUES
         ]
         field_names.extend(actual_field_names)
->>>>>>> 3c025d5c
+
         project_fields = ProjectField.objects.filter(import_name__in=field_names)
 
         missing_fields = set(field_names) - set(
