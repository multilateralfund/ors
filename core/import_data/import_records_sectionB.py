--- conflicted
+++ resolved
@@ -40,17 +40,9 @@
 SECTION = "B"
 
 # "R-404A (HFC-125=44%, HFC-134a=4%, HFC-143a=52%)" => [("HFC-125", "44"), ("HFC-134a", "4"), ("HFC-143a", "52")]
-<<<<<<< HEAD
-BLEND_COMPONENTS_RE = r"(\w{1,4}\-\w{3,6})s?=?\s?\(?(\d{,3}\.?\d{,3})\%\)?"
-# "R23/R125/CO2/HFO-1132 (10%/10%/60%/20%)"
-BLEND_COMPOSITION_RE = r"(/[a-zA-Z0-9/-]{3,9}\s?\(\d{1,3})"
-# "R448 (Assuned R-448A)" => "R-448A"
-ASSUMED_NAME_RE = r"\(Assu.ed,? (.*)\)|$"
-=======
 BLEND_COMPONENTS_RE = r"(\w{1,4}\-?\s?\w{2,7})\s?=?-?\s?\(?(\d{1,3}\.?\,?\d{,3})\%\)?"
 # "R23/R125/CO2/HFO-1132 (10%/10%/60%/20%)"
 BLEND_COMPOSITION_RE = r"((/[a-zA-Z0-9/-]{3,15})+\s?\(\d{1,3}\.?\,?\d{,2}?%)"
->>>>>>> 49369a03
 
 
 def check_headers(df):
@@ -111,29 +103,6 @@
     Parse chemical name from row and return chemical_search_name and components list:
         e.g.:
         R-404A (HFC-125=44%, HFC-134a=4%, HFC-143a=52%) => ("R-404A", [("HFC-125", "44"), ("HFC-134a", "4"), ("HFC-143a", "52")])
-<<<<<<< HEAD
-        HFC-23 (use) => ("HFC-23" , [])
-        R438 (Assumed R-438A) => ("R-438A", [])
-        HFC-365mfc in imported pre-blended polyols => ("HFC-365mfc", [])
-        R32/R125/R134a/HFO (24%/25%/26%/25%) => R32/R125/R134a/HFO (24%/25%/26%/25%), []
-    """
-    # remove Fullwidth Right Parenthesis
-    chemical_name = chemical_name.replace("）", ")")
-
-    # if the chemical name has an assumed name then we will search by the assumed name
-    if "Assu" in chemical_name:
-        chemical_search_name = re.findall(ASSUMED_NAME_RE, chemical_name)[0]
-        return chemical_search_name, []
-
-    # R32/R125/R134a/HFO (24%/25%/26%/25%)
-    if re.search(BLEND_COMPOSITION_RE, chemical_name):
-        return chemical_name.strip(), []
-
-    components = re.findall(BLEND_COMPONENTS_RE, chemical_name)
-    chemical_search_name = chemical_name.split(" ")[0]
-
-    return chemical_search_name, components
-=======
         R125/R218/R290 (86%/9%/5%) =>R125/R218/R290 (86%/9%/5%),   [('R125', '86'), ('R218', '9'), ('R290', '5')]
         R23/Other uncontrolled substances (98%/2%) => R23/Other uncontrolled substances (98%/2%), [(R23, 98), (Other substances, 2)]
     @param chemical_name string
@@ -172,7 +141,6 @@
         return chemical_search_name, components
 
     return chemical_name, components
->>>>>>> 49369a03
 
 
 def get_chemical(chemical_name, index_row):
@@ -197,13 +165,8 @@
 
     logger.warning(
         f"[row: {index_row}]: "
-<<<<<<< HEAD
-        f"This chemical does not exist:{chemical_name}, "
-        f"Serached name:{chemical_search_name}, searched conponents:{components}"
-=======
         f"This chemical does not exist: {chemical_name}, "
         f"Searched name: {chemical_search_name}, searched components: {components}"
->>>>>>> 49369a03
     )
     return None, None
 
