import json
import logging

from django.db import transaction
from django.conf import settings

from core.models import Blend, BlendComponents, Group, Substance, BlendAltName
from core.models.substance import SubstanceAltName

logger = logging.getLogger(__name__)


@transaction.atomic
def import_data(cls, file_path, exclude=[]):
    with open(file_path, "r") as f:
        list_data = json.load(f)

    for instance_data in list_data:
        instance = instance_data["fields"]
        instance["ozone_id"] = instance_data["pk"]
        # remove unused fields
        for k in exclude:
            instance.pop(k)

        # set custom fields
        if cls == Group and instance["annex"]:
            # set annex => 1->A; 2->B; 3->C
            instance["annex"] = chr(ord("A") + instance["annex"] - 1)
        elif cls == Blend:
            # skip deactivated blends
            if instance["is_deactivated"]:
                continue
            instance.pop("is_deactivated")
            # set blend name
            instance["name"] = instance.pop("blend_id")
        elif cls == Substance and instance["group"]:
            # set foreign key
            group_ozone_id = instance.pop("group")
            instance["group_id"] = Group.objects.get(ozone_id=group_ozone_id).id
        elif cls == BlendComponents:
            # set foreign key
            blend_ozone_id = instance.pop("blend")
            substance_ozone_id = instance.pop("substance")
            try:
                instance["blend_id"] = Blend.objects.get(ozone_id=blend_ozone_id).id
                instance["substance_id"] = Substance.objects.get(
                    ozone_id=substance_ozone_id
                ).id
            except Blend.DoesNotExist:
                logger.warning(
                    f"⚠️ blend with ozone_id {blend_ozone_id} does not exist"
                )
                continue
            except Substance.DoesNotExist:
                logger.warning(
                    f"⚠️ substance with ozone_id {substance_ozone_id} does not exist"
                )
                continue

        # create or update instance
        if cls == BlendComponents:
            cls.objects.update_or_create(
                blend_id=instance["blend_id"],
                substance_id=instance["substance_id"],
                defaults=instance,
            )
        else:
            cls.objects.update_or_create(
                name=instance["name"],
                defaults=instance,
            )


def import_groups():
    exclude = [
        "control_treaty",
        "report_treaty",
        "phase_out_year_article_5",
        "phase_out_year_non_article_5",
    ]
    import_data(Group, settings.IMPORT_RESOURCES_DIR / "groups.json", exclude)
    logger.info("✔ groups imported")


<<<<<<< HEAD
def import_alternative_names(cls, cls_alt_name, file_name, chemical_name, field_name):
=======
def import_alternative_names(cls, cls_alt_name, file_name, chemical_name, field_names, skip_cond=None):
>>>>>>> 49369a03
    """
    Import alternative names from json file
    @param cls class
    @param file_name string
    @param chemical_name string (substance or blend)
    @param field_name string (field from json for alternative name)
    """

    # read data from json file
    file_name = settings.IMPORT_RESOURCES_DIR / file_name
    with open(file_name, "r") as f:
        list_data = json.load(f)

    # create or update instance for alternative names
    for instance_data in list_data:
        # get instance data
<<<<<<< HEAD
        instance = {
            "name": instance_data["fields"][field_name],
            "ozone_id": instance_data["pk"],
        }
        instance[f"{chemical_name}_id"] = cls.objects.get(
            ozone_id=instance_data["fields"][chemical_name]
        ).id

        # create or update name
        cls_alt_name.objects.update_or_create(
            name=instance["name"],
            defaults=instance,
        )
=======
        for field_name in field_names:
            if skip_cond and skip_cond(instance_data["fields"][field_name]):
                continue
            instance = {
                "name": instance_data["fields"][field_name],
                "ozone_id": instance_data["pk"],
            }
            try:
                instance[f"{chemical_name}_id"] = cls.objects.get(
                    ozone_id=instance_data["fields"][chemical_name]
                ).id
            except cls.DoesNotExist:
                logger.warning(
                    f"⚠️ {chemical_name} with ozone_id {instance_data['fields'][chemical_name]} does not exist"
                )
                continue

            # create or update name
            cls_alt_name.objects.update_or_create(
                name=instance["name"],
                defaults=instance,
            )
>>>>>>> 49369a03


def import_substances():
    """
    Import substances from json file and create alternative names
    """
    exclude = [
        "substance_id",
        "gwp2",
        "remark",
        "r_code",
        "main_usage",
        "has_critical_uses",
    ]
    import_data(Substance, settings.IMPORT_RESOURCES_DIR / "substances.json", exclude)
    logger.info("✔ substances imported")
    import_alternative_names(
        Substance,
        SubstanceAltName,
        "blend_component_mappings.json",
        "substance",
<<<<<<< HEAD
        "party_blend_component",
=======
        ["party_blend_component"],
>>>>>>> 49369a03
    )
    logger.info("✔ substances alternative names imported")


def import_blends():
    exclude = [
        "legacy_blend_id",
        "party",
        "hfc",
        "hcfc",
        "main_usage",
        "remark",
        "cnumber",
    ]

    import_data(Blend, settings.IMPORT_RESOURCES_DIR / "blends.json", exclude)
    logger.info("✔ blends imported")
    import_alternative_names(
        Blend,
        BlendAltName,
        "blend_mappings.json",
        "blend",
<<<<<<< HEAD
        "remarks",
=======
        ["party_blend_id", "remarks"],
        lambda value : value == 'Found in MLFS data' or value.isnumeric()
>>>>>>> 49369a03
    )
    logger.info("✔ blends alternative names imported")


def import_blend_components():
    exclude = ["cnumber"]
    import_data(
        BlendComponents,
        settings.IMPORT_RESOURCES_DIR / "blend_components.json",
        exclude,
    )
    logger.info("✔ blend components imported")


def import_all_data():
    import_groups()
    import_substances()
    import_blends()
    import_blend_components()<|MERGE_RESOLUTION|>--- conflicted
+++ resolved
@@ -82,11 +82,9 @@
     logger.info("✔ groups imported")
 
 
-<<<<<<< HEAD
-def import_alternative_names(cls, cls_alt_name, file_name, chemical_name, field_name):
-=======
-def import_alternative_names(cls, cls_alt_name, file_name, chemical_name, field_names, skip_cond=None):
->>>>>>> 49369a03
+def import_alternative_names(
+    cls, cls_alt_name, file_name, chemical_name, field_names, skip_cond=None
+):
     """
     Import alternative names from json file
     @param cls class
@@ -103,21 +101,6 @@
     # create or update instance for alternative names
     for instance_data in list_data:
         # get instance data
-<<<<<<< HEAD
-        instance = {
-            "name": instance_data["fields"][field_name],
-            "ozone_id": instance_data["pk"],
-        }
-        instance[f"{chemical_name}_id"] = cls.objects.get(
-            ozone_id=instance_data["fields"][chemical_name]
-        ).id
-
-        # create or update name
-        cls_alt_name.objects.update_or_create(
-            name=instance["name"],
-            defaults=instance,
-        )
-=======
         for field_name in field_names:
             if skip_cond and skip_cond(instance_data["fields"][field_name]):
                 continue
@@ -140,7 +123,6 @@
                 name=instance["name"],
                 defaults=instance,
             )
->>>>>>> 49369a03
 
 
 def import_substances():
@@ -162,11 +144,7 @@
         SubstanceAltName,
         "blend_component_mappings.json",
         "substance",
-<<<<<<< HEAD
-        "party_blend_component",
-=======
         ["party_blend_component"],
->>>>>>> 49369a03
     )
     logger.info("✔ substances alternative names imported")
 
@@ -189,12 +167,8 @@
         BlendAltName,
         "blend_mappings.json",
         "blend",
-<<<<<<< HEAD
-        "remarks",
-=======
         ["party_blend_id", "remarks"],
-        lambda value : value == 'Found in MLFS data' or value.isnumeric()
->>>>>>> 49369a03
+        lambda value: value == "Found in MLFS data" or value.isnumeric(),
     )
     logger.info("✔ blends alternative names imported")
 
