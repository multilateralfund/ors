--- conflicted
+++ resolved
@@ -22,12 +22,9 @@
     logging-not-lazy,
     invalid-name,
     avoid-assert,
-<<<<<<< HEAD
     fixme,
-=======
     consider-using-f-string,
     duplicate-code,
->>>>>>> f9f8b24c
 
 [FORMAT]
 max-line-length=120
