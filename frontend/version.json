--- conflicted
+++ resolved
@@ -1,9 +1,5 @@
 {
   "major": 0,
   "minor": 1,
-<<<<<<< HEAD
-  "patch": 38
-=======
   "patch": 29
->>>>>>> eaf2ff26
 }