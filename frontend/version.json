--- conflicted
+++ resolved
@@ -1,9 +1,5 @@
 {
   "major": 0,
   "minor": 1,
-<<<<<<< HEAD
-  "patch": 39
-=======
-  "patch": 29
->>>>>>> eaf2ff26
+  "patch": 40
 }