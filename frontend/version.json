{
  "major": 0,
  "minor": 1,
<<<<<<< HEAD
  "patch": 188
=======
  "patch": 189
>>>>>>> b229ae3a
}<|MERGE_RESOLUTION|>--- conflicted
+++ resolved
@@ -1,9 +1,5 @@
 {
   "major": 0,
   "minor": 1,
-<<<<<<< HEAD
-  "patch": 188
-=======
-  "patch": 189
->>>>>>> b229ae3a
+  "patch": 190
 }