{
  "major": 0,
  "minor": 1,
<<<<<<< HEAD
  "patch": 302
=======
  "patch": 300
>>>>>>> e452c7c7
}<|MERGE_RESOLUTION|>--- conflicted
+++ resolved
@@ -1,9 +1,5 @@
 {
   "major": 0,
   "minor": 1,
-<<<<<<< HEAD
-  "patch": 302
-=======
-  "patch": 300
->>>>>>> e452c7c7
+  "patch": 301
 }