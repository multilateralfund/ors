{
  "major": 0,
  "minor": 1,
<<<<<<< HEAD
  "patch": 185
=======
  "patch": 186
>>>>>>> 5872193a
}<|MERGE_RESOLUTION|>--- conflicted
+++ resolved
@@ -1,9 +1,5 @@
 {
   "major": 0,
   "minor": 1,
-<<<<<<< HEAD
-  "patch": 185
-=======
-  "patch": 186
->>>>>>> 5872193a
+  "patch": 187
 }