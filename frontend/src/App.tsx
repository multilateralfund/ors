import { Switch, Route, Redirect, useLocation } from 'wouter'

import LoginLayout from '@ors/app/login/layout'

import LoginPage from '@ors/app/login/page'
import ResetPasswordPage from '@ors/app/reset-password/page'
import ForgotPasswordPage from '@ors/app/forgot-password/page'

import CountryProgrammePage from '@ors/app/country-programme/reports/page'

import CPCreatePage from '@ors/app/country-programme/create/page'
import CPViewPage from '@ors/app/country-programme/[iso3]/[year]/page'
import CPEditPage from '@ors/app/country-programme/[iso3]/[year]/edit/page'
import CPPrintPage from '@ors/app/country-programme/[iso3]/[year]/print/page'
import CPDiffPage from '@ors/app/country-programme/[iso3]/[year]/diff/[version]/page'
import CPArchivePage from '@ors/app/country-programme/[iso3]/[year]/archive/[version_nr]/page'
import CPExportPage from '@ors/app/country-programme/export-data/page'
import CPSettingsPage from '@ors/app/country-programme/settings/page'

import ReplenishmentLayout from '@ors/app/replenishment/layout'
import ReplenishmentDashboardSectionPage from '@ors/app/replenishment/dashboard/[section]/page'
import ReplenishmentDashboardSectionPeriodPage from '@ors/app/replenishment/dashboard/[section]/[period]/page'
import ReplenishmentInOutFlowsPage from '@ors/app/replenishment/in-out-flows/[section]/page'
import ReplenishmentScaleOfAssessmentPage from '@ors/app/replenishment/scale-of-assessment/page'
import ReplenishmentScaleOfAssessmentPeriodPage from '@ors/app/replenishment/scale-of-assessment/[period]/page'
import ReplenishmentStatisticsPage from '@ors/app/replenishment/statistics/page'
import ReplenishmentStatusOfTheFundPage from '@ors/app/replenishment/status-of-the-fund/page'
import ReplenishmentStatusOfContributionsSummaryPage from '@ors/app/replenishment/status-of-contributions/summary/page'
import ReplenishmentStatusOfContributionsAnnualPage from '@ors/app/replenishment/status-of-contributions/annual/page'
import ReplenishmentStatusOfContributionsAnnualYearPage from '@ors/app/replenishment/status-of-contributions/annual/[year]/page'
import ReplenishmentStatusOfContributionsTriennialPage from '@ors/app/replenishment/status-of-contributions/triennial/page'
import ReplenishmentStatusOfContributionsTriennialPeriodPage from '@ors/app/replenishment/status-of-contributions/triennial/[period]/page'

import BPPage from '@ors/app/business-plans/page'
import BPListLayout from '@ors/app/business-plans/list/layout'
import BusinessPlansDetailsConsolidated from './app/business-plans/list/details/[period]/page'
import BPListActivitiesPeriodPage from '@ors/app/business-plans/list/activities/[period]/page'
import BPListActivitiesPeriodTypeEditPage from '@ors/app/business-plans/list/[period]/[type]/edit/page'
import BPUpload from '@ors/app/business-plans/upload/page'

import ProjectsPage from '@ors/app/projects/page'
import ProjectsProjectPage from '@ors/app/projects/[project_id]/page'

import ProjectSubmissionsPage from '@ors/app/project-submissions/page'
import ProjectSubmissionsSubmissionPage from '@ors/app/project-submissions/[submission_id]/page'
import ProjectSubmissionsCreatePage from '@ors/app/project-submissions/create/page'
import ProjectSubmissionsEditPage from '@ors/app/project-submissions/edit/page'

import ProjectsListingPage from '@ors/app/projects_listing/page'
import ProjectsExportPage from '@ors/app/projects_listing/export/page'
import ProjectsCreatePage from '@ors/app/projects_listing/create/page'
import ProjectsEditPage from '@ors/app/projects_listing/[project_id]/edit/page'
import ProjectsListingProjectPage from '@ors/app/projects_listing/[project_id]/page'
import ProjectsListingArchiveProjectPage from '@ors/app/projects_listing/[project_id]/archive/page'

import NotFoundPage from '@ors/app/not-found'

import RootLayout from './app/layout'
import { useStore } from '@ors/store.tsx'

function RedirectToSection() {
  const user = useStore((state) => state.user)
  const isTreasurer = user && user.data.user_type === 'treasurer'
  const [_, setLocation] = useLocation()
  if (isTreasurer) {
    setLocation('/replenishment/dashboard/cummulative')
  } else {
    setLocation('/country-programme/reports')
  }
  return null
}

export default function App() {
  return (
    <RootLayout>
      <Switch>
        <Route path="/login">
          <LoginLayout>
            <LoginPage />
          </LoginLayout>
        </Route>
        <Route path="/reset-password">
          <LoginLayout>
            <ResetPasswordPage />
          </LoginLayout>
        </Route>
        <Route path="/forgot-password">
          <LoginLayout>
            <ForgotPasswordPage />
          </LoginLayout>
        </Route>
        <Route path="/business-plans/upload">
          <BPListLayout>
            <BPUpload />
          </BPListLayout>
        </Route>
        <Route path="/business-plans/list/report-info/:period">
          <BPListLayout>
            <BusinessPlansDetailsConsolidated />
          </BPListLayout>
        </Route>
        <Route path="/business-plans/list/:period/:type/edit">
          <BPListLayout>
            <BPListActivitiesPeriodTypeEditPage />
          </BPListLayout>
        </Route>
        <Route path="/business-plans/list/activities/:period">
          <BPListLayout>
            <BPListActivitiesPeriodPage />
          </BPListLayout>
        </Route>
        {/* <Route path="/business-plans/:agency/:period/:status?">
          <BPAgencyPeriodStatusPage />
        </Route> */}
        <Route path="/business-plans">
          <BPListLayout>
            <BPPage />
          </BPListLayout>
        </Route>
        <Route path="/country-programme/reports">
          <CountryProgrammePage />
        </Route>
        <Route path="/country-programme/create">
          <CPCreatePage />
        </Route>
        <Route path="/country-programme/:iso3/:year/archive/:version_nr">
          <CPArchivePage />
        </Route>
        <Route path="/country-programme/:iso3/:year/diff/:version">
          <CPDiffPage />
        </Route>
        <Route path="/country-programme/:iso3/:year/edit">
          <CPEditPage />
        </Route>
        <Route path="/country-programme/:iso3/:year/print">
          <CPPrintPage />
        </Route>
        <Route path="/country-programme/:iso3/:year">
          <CPViewPage />
        </Route>
        <Route path="/country-programme/export-data">
          <CPExportPage />
        </Route>
        <Route path="/country-programme/settings">
          <CPSettingsPage />
        </Route>
        <Route path="/country-programme">
          <Redirect to="/country-programme/reports" replace />
        </Route>
        <Route path="/">
          <RedirectToSection />
        </Route>
        <Route path="/replenishment" nest>
          <ReplenishmentLayout>
            <Route path="/dashboard" nest>
              <Route path="/:section/:period">
                <ReplenishmentDashboardSectionPeriodPage />
              </Route>
              <Route path="/:section">
                <ReplenishmentDashboardSectionPage />
              </Route>
              <Route path="/">
                <Redirect to="/cummulative" replace />
              </Route>
            </Route>
            <Route path="/in-out-flows" nest>
              <Route path="/:section">
                <ReplenishmentInOutFlowsPage />
              </Route>
              <Route path="/">
                <Redirect to="/invoices" replace />
              </Route>
            </Route>
            <Route path="/scale-of-assessment" nest>
              <Route path="/">
                <ReplenishmentScaleOfAssessmentPage />
              </Route>
              <Route path="/:period">
                <ReplenishmentScaleOfAssessmentPeriodPage />
              </Route>
            </Route>
            <Route path="/statistics">
              <ReplenishmentStatisticsPage />
            </Route>
            <Route path="/status-of-the-fund">
              <ReplenishmentStatusOfTheFundPage />
            </Route>
            <Route path="/status-of-contributions" nest>
              <Route path="/summary">
                <ReplenishmentStatusOfContributionsSummaryPage />
              </Route>
              <Route path="/triennial/:period">
                <ReplenishmentStatusOfContributionsTriennialPeriodPage />
              </Route>
              <Route path="/triennial">
                <ReplenishmentStatusOfContributionsTriennialPage />
              </Route>
              <Route path="/annual/:year">
                <ReplenishmentStatusOfContributionsAnnualYearPage />
              </Route>
              <Route path="/annual">
                <ReplenishmentStatusOfContributionsAnnualPage />
              </Route>
              <Route path="/">
                <Redirect to="/summary" replace />
              </Route>
            </Route>
            <Route path="/">
              <Redirect to="/dashboard" replace />
            </Route>
          </ReplenishmentLayout>
        </Route>
        <Route path="/project-submissions/create">
          <ProjectSubmissionsCreatePage />
        </Route>
        <Route path="/project-submissions/edit">
          <ProjectSubmissionsEditPage />
        </Route>
        <Route path="/project-submissions/:submission_id">
          <ProjectSubmissionsSubmissionPage />
        </Route>
        <Route path="/project-submissions/">
          <ProjectSubmissionsPage />
        </Route>
        <Route path="/projects/:project_id">
          <ProjectsProjectPage />
        </Route>
        <Route path="/projects">
          <ProjectsPage />
        </Route>
        <Route path="/projects-listing">
          <ProjectsListingPage />
        </Route>
        <Route path="/projects-listing/create">
          <ProjectsCreatePage />
        </Route>
<<<<<<< HEAD
=======
        <Route path="/projects-listing/export">
          <ProjectsExportPage />
        </Route>
        <Route path="/projects-listing/create/copyFrom/:project_id">
          <ProjectsCopyPage />
        </Route>
>>>>>>> 1205b3d4
        <Route path="/projects-listing/:project_id">
          <ProjectsListingProjectPage />
        </Route>
        <Route path="/projects-listing/:project_id/archive/:version">
          <ProjectsListingArchiveProjectPage />
        </Route>
        <Route path="/projects-listing/:project_id/edit">
          <ProjectsEditPage mode="edit" />
        </Route>
        <Route path="/projects-listing/create/:project_id/copy">
          <ProjectsEditPage mode="copy" />
        </Route>
        <Route path="/projects-listing/create/:project_id/additional-component">
          <ProjectsEditPage mode="link" />
        </Route>
        <Route>
          <NotFoundPage />
        </Route>
      </Switch>
    </RootLayout>
  )
}<|MERGE_RESOLUTION|>--- conflicted
+++ resolved
@@ -234,15 +234,9 @@
         <Route path="/projects-listing/create">
           <ProjectsCreatePage />
         </Route>
-<<<<<<< HEAD
-=======
         <Route path="/projects-listing/export">
           <ProjectsExportPage />
         </Route>
-        <Route path="/projects-listing/create/copyFrom/:project_id">
-          <ProjectsCopyPage />
-        </Route>
->>>>>>> 1205b3d4
         <Route path="/projects-listing/:project_id">
           <ProjectsListingProjectPage />
         </Route>
