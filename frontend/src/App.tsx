--- conflicted
+++ resolved
@@ -276,19 +276,10 @@
             <ProjectsCreatePage />
           </ProjectsDataProvider>
         </Route>
-<<<<<<< HEAD
         <Route path="/projects-listing/:project_id/associate">
-          <PermissionsProvider>
-            <ProjectsDataProvider>
-              <ProjectsAssociationPage />
-            </ProjectsDataProvider>
-          </PermissionsProvider>
-=======
-        <Route path="/projects-listing/associate/:project_id">
           <ProjectsDataProvider>
             <ProjectsAssociationPage />
           </ProjectsDataProvider>
->>>>>>> 0f3f1394
         </Route>
         <Route path="/projects-listing/export">
           <ProjectsDataProvider>
