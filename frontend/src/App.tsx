--- conflicted
+++ resolved
@@ -330,14 +330,6 @@
             <EnterpriseEditPage />
           </ProjectsDataProvider>
         </Route>
-<<<<<<< HEAD
-=======
-        <Route path="/projects-listing/projects-enterprises">
-          <ProjectsDataProvider>
-            <ProjectsEnterprisesPage />
-          </ProjectsDataProvider>
-        </Route>
->>>>>>> 01cef106
         <Route path="/projects-listing/projects-enterprises/:project_id">
           <ProjectsDataProvider>
             <ProjectsEnterprisesPage />
