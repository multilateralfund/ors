import type { CPReport } from './api_country-programme_records'
import type { EmptyFormType } from './api_empty-form'
import type { ApiSubstance } from './api_substances'
import type { Language } from '@ors/types/locales'
import type { DataType, SliceData } from '@ors/types/primitives'
import type { PartialDeep } from 'type-fest'

import { StoreApi } from 'zustand'
type StoreProviderProps = {
  children: React.ReactNode
  initialState: InitialStoreState
}

export type CreateSliceProps = {
  initialState: InitialStoreState
  get: StoreApi<StoreState>['getState']
  set: StoreApi<StoreState>['setState']
}

type Report = SliceData<CPReport | null, Record<string, any> | null> & {
  country?: Country
  emptyForm: SliceData<EmptyFormType, Record<string, any> | null>
  files?: SliceData<File[]>
  versions: SliceData<CPVersionInfo[]>
}

export interface SettingsSlice {
  host: null | string
  protocol: null | string
}

export interface CacheSlice {
  data: {
    [key: string]: any
  }
  getCache: (id: string) => any
  removeCache: (id: string) => void
  setCache: (id: string, data: any) => void
}

export interface CPReportsSlice {
  blends: SliceData<ApiBlend[]>
  cacheInvalidate: string[]
  cacheInvalidateReport: (country_id: number, year: number) => void
  fetchArchivedBundle: (report_id: number, view: boolean) => void
  fetchArchivedFiles: (country_id: number) => void
  fetchArchivedReport: (report_id: number) => Promise<void>
  fetchBundle: (country_id: number, year: number, view: boolean) => void
  fetchEmptyForm: (report: CPReport | null, view: boolean) => void
  fetchFiles: (country_id: number, year: number) => void
  fetchReport: (country_id: number, year: number) => Promise<void>
  fetchVersions: (country_id: number, year: number) => void
  report: Report
  setReport: (report: Partial<Report>) => void
  setReportCountry: (report: CPReport) => void
  substances: SliceData<ApiSubstance[]>
}

export interface CPCurrentTabSlice {
  activeTab: number
  setActiveTab: (nr: number) => void
}

export interface HeaderSlice {
  HeaderTitle: React.FC | React.ReactNode | null
  navigationBackground: string
  setHeaderTitleComponent: (
    component: React.FC | React.ReactNode | null,
    animate?: boolean,
  ) => void
  setNavigationBackground: (value: string) => void
}

export interface I18nSlice {
  dir: 'ltr' | 'rtl'
  lang: Language
  setLang: (lang: Language) => void
}

export interface ProjectsSlice {
  clusters: SliceData
  meetings: SliceData
  sectors: SliceData
  statuses: SliceData
  subsectors: SliceData
  types: SliceData
}

export interface BusinessPlanSlice {
  sectors: SliceData
  subsectors: SliceData
  types: SliceData
  yearRanges: SliceData
}

export interface ThemeSlice {
  mode: 'dark' | 'light' | null
  setMode: (mode: 'dark' | 'light' | null) => void
}

export interface UserSlice
  extends SliceData<DataType, Record<string, any> | null | undefined> {
  getUser: () => void
  login: (username: string, password: string) => void
  logout: () => void
}

export interface CommonSlice {
  agencies: SliceData
  countries: SliceData<Country[]>
  countries_for_create: SliceData<Country[]>
  countries_for_listing: SliceData<Country[]>
  settings: SliceData<Settings>
}

export interface CPHistoryItem {
  created_at: string
  event_description: string
  id: number
<<<<<<< HEAD
=======
  report_version: number
>>>>>>> 1a44c5d0
  updated_by_username: string
}

// Store state
export type StoreState = {
  businessPlans: BusinessPlanSlice
  cache: CacheSlice
  common: CommonSlice
  connection: null | string
  cp_current_tab: CPCurrentTabSlice
  cp_reports: CPReportsSlice
  header: HeaderSlice
  i18n: I18nSlice
  internalError: any
  projects: ProjectsSlice
  settings: SettingsSlice
  theme: ThemeSlice
  user: UserSlice
}

// Initial store state
export type InitialStoreState = PartialDeep<StoreState> & {
  connection?: null | string
}

export type Country = {
  abbr: string
  has_cp_report: boolean
  id: number
  is_a2: boolean
  iso3: string
  name: string
  name_alt: string
}

export type CPVersionInfo = {
  comment: null | string
  country: string
  country_id: number
  created_at: string
  final_version_id: number
<<<<<<< HEAD
  history: CPHistoryItem[]
=======
>>>>>>> 1a44c5d0
  id: number
  name: string
  status: string
  version: number
  year: number
}

export type Settings = {
  blend_types: [string, string][]
  cp_reports: {
    max_year: number
    min_year: number
    nr_reports: number
  }
  project_fund_types: [string, string][]
  project_ods_odp_types: [string, string][]
  project_submission_categories: [string, string][]
  project_substance_types: [string, string][]
  submission_amount_statuses: [string, string][]
  year_section_mapping: { max_year: number; sections: string[] }[]
}

export type File = {
  file: Blob
  filename: string
}<|MERGE_RESOLUTION|>--- conflicted
+++ resolved
@@ -117,10 +117,7 @@
   created_at: string
   event_description: string
   id: number
-<<<<<<< HEAD
-=======
   report_version: number
->>>>>>> 1a44c5d0
   updated_by_username: string
 }
 
@@ -162,10 +159,7 @@
   country_id: number
   created_at: string
   final_version_id: number
-<<<<<<< HEAD
   history: CPHistoryItem[]
-=======
->>>>>>> 1a44c5d0
   id: number
   name: string
   status: string
