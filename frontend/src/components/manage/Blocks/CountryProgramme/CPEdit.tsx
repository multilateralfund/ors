--- conflicted
+++ resolved
@@ -319,9 +319,6 @@
     indicator.addEventListener('transitionend', handleTransitionEnd)
   }, [activeTab])
 
-  console.log('CPEdit form', form)
-  console.log('CPEdit getSubmitFormData', getSubmitFormData())
-
   return (
     <>
       <Loading
@@ -337,68 +334,6 @@
         setErrors={setErrors}
       />
       <form className="create-submission-form">
-<<<<<<< HEAD
-        <Tabs
-          className="scrollable"
-          aria-label="create submission sections"
-          ref={tabsEl}
-          scrollButtons="auto"
-          value={activeTab}
-          variant="scrollable"
-          TabIndicatorProps={{
-            className: 'h-0',
-            style: { transitionDuration: '150ms' },
-          }}
-          onChange={(event: React.SyntheticEvent, index: number) => {
-            setActiveTab(index)
-          }}
-          allowScrollButtonsMobile
-        >
-          {sections.map((section) => (
-            <Tab
-              key={section.id}
-              className={cx('rounded-b-none px-3 py-2', {
-                'MuiTab-error': !isEmpty(errors?.[section.id]),
-              })}
-              aria-controls={section.panelId}
-              label={section.label}
-              classes={{
-                selected:
-                  'bg-primary text-mlfs-hlYellow px-3 py-2 rounded-b-none',
-              }}
-            />
-          ))}
-        </Tabs>
-        <CPSectionWrapper>
-          {!!report.data &&
-            sections.map((section, index) => {
-              if (!includes(renderedSections, index)) return null
-              const sectionName = `reported_${section.id}`
-              const isSectionChecked: boolean =
-                section.id === 'report_info' ||
-                // @ts-ignore
-                sectionsChecked[sectionName] ||
-                false
-              const showSectionSelect =
-                variant?.model === 'V' && section.id !== 'report_info'
-              const Section: React.FC<any> = section.component
-              return (
-                <div
-                  id={section.panelId}
-                  key={section.panelId}
-                  className={cx('transition', {
-                    'absolute -left-[9999px] -top-[9999px] opacity-0':
-                      activeTab !== index,
-                  })}
-                  aria-labelledby={section.id}
-                  role="tabpanel"
-                >
-                  {showSectionSelect && (
-                    <SectionReportedSelect
-                      isSectionChecked={isSectionChecked}
-                      sectionName={sectionName}
-                      onSectionCheckChange={onSectionCheckChange}
-=======
         <div className="flex items-center justify-between">
           <Tabs
             className="scrollable"
@@ -433,10 +368,19 @@
           </Tabs>
           <div id="sectionToolbar"></div>
         </div>
+                  <CPSectionWrapper>
         {!!report.data &&
           sections.map((section, index) => {
             if (!includes(renderedSections, index)) return null
-            const Section: React.FC<any> = section.component
+                         const sectionName = `reported_${section.id}`
+              const isSectionChecked: boolean =
+                section.id === 'report_info' ||
+                // @ts-ignore
+                sectionsChecked[sectionName] ||
+                false
+              const showSectionSelect =
+                variant?.model === 'V' && section.id !== 'report_info'
+               const Section: React.FC<any> = section.component
             return (
               <div
                 id={section.panelId}
@@ -448,70 +392,56 @@
                 aria-labelledby={section.id}
                 role="tabpanel"
               >
-                <FootnotesProvider>
-                  <CPSectionWrapper>
+                {showSectionSelect && (
+                  <SectionReportedSelect
+                    isSectionChecked={isSectionChecked}
+                    sectionName={sectionName}
+                    onSectionCheckChange={onSectionCheckChange}
+                  />
+                )}
+                <div className="relative">
+                  <FootnotesProvider>
                     <Section
                       Section={get(Sections, section.id)}
                       emptyForm={report.emptyForm.data || {}}
                       errors={errors}
                       form={form}
+                      isEdit={true}
                       report={report.data}
                       section={section}
+                      sectionsChecked={sectionsChecked}
                       setForm={setForm}
                       variant={variant}
                       TableProps={{
                         ...TableProps,
-                        context: { section, variant },
+                        context: {section, variant},
                         errors: errors[section.id],
                         isActiveSection: activeTab == index,
                         report,
                         section,
                       }}
->>>>>>> 106319cc
+                      onSectionCheckChange={onSectionCheckChange}
                     />
-                  )}
-                  <div className="relative">
-                    <FootnotesProvider>
-                      <Section
-                        Section={get(Sections, section.id)}
-                        emptyForm={report.emptyForm.data || {}}
-                        errors={errors}
-                        form={form}
-                        isEdit={true}
-                        report={report.data}
-                        section={section}
-                        sectionsChecked={sectionsChecked}
-                        setForm={setForm}
-                        variant={variant}
-                        TableProps={{
-                          ...TableProps,
-                          context: { section, variant },
-                          errors: errors[section.id],
-                          report,
-                          section,
-                        }}
-                        onSectionCheckChange={onSectionCheckChange}
-                      />
-                      {!isSectionChecked && variant?.model === 'V' ? (
-                        <SectionOverlay />
-                      ) : null}
-                    </FootnotesProvider>
-                  </div>
+                    {!isSectionChecked && variant?.model === 'V' ? (
+                      <SectionOverlay/>
+                    ) : null}
+                  </FootnotesProvider>
                 </div>
-              )
-            })}
-        </CPSectionWrapper>
+              </div>
+            )
+          })}
+                  </CPSectionWrapper>
       </form>
     </>
   )
 }
 
 export default function CPEditWrapper(props: { iso3: string; year: number }) {
-  const { iso3, year } = props
+  const {iso3, year} = props
   const countries = useStore((state) => state.common.countries_for_listing.data)
   const country = countries.filter((country) => country.iso3 === iso3)[0]
 
-  const { blends, fetchBundle, report, setReport, substances } = useStore(
+  const {blends, fetchBundle, report, setReport, substances} = useStore(
     (state) => state.cp_reports,
   )
 
@@ -546,5 +476,5 @@
     )
   }
 
-  return <CPEdit />
+  return <CPEdit/>
 }