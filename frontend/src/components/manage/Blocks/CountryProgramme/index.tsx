import { ConstantsType } from '@ors/types/variants'

import { filter, includes } from 'lodash'

import AdmBCreate from '@ors/components/manage/Blocks/Section/AdmB/Create/Create'
import AdmBView from '@ors/components/manage/Blocks/Section/AdmB/View/View'
import AdmCCreate from '@ors/components/manage/Blocks/Section/AdmC/Create/Create'
import AdmCView from '@ors/components/manage/Blocks/Section/AdmC/View/View'
import AdmDCreate from '@ors/components/manage/Blocks/Section/AdmD/Create/Create'
import AdmDView from '@ors/components/manage/Blocks/Section/AdmD/View/View'
import ReportInfoCreate from '@ors/components/manage/Blocks/Section/ReportInfo/Create/Create'
import ReportInfoView from '@ors/components/manage/Blocks/Section/ReportInfo/View/View'
import SectionACreate from '@ors/components/manage/Blocks/Section/SectionA/Create/Create'
import SectionAEdit from '@ors/components/manage/Blocks/Section/SectionA/Edit/Edit'
import SectionAView from '@ors/components/manage/Blocks/Section/SectionA/View/View'
import SectionAViewDiff from '@ors/components/manage/Blocks/Section/SectionA/ViewDiff/View'
import SectionBCreate from '@ors/components/manage/Blocks/Section/SectionB/Create/Create'
import SectionBEdit from '@ors/components/manage/Blocks/Section/SectionB/Edit/Edit'
import SectionBView from '@ors/components/manage/Blocks/Section/SectionB/View/View'
import SectionBViewDiff from '@ors/components/manage/Blocks/Section/SectionB/ViewDiff/View'
import SectionCCreate from '@ors/components/manage/Blocks/Section/SectionC/Create/Create'
import SectionCEdit from '@ors/components/manage/Blocks/Section/SectionC/Edit/Edit'
import SectionCView from '@ors/components/manage/Blocks/Section/SectionC/View/View'
import SectionCViewDiff from '@ors/components/manage/Blocks/Section/SectionC/ViewDiff/View'
import SectionDCreate from '@ors/components/manage/Blocks/Section/SectionD/Create/Create'
import SectionDEdit from '@ors/components/manage/Blocks/Section/SectionD/Edit/Edit'
import SectionDView from '@ors/components/manage/Blocks/Section/SectionD/View/View'
import SectionDViewDiff from '@ors/components/manage/Blocks/Section/SectionD/ViewDiff/View'
import SectionECreate from '@ors/components/manage/Blocks/Section/SectionE/Create/Create'
import SectionEEdit from '@ors/components/manage/Blocks/Section/SectionE/Edit/Edit'
import SectionEView from '@ors/components/manage/Blocks/Section/SectionE/View/View'
import SectionEViewDiff from '@ors/components/manage/Blocks/Section/SectionE/ViewDiff/View'
import SectionFCreate from '@ors/components/manage/Blocks/Section/SectionF/Create'
import SectionFEdit from '@ors/components/manage/Blocks/Section/SectionF/Edit'
import SectionFView from '@ors/components/manage/Blocks/Section/SectionF/View'
import SectionFViewDiff from '@ors/components/manage/Blocks/Section/SectionF/ViewDiff'

import { DefaultComponentType, SectionMeta } from './types'
import { shouldEnableNewCPDataFormatting } from '@ors/components/manage/Utils/utilFunctions.ts'

const constants: ConstantsType = {
  I: undefined,
  II: {
    adm_d: {
      title: 'D. Qualitative assessment of the operation of RMP/NPP/TPMP',
    },
    section_a: {
      label: 'Datasheet',
    },
    section_c: {
      label: 'Adm C prices',
      title:
        'AVERAGE ESTIMATED PRICE OF HCFCs, HFCs AND ALTERNATIVES (US $/kg)',
    },
  },
  III: {
    section_a: {
      label: 'Datasheet',
    },
    section_c: {
      label: 'Adm C prices',
      title:
        'AVERAGE ESTIMATED PRICE OF HCFCs, HFCs AND ALTERNATIVES (US $/kg)',
    },
  },
  IV: {
    section_a: {
      title:
        'SECTION A. ANNEX A, ANNEX B, ANNEX C - GROUP I AND ANNEX E - DATA ON CONTROLLED SUBSTANCES (METRIC TONNES)',
    },
  },
  V: {
    section_a: {
      title:
        'SECTION A. ANNEX A, ANNEX B, ANNEX C - GROUP I AND ANNEX E - DATA ON CONTROLLED SUBSTANCES (METRIC TONNES)',
    },
  },
}

export type ComponentsCreate = {
  report_info: typeof ReportInfoCreate
  section_a: typeof SectionACreate
  section_b: typeof SectionBCreate
  section_c: typeof SectionCCreate
  section_d: typeof SectionDCreate
  section_e: typeof SectionECreate
  section_f: typeof SectionFCreate
}

type ComponentsView = {
  adm_b: typeof AdmBView
  adm_c: typeof AdmCView
  adm_d: typeof AdmDView
  report_info: typeof ReportInfoView
  section_a: typeof SectionAView
  section_b: typeof SectionBView
  section_c: typeof SectionCView
  section_d: typeof SectionDView
  section_e: typeof SectionEView
  section_f: typeof SectionFView
}

type ComponentsEdit = {
  adm_b: typeof AdmBCreate
  adm_c: typeof AdmCCreate
  adm_d: typeof AdmDCreate
  report_info: typeof ReportInfoCreate
  section_a: typeof SectionAEdit
  section_b: typeof SectionBEdit
  section_c: typeof SectionCEdit
  section_d: typeof SectionDEdit
  section_e: typeof SectionEEdit
  section_f: typeof SectionFEdit
}

type ComponentsDiff = {
  adm_b?: DefaultComponentType
  adm_c?: DefaultComponentType
  adm_d?: DefaultComponentType
  report_info?: DefaultComponentType
  section_a: typeof SectionAViewDiff
  section_b: typeof SectionBViewDiff
  section_c: typeof SectionCViewDiff
  section_d: typeof SectionDViewDiff
  section_e: typeof SectionEViewDiff
  section_f: typeof SectionFViewDiff
}

const components: {
  create: ComponentsCreate
  diff: ComponentsDiff
  edit: ComponentsEdit
  view: ComponentsView
} = {
  create: {
    report_info: ReportInfoCreate,
    section_a: SectionACreate,
    section_b: SectionBCreate,
    section_c: SectionCCreate,
    section_d: SectionDCreate,
    section_e: SectionECreate,
    section_f: SectionFCreate,
  },
  diff: {
    section_a: SectionAViewDiff,
    section_b: SectionBViewDiff,
    section_c: SectionCViewDiff,
    section_d: SectionDViewDiff,
    section_e: SectionEViewDiff,
    section_f: SectionFViewDiff,
  },
  edit: {
    adm_b: AdmBCreate,
    adm_c: AdmCCreate,
    adm_d: AdmDCreate,
    report_info: ReportInfoCreate,
    section_a: SectionAEdit,
    section_b: SectionBEdit,
    section_c: SectionCEdit,
    section_d: SectionDEdit,
    section_e: SectionEEdit,
    section_f: SectionFEdit,
  },
  view: {
    adm_b: AdmBView,
    adm_c: AdmCView,
    adm_d: AdmDView,
    report_info: ReportInfoView,
    section_a: SectionAView,
    section_b: SectionBView,
    section_c: SectionCView,
    section_d: SectionDView,
    section_e: SectionEView,
    section_f: SectionFView,
  },
}

export type EditSectionTypes = ComponentsEdit[keyof ComponentsEdit]
export type CreateSectionTypes = ComponentsCreate[keyof ComponentsCreate]
export type ViewSectionTypes = ComponentsView[keyof ComponentsView]

const DefaultComponent = () => <div>Not implemented</div>

export function getSections(
  variant: {
    maxYear: number
    minYear: number
    model: keyof ConstantsType
  },
  mode: keyof typeof components = 'view',
): SectionMeta[] {
  const { model } = variant
  const ids = [
    ...((includes(['I', 'II', 'III', 'IV', 'V'], model) && ['section_a']) ||
      []),
    ...((includes(['II', 'III', 'IV', 'V'], model) && ['section_c']) || []),
    ...((includes(['IV', 'V'], model) && [
      'section_b',
      'section_d',
      'section_e',
      'section_f',
    ]) ||
      []),
    ...((includes(['II', 'III'], model) && ['adm_b', 'adm_c', 'adm_d']) || []),
    ...((model === 'V' && mode !== 'diff' && ['report_info']) || []),
  ]

  return filter(
    [
      {
        id: 'report_info',
        component: components[mode].report_info || DefaultComponent,
        label: 'Report Info',
        panelId: 'report-info-panel',
        title: 'Report information and status',
      },
      {
        id: 'section_a',
        allowFullScreen: true,
        component: components[mode].section_a || DefaultComponent,
        label: constants[model]?.section_a?.label || 'Section A',
        panelId: 'section-A-panel',
        title:
          constants[model]?.section_a?.title ||
          'A. Data on Controlled Substances (in METRIC TONNES)',
      },
      {
        id: 'adm_b',
        allowFullScreen: true,
        component:
          (mode !== 'create' && components[mode].adm_b) || DefaultComponent,
        label: 'Adm B',
        panelId: 'adm-B-panel',
        title: 'B. Regulatory, administrative and supportive actions',
      },
      {
        id: 'section_b',
        allowFullScreen: true,
        component: components[mode].section_b || DefaultComponent,
        label: 'Section B',
        panelId: 'section-B-panel',
        title:
          'SECTION B. ANNEX F - DATA ON CONTROLLED SUBSTANCES (METRIC TONNES)',
      },
      {
        id: 'adm_c',
        allowFullScreen: true,
        component:
          (mode !== 'create' && components[mode].adm_c) || DefaultComponent,
        label: 'Adm C',
        panelId: 'adm-C-panel',
        title: 'C. Quantitative assessment of the phase-out programme',
      },
      {
        id: 'section_c',
        allowFullScreen: true,
        component: components[mode].section_c || DefaultComponent,
        label: constants[model]?.section_c?.label || 'Section C',
        panelId: 'section-C-panel',
        title:
          constants[model]?.section_c?.title ||
          'SECTION C. AVERAGE ESTIMATED PRICE OF HCFCs, HFCs AND ALTERNATIVES (US $/kg)',
      },
      {
        id: 'adm_d',
        component:
          (mode !== 'create' && components[mode].adm_d) || DefaultComponent,
        label: 'Adm D-E',
        panelId: 'adm-D-panel',
        title:
          constants[model]?.adm_d?.title ||
          'D. Qualitative assessment of the operation of HPMP',
      },

<<<<<<< HEAD
      model === 'V'
=======
      shouldEnableNewCPDataFormatting(model)
>>>>>>> 8ae01173
        ? {
            id: 'section_d',
            allowFullScreen: true,
            component: components[mode].section_d || DefaultComponent,
            label: 'Section D',
            note: 'NOTE:  Fill in this form only if your country generated HFC-23',
            panelId: 'section-D-panel',
            title:
              'SECTION D. ANNEX F, GROUP II - DATA ON HFC-23 GENERATION (METRIC TONNES)',
          }
        : {
            id: 'section_d',
            allowFullScreen: true,
            component: components[mode].section_d || DefaultComponent,
            label: 'Section D',
            note: 'NOTE:  Fill in this form only if your country generated HFC-23 from any facility that produced (manufactured) Annex C Group I or Annex F substances',
            panelId: 'section-D-panel',
            title:
              'SECTION D. ANNEX F, GROUP II - DATA ON HFC-23 GENERATION (METRIC TONNES)',
          },
<<<<<<< HEAD
      model === 'V'
=======
      shouldEnableNewCPDataFormatting(model)
>>>>>>> 8ae01173
        ? {
            id: 'section_e',
            allowFullScreen: true,
            component: components[mode].section_e || DefaultComponent,
            label: 'Section E',
            note: 'NOTE: Fill in this form only if your country generated HFC-23 from any facility that produced (manufactured) Annex C Group I or Annex F substances.',
            panelId: 'section-E-panel',
            title:
              'SECTION E. ANNEX F, GROUP II – DATA ON QUANTITY OF EMISSIONS OF HFC-23 FROM FACILITIES MANUFACTURING ANNEX C GROUP I OR ANNEX F SUBSTANCES (METRIC TONNES)',
          }
        : {
            id: 'section_e',
            allowFullScreen: true,
            component: components[mode].section_e || DefaultComponent,
            label: 'Section E',
            note: 'NOTE:  Columns shaded in grey are voluntary',
            panelId: 'section-E-panel',
            title:
              'SECTION E. ANNEX F, GROUP II - DATA ON HFC-23 EMISSIONS (METRIC TONNES)',
          },
      {
        id: 'section_f',
        component: components[mode].section_f || DefaultComponent,
        label: 'Section F',
        panelId: 'section-F-panel',
        title: 'SECTION F. COMMENTS BY BILATERAL/IMPLEMENTING AGENCIES',
      },
    ],
    (section) => includes(ids, section.id),
  )
}<|MERGE_RESOLUTION|>--- conflicted
+++ resolved
@@ -272,11 +272,7 @@
           'D. Qualitative assessment of the operation of HPMP',
       },
 
-<<<<<<< HEAD
-      model === 'V'
-=======
       shouldEnableNewCPDataFormatting(model)
->>>>>>> 8ae01173
         ? {
             id: 'section_d',
             allowFullScreen: true,
@@ -297,11 +293,7 @@
             title:
               'SECTION D. ANNEX F, GROUP II - DATA ON HFC-23 GENERATION (METRIC TONNES)',
           },
-<<<<<<< HEAD
-      model === 'V'
-=======
       shouldEnableNewCPDataFormatting(model)
->>>>>>> 8ae01173
         ? {
             id: 'section_e',
             allowFullScreen: true,
