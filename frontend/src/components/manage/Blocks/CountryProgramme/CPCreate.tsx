--- conflicted
+++ resolved
@@ -33,9 +33,6 @@
 import Link from '@ors/components/ui/Link/Link'
 import SectionOverlay from '@ors/components/ui/SectionOverlay/SectionOverlay'
 import { FootnotesProvider } from '@ors/contexts/Footnote/Footnote'
-<<<<<<< HEAD
-import { formatApiUrl } from '@ors/helpers'
-=======
 import {
   ValidationContext,
   ValidationProvider,
@@ -44,7 +41,7 @@
   IGlobalValidationResult,
   ValidationSchemaKeys,
 } from '@ors/contexts/Validation/types'
->>>>>>> ed609a7e
+import { formatApiUrl } from '@ors/helpers'
 import api from '@ors/helpers/Api/_api'
 import { getResults } from '@ors/helpers/Api/Api'
 import { defaultSliceData } from '@ors/helpers/Store/Store'
@@ -530,7 +527,6 @@
     }))
   }
 
-<<<<<<< HEAD
   function getFormSubmitter(reportStatus: "draft" | "final") {
     return async () => {
       try {
@@ -599,9 +595,6 @@
       }
     }
   }
-=======
-  console.log('FORM:', form)
->>>>>>> ed609a7e
 
   return (
     <ValidationProvider form={form}>
