--- conflicted
+++ resolved
@@ -301,8 +301,6 @@
       'section_f_create',
     ]),
   }
-
-  console.log(user.data)
 
   const [errors, setErrors] = useState<FormErrors>({})
   const [currentYear] = useState(new Date().getFullYear() - 1)
@@ -645,32 +643,11 @@
                 aria-labelledby={section.id}
                 role="tabpanel"
               >
-<<<<<<< HEAD
                 {showSectionSelect && (
                   <SectionReportedSelect
                     isSectionChecked={isSectionChecked}
                     sectionName={sectionName}
                     onSectionCheckChange={onSectionCheckChange}
-=======
-                <FootnotesProvider>
-                  <Section
-                    Section={get(Sections, section.id)}
-                    emptyForm={report.emptyForm.data || {}}
-                    errors={errors}
-                    form={form}
-                    report={report.data}
-                    section={section}
-                    setForm={setForm}
-                    variant={variant}
-                    TableProps={{
-                      ...TableProps,
-                      context: { section, variant },
-                      errors: errors[section.id],
-                      isActiveSection: activeTab == index,
-                      report,
-                      section,
-                    }}
->>>>>>> 106319cc
                   />
                 )}
                 <div className="relative">
@@ -691,6 +668,7 @@
                         ...TableProps,
                         context: { section, variant },
                         errors: errors[section.id],
+                        isActiveSection: activeTab == index,
                         report,
                         section,
                       }}
