--- conflicted
+++ resolved
@@ -32,11 +32,7 @@
         headerClass: 'ag-text-left',
         headerName: 'Substance',
       },
-<<<<<<< HEAD
-      model === 'V'
-=======
       shouldEnableNewCPDataFormatting(model)
->>>>>>> 8ae01173
         ? {
             ...sectionColDefById['all_uses'],
             cellClass: 'ag-text-center px-0',
@@ -53,11 +49,7 @@
             headerName: 'Captured for all uses',
             orsAggFunc: 'sumTotal',
           },
-<<<<<<< HEAD
-      model === 'V'
-=======
       shouldEnableNewCPDataFormatting(model)
->>>>>>> 8ae01173
         ? {
             ...sectionColDefById['feedstock'],
             cellClass: 'ag-text-center px-0',
@@ -74,11 +66,7 @@
             headerName: 'Captured for feedstock uses within your country',
             orsAggFunc: 'sumTotal',
           },
-<<<<<<< HEAD
-      model === 'V'
-=======
       shouldEnableNewCPDataFormatting(model)
->>>>>>> 8ae01173
         ? {
             children: [
               {
