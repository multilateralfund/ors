import { useState } from 'react'

import { GridOptions } from 'ag-grid-community'

import {
  sectionColDefByIdFunc,
  sectionDefaultColDef,
  sectionColGroupDefById,
} from '../sectionColumnsDef'
import { colDefById } from '@ors/config/Table/columnsDef'
import { shouldEnableNewCPDataFormatting } from '@ors/components/manage/Utils/utilFunctions.ts'

function useGridOptions(props: { model: string }) {
  const { model } = props
  const sectionColDefById = sectionColDefByIdFunc(model)
  const [gridOptions] = useState<GridOptions>({
    columnDefs: [
      {
        cellClass: 'bg-mui-box-background',
        field: 'display_name',
        headerClass: 'ag-text-left',
        headerName: 'Substance',
        ...sectionColDefById['display_name'],
      },
<<<<<<< HEAD
      model === 'V'
=======
      shouldEnableNewCPDataFormatting(model)
>>>>>>> 8ae01173
        ? {
            cellDataType: 'number',
            cellEditor: 'agNumberCellEditor',
            dataType: 'number',
            editable: true,
            field: 'all_uses',
            headerName: 'Total production for all uses',
            ...sectionColDefById['all_uses'],
          }
        : {
            cellDataType: 'number',
            cellEditor: 'agNumberCellEditor',
            dataType: 'number',
            editable: true,
            field: 'all_uses',
            headerName: 'Captured for all uses',
            ...sectionColDefById['all_uses'],
          },
<<<<<<< HEAD
      model === 'V'
=======
      shouldEnableNewCPDataFormatting(model)
>>>>>>> 8ae01173
        ? {
            cellDataType: 'number',
            cellEditor: 'agNumberCellEditor',
            dataType: 'number',
            editable: true,
            field: 'feedstock',
            headerName: 'Production for feedstock uses within your country',
            ...sectionColDefById['feedstock'],
          }
        : {
            cellDataType: 'number',
            cellEditor: 'agNumberCellEditor',
            dataType: 'number',
            editable: true,
            field: 'feedstock',
            headerName: 'Captured for feedstock uses within your country',
            ...sectionColDefById['feedstock'],
          },
<<<<<<< HEAD
      model === 'V'
=======
      shouldEnableNewCPDataFormatting(model)
>>>>>>> 8ae01173
        ? {
            children: [
              {
                cellDataType: 'number',
                cellEditor: 'agNumberCellEditor',
                dataType: 'number',
                field: 'other_uses_quantity',
                headerName: 'Quantity',
                orsAggFunc: 'sumTotal',
              },
              {
                cellEditor: 'agTextCellEditor',
                field: 'other_uses_remarks',
                headerName: 'Decision / type of use or remarks',
                ...colDefById['remarks'],
              },
            ],
            groupId: 'other_uses',
            headerGroupComponent: 'agColumnHeaderGroup',
            headerName:
              'Production for exempted essential, critical, high-ambient-temperature or other uses within your country',
            marryChildren: true,
            ...sectionColGroupDefById['other_uses'],
          }
        : {
            cellDataType: 'number',
            cellEditor: 'agNumberCellEditor',
            dataType: 'number',
            editable: true,
            field: 'destruction',
            headerName: 'Captured for destruction',
            ...sectionColDefById['destruction'],
          },
    ],
    defaultColDef: {
      ...sectionDefaultColDef,
      autoHeight: true,
      cellClass: 'ag-text-right',
      headerClass: 'ag-text-center',
      // minWidth: defaultColDef.minWidth,
      resizable: true,
      wrapText: true,
    },
  })

  return gridOptions
}

export default useGridOptions<|MERGE_RESOLUTION|>--- conflicted
+++ resolved
@@ -22,11 +22,7 @@
         headerName: 'Substance',
         ...sectionColDefById['display_name'],
       },
-<<<<<<< HEAD
-      model === 'V'
-=======
       shouldEnableNewCPDataFormatting(model)
->>>>>>> 8ae01173
         ? {
             cellDataType: 'number',
             cellEditor: 'agNumberCellEditor',
@@ -45,11 +41,7 @@
             headerName: 'Captured for all uses',
             ...sectionColDefById['all_uses'],
           },
-<<<<<<< HEAD
-      model === 'V'
-=======
       shouldEnableNewCPDataFormatting(model)
->>>>>>> 8ae01173
         ? {
             cellDataType: 'number',
             cellEditor: 'agNumberCellEditor',
@@ -68,11 +60,7 @@
             headerName: 'Captured for feedstock uses within your country',
             ...sectionColDefById['feedstock'],
           },
-<<<<<<< HEAD
-      model === 'V'
-=======
       shouldEnableNewCPDataFormatting(model)
->>>>>>> 8ae01173
         ? {
             children: [
               {
