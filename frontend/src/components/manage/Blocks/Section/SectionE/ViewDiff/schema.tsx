import { useState } from 'react'

import { GridOptions } from 'ag-grid-community'
import cx from 'classnames'
import { includes } from 'lodash'

import {
  sectionColDefByIdFunc,
  sectionColGroupDefByIdFunc,
} from '../sectionColumnsDef'
<<<<<<< HEAD
=======
import { shouldEnableNewCPDataFormatting } from '@ors/components/manage/Utils/utilFunctions.ts'
>>>>>>> 8ae01173

function useGridOptions(props: { model: string }) {
  const { model } = props
  const sectionColDefById = sectionColDefByIdFunc(model)
  const sectionColGroupDefById = sectionColGroupDefByIdFunc(model)
  const [gridOptions] = useState<GridOptions>({
    columnDefs: [
      {
        ...sectionColDefById['facility'],
        cellClass: 'bg-mui-box-background',
        cellRendererParams: (props: any) => ({
          className: cx('px-0', {
            'font-bold': includes(
              ['group', 'total', 'subtotal'],
              props.data.rowType,
            ),
          }),
        }),
        field: 'facility',
        headerClass: 'ag-text-left',
        headerName: 'Facility name or identifier',
      },
      {
        ...sectionColDefById['total_amount_generated'],
        cellClass: 'bg-white ag-text-center px-0',
        dataType: 'number_diff',
        field: 'total',
<<<<<<< HEAD
        headerName:
          model === 'V'
            ? 'Total amount generated (tonnes)'
            : 'Total amount generated',
        orsAggFunc: 'sumTotal',
      },
      ...(model === 'V'
=======
        headerName: shouldEnableNewCPDataFormatting(model)
          ? 'Total amount generated (tonnes)'
          : 'Total amount generated',
        orsAggFunc: 'sumTotal',
      },
      ...(shouldEnableNewCPDataFormatting(model)
>>>>>>> 8ae01173
        ? [
            {
              dataType: 'number_diff',
              cellClass: 'bg-white ag-text-center px-0',
              field: 'stored_at_start_of_year',
              headerName: 'Amount stored at the beginning of the year (tonnes)',
              orsAggFunc: 'sumTotal',
              ...sectionColDefById['stored_at_start_of_year'],
            },
          ]
        : []),
      {
        children: [
          {
            ...sectionColDefById['all_uses'],
            cellClass: 'bg-white ag-text-center px-0',
            dataType: 'number_diff',
            field: 'all_uses',
<<<<<<< HEAD
            headerName:
              model === 'V' ? 'For uses excluding feedstocks' : 'For all uses',
=======
            headerName: shouldEnableNewCPDataFormatting(model)
              ? 'For uses excluding feedstocks'
              : 'For all uses',
>>>>>>> 8ae01173
            orsAggFunc: 'sumTotal',
          },
          {
            ...sectionColDefById['feedstock_gc'],
            cellClass: 'bg-white ag-text-center px-0',
            dataType: 'number_diff',
            field: 'feedstock_gc',
            headerName: 'For feedstock use in your country',
            orsAggFunc: 'sumTotal',
          },
          {
            ...sectionColDefById['destruction'],
            cellClass: 'bg-white ag-text-center px-0',
            dataType: 'number_diff',
            field: 'destruction',
            headerName: 'For destruction',
            orsAggFunc: 'sumTotal',
          },
        ],
        groupId: 'amount_generated_and_captured',
        headerGroupComponent: 'agColumnHeaderGroup',
<<<<<<< HEAD
        headerName:
          model === 'V'
            ? 'Amount generated and captured (tonnes)'
            : 'Amount generated and captured',
=======
        headerName: shouldEnableNewCPDataFormatting(model)
          ? 'Amount generated and captured (tonnes)'
          : 'Amount generated and captured',
>>>>>>> 8ae01173
        marryChildren: true,
        ...sectionColGroupDefById['amount_generated_and_captured'],
      },
      {
        ...sectionColDefById['feedstock_wpc'],
        cellClass: 'bg-white ag-text-center px-0',
        dataType: 'number_diff',
        field: 'feedstock_wpc',
<<<<<<< HEAD
        headerName:
          model === 'V'
            ? 'Amount used for feedstock without prior capture (tonnes)'
            : 'Amount used for feedstock without prior capture',
=======
        headerName: shouldEnableNewCPDataFormatting(model)
          ? 'Amount used for feedstock without prior capture (tonnes)'
          : 'Amount used for feedstock without prior capture',
>>>>>>> 8ae01173
        orsAggFunc: 'sumTotal',
      },
      {
        ...sectionColDefById['destruction_wpc'],
        cellClass: 'bg-white ag-text-center px-0',
        dataType: 'number_diff',
        field: 'destruction_wpc',
<<<<<<< HEAD
        headerName:
          model === 'V'
            ? 'Amount destroyed in the facility without prior capture (tonnes)'
            : 'Amount destroyed without prior capture',
=======
        headerName: shouldEnableNewCPDataFormatting(model)
          ? 'Amount destroyed in the facility without prior capture (tonnes)'
          : 'Amount destroyed without prior capture',
>>>>>>> 8ae01173
        orsAggFunc: 'sumTotal',
      },
      {
        ...sectionColDefById['generated_emissions'],
        cellClass: 'bg-white ag-text-center px-0',
        dataType: 'number_diff',
        field: 'generated_emissions',
<<<<<<< HEAD
        headerName:
          model === 'V'
            ? 'Amount of generated emissions (tonnes)'
            : 'Amount of generated emissions',
        orsAggFunc: 'sumTotal',
      },
      ...(model === 'V'
=======
        headerName: shouldEnableNewCPDataFormatting(model)
          ? 'Amount of generated emissions (tonnes)'
          : 'Amount of generated emissions',
        orsAggFunc: 'sumTotal',
      },
      ...(shouldEnableNewCPDataFormatting(model)
>>>>>>> 8ae01173
        ? [
            {
              dataType: 'number_diff',
              cellClass: 'bg-white ag-text-center px-0',
              field: 'stored_at_end_of_year',
              headerName: 'Amount stored at the end of the year (tonnes)',
              orsAggFunc: 'sumTotal',
              ...sectionColDefById['stored_at_end_of_year'],
            },
          ]
        : []),
      {
        ...sectionColDefById['remarks'],
        cellClass: 'ag-text-left remarks-cell',
        dataType: 'text_diff',
        field: 'remarks',
        headerName: 'Remarks',
      },
    ],
    defaultColDef: {
      autoHeight: true,
      cellClass: 'ag-text-right',
      headerClass: 'ag-text-center',
      // minWidth: defaultColDef.minWidth,
      resizable: true,
      wrapText: true,
    },
  })

  return gridOptions
}

export default useGridOptions<|MERGE_RESOLUTION|>--- conflicted
+++ resolved
@@ -8,10 +8,7 @@
   sectionColDefByIdFunc,
   sectionColGroupDefByIdFunc,
 } from '../sectionColumnsDef'
-<<<<<<< HEAD
-=======
 import { shouldEnableNewCPDataFormatting } from '@ors/components/manage/Utils/utilFunctions.ts'
->>>>>>> 8ae01173
 
 function useGridOptions(props: { model: string }) {
   const { model } = props
@@ -39,22 +36,12 @@
         cellClass: 'bg-white ag-text-center px-0',
         dataType: 'number_diff',
         field: 'total',
-<<<<<<< HEAD
-        headerName:
-          model === 'V'
-            ? 'Total amount generated (tonnes)'
-            : 'Total amount generated',
-        orsAggFunc: 'sumTotal',
-      },
-      ...(model === 'V'
-=======
         headerName: shouldEnableNewCPDataFormatting(model)
           ? 'Total amount generated (tonnes)'
           : 'Total amount generated',
         orsAggFunc: 'sumTotal',
       },
       ...(shouldEnableNewCPDataFormatting(model)
->>>>>>> 8ae01173
         ? [
             {
               dataType: 'number_diff',
@@ -73,14 +60,9 @@
             cellClass: 'bg-white ag-text-center px-0',
             dataType: 'number_diff',
             field: 'all_uses',
-<<<<<<< HEAD
-            headerName:
-              model === 'V' ? 'For uses excluding feedstocks' : 'For all uses',
-=======
             headerName: shouldEnableNewCPDataFormatting(model)
               ? 'For uses excluding feedstocks'
               : 'For all uses',
->>>>>>> 8ae01173
             orsAggFunc: 'sumTotal',
           },
           {
@@ -102,16 +84,9 @@
         ],
         groupId: 'amount_generated_and_captured',
         headerGroupComponent: 'agColumnHeaderGroup',
-<<<<<<< HEAD
-        headerName:
-          model === 'V'
-            ? 'Amount generated and captured (tonnes)'
-            : 'Amount generated and captured',
-=======
         headerName: shouldEnableNewCPDataFormatting(model)
           ? 'Amount generated and captured (tonnes)'
           : 'Amount generated and captured',
->>>>>>> 8ae01173
         marryChildren: true,
         ...sectionColGroupDefById['amount_generated_and_captured'],
       },
@@ -120,16 +95,9 @@
         cellClass: 'bg-white ag-text-center px-0',
         dataType: 'number_diff',
         field: 'feedstock_wpc',
-<<<<<<< HEAD
-        headerName:
-          model === 'V'
-            ? 'Amount used for feedstock without prior capture (tonnes)'
-            : 'Amount used for feedstock without prior capture',
-=======
         headerName: shouldEnableNewCPDataFormatting(model)
           ? 'Amount used for feedstock without prior capture (tonnes)'
           : 'Amount used for feedstock without prior capture',
->>>>>>> 8ae01173
         orsAggFunc: 'sumTotal',
       },
       {
@@ -137,16 +105,9 @@
         cellClass: 'bg-white ag-text-center px-0',
         dataType: 'number_diff',
         field: 'destruction_wpc',
-<<<<<<< HEAD
-        headerName:
-          model === 'V'
-            ? 'Amount destroyed in the facility without prior capture (tonnes)'
-            : 'Amount destroyed without prior capture',
-=======
         headerName: shouldEnableNewCPDataFormatting(model)
           ? 'Amount destroyed in the facility without prior capture (tonnes)'
           : 'Amount destroyed without prior capture',
->>>>>>> 8ae01173
         orsAggFunc: 'sumTotal',
       },
       {
@@ -154,22 +115,12 @@
         cellClass: 'bg-white ag-text-center px-0',
         dataType: 'number_diff',
         field: 'generated_emissions',
-<<<<<<< HEAD
-        headerName:
-          model === 'V'
-            ? 'Amount of generated emissions (tonnes)'
-            : 'Amount of generated emissions',
-        orsAggFunc: 'sumTotal',
-      },
-      ...(model === 'V'
-=======
         headerName: shouldEnableNewCPDataFormatting(model)
           ? 'Amount of generated emissions (tonnes)'
           : 'Amount of generated emissions',
         orsAggFunc: 'sumTotal',
       },
       ...(shouldEnableNewCPDataFormatting(model)
->>>>>>> 8ae01173
         ? [
             {
               dataType: 'number_diff',
