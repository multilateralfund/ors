import { useContext, useMemo } from 'react'

import { Button } from '@mui/material'
import { GridOptions } from 'ag-grid-community'
import cx from 'classnames'
import { includes } from 'lodash'

import { NON_EDITABLE_ROWS } from '@ors/config/Table/columnsDef/settings'

import AgCellRenderer from '@ors/components/manage/AgCellRenderers/AgCellRenderer'
import CellValidationAlert from '@ors/components/manage/AgWidgets/CellValidationWidget/CellValidationAlert'
import ValidationContext from '@ors/contexts/Validation/ValidationContext'
import { ValidationSchemaKeys } from '@ors/contexts/Validation/types'

import {
  sectionColDefByIdFunc,
  sectionColGroupDefByIdFunc,
} from '../sectionColumnsDef'

import { IoTrash } from 'react-icons/io5'
import { shouldEnableNewCPDataFormatting } from '@ors/components/manage/Utils/utilFunctions.ts'

function FacilityCellRenderer({ addFacility, ...props }: any) {
  const validation =
    useContext(ValidationContext)?.errors[
      props.context?.section.id as ValidationSchemaKeys
    ]

  const errors = validation?.global.filter((err) =>
    (err?.highlight || []).includes('+ Add facility'),
  )
  if (props.data.rowType === 'control') {
    return (
      <Button
        className="relative w-full leading-3"
        variant="contained"
        onClick={addFacility}
      >
        + Add facility
        {errors?.length ? (
          <div className="absolute right-0">
            <CellValidationAlert errors={errors} />
          </div>
        ) : null}
      </Button>
    )
  }
  return <AgCellRenderer {...props} />
}

function useGridOptions(props: {
  addFacility: () => void
  removeFacility: (props: any) => void
  model: string
}) {
  const { addFacility, removeFacility, model } = props
  const sectionColDefById = sectionColDefByIdFunc(model)
  const sectionColGroupDefById = sectionColGroupDefByIdFunc(model)
  const gridOptions: GridOptions = useMemo(
    () => ({
      columnDefs: [
        {
          cellClass: (props) => {
            return cx('bg-mui-box-background', {
              'ag-flex-cell': props.data.rowType === 'control',
            })
          },
          cellEditor: 'agTextCellEditor',
          cellRenderer: (props: any) => (
            <FacilityCellRenderer {...props} addFacility={addFacility} />
          ),
          cellRendererParams: (props: any) => ({
            className: cx({
              'font-bold': includes(
                ['group', 'total', 'subtotal'],
                props.data.rowType,
              ),
            }),
            options: !props.data.mandatory && !props.data.rowType && (
              <IoTrash
                className="cursor-pointer fill-mlfs-purple"
                size={16}
                onClick={() => {
                  removeFacility(props)
                }}
              />
            ),
          }),
          field: 'facility',
          headerClass: 'ag-text-left',
          headerName: 'Facility name or identifier',
          ...sectionColDefById['facility'],
        },
        {
          cellDataType: 'number',
          cellEditor: 'agNumberCellEditor',
          dataType: 'number',
          field: 'total',
<<<<<<< HEAD
          headerName:
            model === 'V'
              ? 'Total amount generated (tonnes)'
              : 'Total amount generated',
          orsAggFunc: 'sumTotal',
          ...sectionColDefById['total_amount_generated'],
        },
        ...(model === 'V'
=======
          headerName: shouldEnableNewCPDataFormatting(model)
            ? 'Total amount generated (tonnes)'
            : 'Total amount generated',
          orsAggFunc: 'sumTotal',
          ...sectionColDefById['total_amount_generated'],
        },
        ...(shouldEnableNewCPDataFormatting(model)
>>>>>>> 8ae01173
          ? [
              {
                cellDataType: 'number',
                cellEditor: 'agNumberCellEditor',
                dataType: 'number',
                field: 'stored_at_start_of_year',
                headerName:
                  'Amount stored at the beginning of the year (tonnes)',
                orsAggFunc: 'sumTotal',
                ...sectionColDefById['stored_at_end_of_year'],
              },
            ]
          : []),
        {
          children: [
            {
              cellDataType: 'number',
              cellEditor: 'agNumberCellEditor',
              dataType: 'number',
              field: 'all_uses',
<<<<<<< HEAD
              headerName:
                model === 'V'
                  ? 'For uses excluding feedstocks'
                  : 'For all uses',
=======
              headerName: shouldEnableNewCPDataFormatting(model)
                ? 'For uses excluding feedstocks'
                : 'For all uses',
>>>>>>> 8ae01173
              orsAggFunc: 'sumTotal',
              ...sectionColDefById['all_uses'],
            },
            {
              cellDataType: 'number',
              cellEditor: 'agNumberCellEditor',
              dataType: 'number',
              field: 'feedstock_gc',
              headerName: 'For feedstock use in your country',
              orsAggFunc: 'sumTotal',
              ...sectionColDefById['feedstock_gc'],
            },
            {
              cellDataType: 'number',
              cellEditor: 'agNumberCellEditor',
              dataType: 'number',
              field: 'destruction',
              headerName: 'For destruction',
              orsAggFunc: 'sumTotal',
              ...sectionColDefById['destruction'],
            },
          ],
          groupId: 'amount_generated_and_captured',
          headerGroupComponent: 'agColumnHeaderGroup',
<<<<<<< HEAD
          headerName:
            model === 'V'
              ? 'Amount generated and captured (tonnes)'
              : 'Amount generated and captured',
=======
          headerName: shouldEnableNewCPDataFormatting(model)
            ? 'Amount generated and captured (tonnes)'
            : 'Amount generated and captured',
>>>>>>> 8ae01173
          marryChildren: true,
          ...sectionColGroupDefById['amount_generated_and_captured'],
        },
        {
          cellDataType: 'number',
          cellEditor: 'agNumberCellEditor',
          dataType: 'number',
          field: 'feedstock_wpc',
<<<<<<< HEAD
          headerName:
            model === 'V'
              ? 'Amount used for feedstock without prior capture (tonnes)'
              : 'Amount used for feedstock without prior capture',
=======
          headerName: shouldEnableNewCPDataFormatting(model)
            ? 'Amount used for feedstock without prior capture (tonnes)'
            : 'Amount used for feedstock without prior capture',
>>>>>>> 8ae01173
          orsAggFunc: 'sumTotal',
          ...sectionColDefById['feedstock_wpc'],
        },
        {
          cellDataType: 'number',
          cellEditor: 'agNumberCellEditor',
          dataType: 'number',
          field: 'destruction_wpc',
<<<<<<< HEAD
          headerName:
            model === 'V'
              ? 'Amount destroyed in the facility without prior capture (tonnes)'
              : 'Amount destroyed without prior capture',
=======
          headerName: shouldEnableNewCPDataFormatting(model)
            ? 'Amount destroyed in the facility without prior capture (tonnes)'
            : 'Amount destroyed without prior capture',
>>>>>>> 8ae01173
          orsAggFunc: 'sumTotal',
          ...sectionColDefById['destruction_wpc'],
        },
        {
          cellDataType: 'number',
          cellEditor: 'agNumberCellEditor',
          dataType: 'number',
          field: 'generated_emissions',
<<<<<<< HEAD
          headerName:
            model === 'V'
              ? 'Amount of generated emissions (tonnes)'
              : 'Amount of generated emissions',
          orsAggFunc: 'sumTotal',
          ...sectionColDefById['generated_emissions'],
        },
        ...(model === 'V'
=======
          headerName: shouldEnableNewCPDataFormatting(model)
            ? 'Amount of generated emissions (tonnes)'
            : 'Amount of generated emissions',
          orsAggFunc: 'sumTotal',
          ...sectionColDefById['generated_emissions'],
        },
        ...(shouldEnableNewCPDataFormatting(model)
>>>>>>> 8ae01173
          ? [
              {
                cellDataType: 'number',
                cellEditor: 'agNumberCellEditor',
                dataType: 'number',
                field: 'stored_at_end_of_year',
                headerName: 'Amount stored at the end of the year (tonnes)',
                orsAggFunc: 'sumTotal',
                ...sectionColDefById['stored_at_end_of_year'],
              },
            ]
          : []),
        {
          cellEditor: 'agTextCellEditor',
          field: 'remarks',
          headerName: 'Remarks',
          ...sectionColDefById['remarks'],
        },
      ],
      defaultColDef: {
        autoHeight: true,
        cellClass: 'ag-text-right',
        editable: (props) => !includes(NON_EDITABLE_ROWS, props.data.rowType),
        headerClass: 'ag-text-center',
        // minWidth: defaultColDef.minWidth,
        resizable: true,
        wrapText: true,
      },
    }),
    [addFacility, removeFacility],
  )

  return gridOptions
}

export default useGridOptions<|MERGE_RESOLUTION|>--- conflicted
+++ resolved
@@ -96,16 +96,6 @@
           cellEditor: 'agNumberCellEditor',
           dataType: 'number',
           field: 'total',
-<<<<<<< HEAD
-          headerName:
-            model === 'V'
-              ? 'Total amount generated (tonnes)'
-              : 'Total amount generated',
-          orsAggFunc: 'sumTotal',
-          ...sectionColDefById['total_amount_generated'],
-        },
-        ...(model === 'V'
-=======
           headerName: shouldEnableNewCPDataFormatting(model)
             ? 'Total amount generated (tonnes)'
             : 'Total amount generated',
@@ -113,7 +103,6 @@
           ...sectionColDefById['total_amount_generated'],
         },
         ...(shouldEnableNewCPDataFormatting(model)
->>>>>>> 8ae01173
           ? [
               {
                 cellDataType: 'number',
@@ -134,16 +123,9 @@
               cellEditor: 'agNumberCellEditor',
               dataType: 'number',
               field: 'all_uses',
-<<<<<<< HEAD
-              headerName:
-                model === 'V'
-                  ? 'For uses excluding feedstocks'
-                  : 'For all uses',
-=======
               headerName: shouldEnableNewCPDataFormatting(model)
                 ? 'For uses excluding feedstocks'
                 : 'For all uses',
->>>>>>> 8ae01173
               orsAggFunc: 'sumTotal',
               ...sectionColDefById['all_uses'],
             },
@@ -168,16 +150,9 @@
           ],
           groupId: 'amount_generated_and_captured',
           headerGroupComponent: 'agColumnHeaderGroup',
-<<<<<<< HEAD
-          headerName:
-            model === 'V'
-              ? 'Amount generated and captured (tonnes)'
-              : 'Amount generated and captured',
-=======
           headerName: shouldEnableNewCPDataFormatting(model)
             ? 'Amount generated and captured (tonnes)'
             : 'Amount generated and captured',
->>>>>>> 8ae01173
           marryChildren: true,
           ...sectionColGroupDefById['amount_generated_and_captured'],
         },
@@ -186,16 +161,9 @@
           cellEditor: 'agNumberCellEditor',
           dataType: 'number',
           field: 'feedstock_wpc',
-<<<<<<< HEAD
-          headerName:
-            model === 'V'
-              ? 'Amount used for feedstock without prior capture (tonnes)'
-              : 'Amount used for feedstock without prior capture',
-=======
           headerName: shouldEnableNewCPDataFormatting(model)
             ? 'Amount used for feedstock without prior capture (tonnes)'
             : 'Amount used for feedstock without prior capture',
->>>>>>> 8ae01173
           orsAggFunc: 'sumTotal',
           ...sectionColDefById['feedstock_wpc'],
         },
@@ -204,16 +172,9 @@
           cellEditor: 'agNumberCellEditor',
           dataType: 'number',
           field: 'destruction_wpc',
-<<<<<<< HEAD
-          headerName:
-            model === 'V'
-              ? 'Amount destroyed in the facility without prior capture (tonnes)'
-              : 'Amount destroyed without prior capture',
-=======
           headerName: shouldEnableNewCPDataFormatting(model)
             ? 'Amount destroyed in the facility without prior capture (tonnes)'
             : 'Amount destroyed without prior capture',
->>>>>>> 8ae01173
           orsAggFunc: 'sumTotal',
           ...sectionColDefById['destruction_wpc'],
         },
@@ -222,16 +183,6 @@
           cellEditor: 'agNumberCellEditor',
           dataType: 'number',
           field: 'generated_emissions',
-<<<<<<< HEAD
-          headerName:
-            model === 'V'
-              ? 'Amount of generated emissions (tonnes)'
-              : 'Amount of generated emissions',
-          orsAggFunc: 'sumTotal',
-          ...sectionColDefById['generated_emissions'],
-        },
-        ...(model === 'V'
-=======
           headerName: shouldEnableNewCPDataFormatting(model)
             ? 'Amount of generated emissions (tonnes)'
             : 'Amount of generated emissions',
@@ -239,7 +190,6 @@
           ...sectionColDefById['generated_emissions'],
         },
         ...(shouldEnableNewCPDataFormatting(model)
->>>>>>> 8ae01173
           ? [
               {
                 cellDataType: 'number',
