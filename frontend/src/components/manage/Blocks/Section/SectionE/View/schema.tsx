--- conflicted
+++ resolved
@@ -8,10 +8,7 @@
   sectionColDefByIdFunc,
   sectionColGroupDefByIdFunc,
 } from '../sectionColumnsDef'
-<<<<<<< HEAD
-=======
 import { shouldEnableNewCPDataFormatting } from '@ors/components/manage/Utils/utilFunctions.ts'
->>>>>>> 8ae01173
 
 function useGridOptions(props: { model: string }) {
   const { model } = props
@@ -37,16 +34,6 @@
       {
         dataType: 'number',
         field: 'total',
-<<<<<<< HEAD
-        headerName:
-          model === 'V'
-            ? 'Total amount generated (tonnes)'
-            : 'Total amount generated',
-        orsAggFunc: 'sumTotal',
-        ...sectionColDefById['total_amount_generated'],
-      },
-      ...(model === 'V'
-=======
         headerName: shouldEnableNewCPDataFormatting(model)
           ? 'Total amount generated (tonnes)'
           : 'Total amount generated',
@@ -54,7 +41,6 @@
         ...sectionColDefById['total_amount_generated'],
       },
       ...(shouldEnableNewCPDataFormatting(model)
->>>>>>> 8ae01173
         ? [
             {
               dataType: 'number',
@@ -77,16 +63,9 @@
           {
             dataType: 'number',
             field: 'feedstock_gc',
-<<<<<<< HEAD
-            headerName:
-              model === 'V'
-                ? 'For feedstock use in your country'
-                : 'For all uses',
-=======
             headerName: shouldEnableNewCPDataFormatting(model)
               ? 'For feedstock use in your country'
               : 'For all uses',
->>>>>>> 8ae01173
             orsAggFunc: 'sumTotal',
             ...sectionColDefById['feedstock_gc'],
           },
@@ -100,64 +79,33 @@
         ],
         groupId: 'amount_generated_and_captured',
         headerGroupComponent: 'agColumnHeaderGroup',
-<<<<<<< HEAD
-        headerName:
-          model === 'V'
-            ? 'Amount generated and captured (tonnes)'
-            : 'Amount generated and captured',
-=======
         headerName: shouldEnableNewCPDataFormatting(model)
           ? 'Amount generated and captured (tonnes)'
           : 'Amount generated and captured',
->>>>>>> 8ae01173
         marryChildren: true,
         ...sectionColGroupDefById['amount_generated_and_captured'],
       },
       {
         dataType: 'number',
         field: 'feedstock_wpc',
-<<<<<<< HEAD
-        headerName:
-          model === 'V'
-            ? 'Amount used for feedstock without prior capture (tonnes)'
-            : 'Amount used for feedstock without prior capture',
-=======
         headerName: shouldEnableNewCPDataFormatting(model)
           ? 'Amount used for feedstock without prior capture (tonnes)'
           : 'Amount used for feedstock without prior capture',
->>>>>>> 8ae01173
         orsAggFunc: 'sumTotal',
         ...sectionColDefById['feedstock_wpc'],
       },
       {
         dataType: 'number',
         field: 'destruction_wpc',
-<<<<<<< HEAD
-        headerName:
-          model === 'V'
-            ? 'Amount destroyed in the facility without prior capture (tonnes)'
-            : 'Amount destroyed without prior capture',
-=======
         headerName: shouldEnableNewCPDataFormatting(model)
           ? 'Amount destroyed in the facility without prior capture (tonnes)'
           : 'Amount destroyed without prior capture',
->>>>>>> 8ae01173
         orsAggFunc: 'sumTotal',
         ...sectionColDefById['destruction_wpc'],
       },
       {
         dataType: 'number',
         field: 'generated_emissions',
-<<<<<<< HEAD
-        headerName:
-          model === 'V'
-            ? 'Amount of generated emissions (tonnes)'
-            : 'Amount of generated emissions',
-        orsAggFunc: 'sumTotal',
-        ...sectionColDefById['generated_emissions'],
-      },
-      ...(model === 'V'
-=======
         headerName: shouldEnableNewCPDataFormatting(model)
           ? 'Amount of generated emissions (tonnes)'
           : 'Amount of generated emissions',
@@ -165,7 +113,6 @@
         ...sectionColDefById['generated_emissions'],
       },
       ...(shouldEnableNewCPDataFormatting(model)
->>>>>>> 8ae01173
         ? [
             {
               cellDataType: 'number',
