import type { TableProps } from '@ors/components/manage/Blocks/CountryProgramme/CPView'
import { CPReport } from '@ors/types/api_country-programme_records'
import { ReportVariant } from '@ors/types/variants'

import { useRef, useState } from 'react'

import { Alert, Checkbox, FormControlLabel } from '@mui/material'
import { each, includes, union } from 'lodash'

import Table from '@ors/components/manage/Form/Table'
import Footnotes from '@ors/components/theme/Footnotes/Footnotes'
import SectionC, { DeserializedDataC } from '@ors/models/SectionC'

import useGridOptions from './schema'

import { IoInformationCircleOutline } from 'react-icons/io5'

export type RowData = DeserializedDataC & {
  count?: number
  id?: number
  rowType?: string
  tooltip?: boolean
}

function getRowData(report: any, model: string, showEmptyRows: boolean): RowData[] {
  let rowData: Array<any> = []
  const dataByGroup: Record<string, any> = {}
  const groups: Array<string> = []

  let data = report.section_c
  if (!showEmptyRows) {
    data = data.filter((item: any) => item.id !== 0)
  }
  each(data, (item) => {
    const group = item.group || 'Alternatives'
    if (!dataByGroup[group]) {
      dataByGroup[group] = []
    }
    if (!includes(groups, group)) {
      groups.push(group)
    }
    dataByGroup[group].push({ ...item, group })
  })
  each(groups, (group: string) => {
    rowData = union(
      rowData,
      [{ display_name: group, group, rowType: 'group' }],
      dataByGroup[group],
      ['IV'].includes(model) && group === 'Alternatives'
        ? [
            {
              display_name: 'Other alternatives (optional):',
              group,
              mandatory: false,
              row_id: 'other_alternatives',
              rowType: 'hashed',
            },
          ]
        : [],
    )
  })
  return rowData
}

export default function SectionCView(props: {
  TableProps: TableProps & {
    context: {
      section: SectionC['data']
      variant: ReportVariant
    }
    report: CPReport
    section: SectionC['data']
  }
  report: CPReport
  variant: ReportVariant
}) {
  const { TableProps, report, variant } = props
  const gridOptions = useGridOptions({
    model: variant.model,
  })
  const grid = useRef<any>()
  const [showEmptyRows, setShowEmptyRows] = useState(true)
  const [rowData] = useState(() => getRowData(report, variant.model, showEmptyRows))

  return (
    <>
<<<<<<< HEAD
      <div className="flex justify-end">
        {includes(['V'], variant.model) && (
          <FormControlLabel
            label="Show zero values"
            control={
              <Checkbox
                checked={showEmptyRows}
                onChange={(event) => setShowEmptyRows(event.target.checked)}
              />
            }
          />
        )}
      </div>
=======
      <Alert
        className="mb-4"
        icon={<IoInformationCircleOutline size={24} />}
        severity="info"
      >
        <Footnotes />
      </Alert>
>>>>>>> 4f2cb008
      <Table
        {...TableProps}
        columnDefs={gridOptions.columnDefs}
        defaultColDef={gridOptions.defaultColDef}
        gridRef={grid}
        rowData={showEmptyRows ? rowData : rowData.filter((row) => row.id !== 0)}
      />
    </>
  )
}<|MERGE_RESOLUTION|>--- conflicted
+++ resolved
@@ -84,7 +84,6 @@
 
   return (
     <>
-<<<<<<< HEAD
       <div className="flex justify-end">
         {includes(['V'], variant.model) && (
           <FormControlLabel
@@ -97,16 +96,14 @@
             }
           />
         )}
+        <Alert
+          className="mb-4"
+          icon={<IoInformationCircleOutline size={24} />}
+          severity="info"
+        >
+          <Footnotes />
+        </Alert>
       </div>
-=======
-      <Alert
-        className="mb-4"
-        icon={<IoInformationCircleOutline size={24} />}
-        severity="info"
-      >
-        <Footnotes />
-      </Alert>
->>>>>>> 4f2cb008
       <Table
         {...TableProps}
         columnDefs={gridOptions.columnDefs}
