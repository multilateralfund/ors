--- conflicted
+++ resolved
@@ -16,11 +16,8 @@
           'self-start',
         )}
       </div>
-<<<<<<< HEAD
-=======
       <span>{tableColumns.ods_odp}</span>
       <ProjectOdsOdpTable data={data.ods_odp || []} />
->>>>>>> bd3dd423
       <Divider />
       <div className="grid grid-cols-2 gap-y-4 border-0 pb-3 md:grid-cols-3 lg:grid-cols-4">
         {detailItem('Substance name', data.substance_name)}
