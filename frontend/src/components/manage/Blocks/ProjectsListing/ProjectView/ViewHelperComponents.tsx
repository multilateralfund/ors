import type { ProjectFieldHistoryValue } from '@ors/types/store'
import { DetailItemClassname, FieldType, ViewModesHandler } from '../interfaces'
import { formatDecimalValue } from '@ors/helpers'

import FieldHistoryIndicator from '@ors/components/ui/FieldHistoryIndicator/FieldHistoryIndicator'

import { capitalize, find, isBoolean, isNil } from 'lodash'
import cx from 'classnames'
import dayjs from 'dayjs'

export type detailItemExtra = {
  detailClassname?: string
  classNames?: DetailItemClassname
  fieldHistory?: ProjectFieldHistoryValue[]
  isDisabledImpactField?: boolean
}

export const detailItem = (
  fieldName: string,
  fieldValue: string,
  extra?: detailItemExtra,
) => {
  const {
    detailClassname,
    classNames,
    fieldHistory = [],
    isDisabledImpactField,
  } = extra ?? {}
  const {
    containerClassName = '',
    className = '',
    fieldClassName = '',
  } = classNames ?? {}

  return (
<<<<<<< HEAD
    <div>
      <span className={cx('flex items-center gap-2', containerClassName)}>
        <span className={cx(detailClassname, className)}>{fieldName}</span>
        <h4 className={cx('m-0', fieldClassName)}>{fieldValue ?? '-'}</h4>
      </span>
=======
    <span
      className={cx('flex items-center gap-2', containerClassName, {
        italic: isDisabledImpactField,
      })}
    >
      <span className={cx(detailClassname, className)}>
        {fieldName}
        {isDisabledImpactField ? ' (planned)' : ''}
      </span>
      <h4 className={cx('m-0', fieldClassName)}>{fieldValue || '-'}</h4>
>>>>>>> dea11c95
      <FieldHistoryIndicator history={fieldHistory} fieldName={fieldName} />
    </div>
  )
}

export const numberDetailItem = (
  fieldName: string,
  fieldValue: string,
  fieldHistory?: detailItemExtra['fieldHistory'],
  isDisabledImpactField?: boolean,
) => (
<<<<<<< HEAD
  <div>
    <span className="flex items-center gap-2">
      <span>{fieldName}</span>
      <h4 className="m-0">
        {!isNil(fieldValue)
          ? formatDecimalValue(parseFloat(fieldValue), {
              maximumFractionDigits: 10,
              minimumFractionDigits: 2,
            })
          : '-'}
      </h4>
    </span>
=======
  <span
    className={cx('flex items-center gap-2', {
      italic: isDisabledImpactField,
    })}
  >
    <span>
      {fieldName} {isDisabledImpactField ? ' (planned)' : ''}
    </span>
    <h4 className="m-0">
      {!isNil(fieldValue)
        ? formatDecimalValue(parseFloat(fieldValue), {
            maximumFractionDigits: 10,
            minimumFractionDigits: 2,
          })
        : '-'}
    </h4>
>>>>>>> dea11c95
    <FieldHistoryIndicator history={fieldHistory} fieldName={fieldName} />
  </div>
)

export const booleanDetailItem = (
  fieldName: string,
  fieldValue: boolean,
  fieldHistory?: detailItemExtra['fieldHistory'],
  className?: string,
  isDisabledImpactField?: boolean,
) => (
<<<<<<< HEAD
  <div>
    <span className="flex items-center gap-2">
      <span>{fieldName}</span>
      <h4 className="m-0">{fieldValue ? 'Yes' : 'No'}</h4>
    </span>
=======
  <span
    className={cx('flex items-center gap-2', className, {
      italic: isDisabledImpactField,
    })}
  >
    <span>
      {fieldName} {isDisabledImpactField ? ' (planned)' : ''}
    </span>
    <h4 className="m-0">{fieldValue ? 'Yes' : 'No'}</h4>
>>>>>>> dea11c95
    <FieldHistoryIndicator history={fieldHistory} fieldName={fieldName} />
  </div>
)

export const dateDetailItem = (
  fieldName: string,
  fieldValue: string,
  fieldHistory?: detailItemExtra['fieldHistory'],
) => (
  <div>
    <span className="flex items-center gap-2">
      <span>{fieldName}</span>
      <h4 className="m-0">
        {(fieldValue && dayjs(fieldValue).format('DD/MM/YYYY')) || '-'}
      </h4>
    </span>
    <FieldHistoryIndicator history={fieldHistory} fieldName={fieldName} />
  </div>
)

export const viewModesHandler: Record<FieldType, ViewModesHandler> = {
  text: (data, field, classNames, fieldHistory) =>
    detailItem(capitalize(field.label), data[field.read_field_name], {
      detailClassname: 'self-start',
      classNames,
      fieldHistory,
    }),
  number: (data, field, _, fieldHistory, hasActualFields) => {
    const isDisabledImpactField =
      field.section === 'Impact' && hasActualFields && !field.is_actual

    return detailItem(field.label, data[field.read_field_name], {
      fieldHistory,
      isDisabledImpactField,
    })
  },
  decimal: (data, field, _, fieldHistory, hasActualFields) => {
    const isDisabledImpactField =
      field.section === 'Impact' && hasActualFields && !field.is_actual

    return numberDetailItem(
      field.label,
      data[field.read_field_name],
      fieldHistory,
      isDisabledImpactField,
    )
  },
  drop_down: (data, field, _, fieldHistory, hasActualFields) => {
    const value = data[field.read_field_name]
    const formattedValue = isBoolean(value)
      ? find(field.options, { id: data[field.write_field_name] })?.name || '-'
      : value

    const isDisabledImpactField =
      field.section === 'Impact' && hasActualFields && !field.is_actual

    return detailItem(field.label, formattedValue, {
      fieldHistory,
      isDisabledImpactField,
    })
  },
  boolean: (data, field, _, fieldHistory, hasActualFields) => {
    const className =
      field.section === 'Impact' ? 'col-span-full flex w-full' : ''
    const isDisabledImpactField =
      field.section === 'Impact' && hasActualFields && !field.is_actual

    return booleanDetailItem(
      field.label,
      data[field.read_field_name],
      fieldHistory,
      className,
      isDisabledImpactField,
    )
  },
  date: (data, field, _, fieldHistory) =>
    dateDetailItem(field.label, data[field.read_field_name], fieldHistory),
}<|MERGE_RESOLUTION|>--- conflicted
+++ resolved
@@ -33,24 +33,18 @@
   } = classNames ?? {}
 
   return (
-<<<<<<< HEAD
     <div>
-      <span className={cx('flex items-center gap-2', containerClassName)}>
-        <span className={cx(detailClassname, className)}>{fieldName}</span>
-        <h4 className={cx('m-0', fieldClassName)}>{fieldValue ?? '-'}</h4>
+      <span
+        className={cx('flex items-center gap-2', containerClassName, {
+          italic: isDisabledImpactField,
+        })}
+      >
+        <span className={cx(detailClassname, className)}>
+          {fieldName}
+          {isDisabledImpactField ? ' (planned)' : ''}
+        </span>
+        <h4 className={cx('m-0', fieldClassName)}>{fieldValue || '-'}</h4>
       </span>
-=======
-    <span
-      className={cx('flex items-center gap-2', containerClassName, {
-        italic: isDisabledImpactField,
-      })}
-    >
-      <span className={cx(detailClassname, className)}>
-        {fieldName}
-        {isDisabledImpactField ? ' (planned)' : ''}
-      </span>
-      <h4 className={cx('m-0', fieldClassName)}>{fieldValue || '-'}</h4>
->>>>>>> dea11c95
       <FieldHistoryIndicator history={fieldHistory} fieldName={fieldName} />
     </div>
   )
@@ -62,10 +56,15 @@
   fieldHistory?: detailItemExtra['fieldHistory'],
   isDisabledImpactField?: boolean,
 ) => (
-<<<<<<< HEAD
   <div>
-    <span className="flex items-center gap-2">
-      <span>{fieldName}</span>
+    <span
+      className={cx('flex items-center gap-2', {
+        italic: isDisabledImpactField,
+      })}
+    >
+      <span>
+        {fieldName} {isDisabledImpactField ? ' (planned)' : ''}
+      </span>
       <h4 className="m-0">
         {!isNil(fieldValue)
           ? formatDecimalValue(parseFloat(fieldValue), {
@@ -75,24 +74,6 @@
           : '-'}
       </h4>
     </span>
-=======
-  <span
-    className={cx('flex items-center gap-2', {
-      italic: isDisabledImpactField,
-    })}
-  >
-    <span>
-      {fieldName} {isDisabledImpactField ? ' (planned)' : ''}
-    </span>
-    <h4 className="m-0">
-      {!isNil(fieldValue)
-        ? formatDecimalValue(parseFloat(fieldValue), {
-            maximumFractionDigits: 10,
-            minimumFractionDigits: 2,
-          })
-        : '-'}
-    </h4>
->>>>>>> dea11c95
     <FieldHistoryIndicator history={fieldHistory} fieldName={fieldName} />
   </div>
 )
@@ -104,23 +85,17 @@
   className?: string,
   isDisabledImpactField?: boolean,
 ) => (
-<<<<<<< HEAD
   <div>
-    <span className="flex items-center gap-2">
-      <span>{fieldName}</span>
+    <span
+      className={cx('flex items-center gap-2', className, {
+        italic: isDisabledImpactField,
+      })}
+    >
+      <span>
+        {fieldName} {isDisabledImpactField ? ' (planned)' : ''}
+      </span>
       <h4 className="m-0">{fieldValue ? 'Yes' : 'No'}</h4>
     </span>
-=======
-  <span
-    className={cx('flex items-center gap-2', className, {
-      italic: isDisabledImpactField,
-    })}
-  >
-    <span>
-      {fieldName} {isDisabledImpactField ? ' (planned)' : ''}
-    </span>
-    <h4 className="m-0">{fieldValue ? 'Yes' : 'No'}</h4>
->>>>>>> dea11c95
     <FieldHistoryIndicator history={fieldHistory} fieldName={fieldName} />
   </div>
 )
