import type { ProjectFieldHistoryValue } from '@ors/types/store'
import { DetailItemClassname, FieldType, ViewModesHandler } from '../interfaces'
import { formatDecimalValue } from '@ors/helpers'

import FieldHistoryIndicator from '@ors/components/ui/FieldHistoryIndicator/FieldHistoryIndicator'

import { capitalize, find, isBoolean, isNil } from 'lodash'
import cx from 'classnames'
import dayjs from 'dayjs'

export type detailItemExtra = {
  detailClassname?: string
  classNames?: DetailItemClassname
  fieldHistory?: ProjectFieldHistoryValue[]
  isDisabledImpactField?: boolean
}

export const detailItem = (
  fieldName: string,
  fieldValue: string,
  extra?: detailItemExtra,
) => {
  const {
    detailClassname,
    classNames,
    fieldHistory = [],
    isDisabledImpactField,
  } = extra ?? {}
  const {
    containerClassName = '',
    className = '',
    fieldClassName = '',
  } = classNames ?? {}

  return (
    <span
      className={cx('flex items-center gap-2', containerClassName, {
        italic: isDisabledImpactField,
      })}
    >
      <span className={cx(detailClassname, className)}>
        {fieldName}
        {isDisabledImpactField ? ' (planned)' : ''}
      </span>
      <h4 className={cx('m-0', fieldClassName)}>{fieldValue || '-'}</h4>
      <FieldHistoryIndicator history={fieldHistory} fieldName={fieldName} />
    </span>
  )
}

export const numberDetailItem = (
  fieldName: string,
  fieldValue: string,
  fieldHistory?: detailItemExtra['fieldHistory'],
  isDisabledImpactField?: boolean,
) => (
  <span
    className={cx('flex items-center gap-2', {
      italic: isDisabledImpactField,
    })}
  >
    <span>
      {fieldName} {isDisabledImpactField ? ' (planned)' : ''}
    </span>
    <h4 className="m-0">
      {!isNil(fieldValue)
        ? formatDecimalValue(parseFloat(fieldValue), {
            maximumFractionDigits: 10,
            minimumFractionDigits: 2,
          })
        : '-'}
    </h4>
    <FieldHistoryIndicator history={fieldHistory} fieldName={fieldName} />
  </span>
)

export const booleanDetailItem = (
  fieldName: string,
  fieldValue: boolean,
  fieldHistory?: detailItemExtra['fieldHistory'],
  className?: string,
  isDisabledImpactField?: boolean,
) => (
  <span
    className={cx('flex items-center gap-2', className, {
      italic: isDisabledImpactField,
    })}
  >
    <span>
      {fieldName} {isDisabledImpactField ? ' (planned)' : ''}
    </span>
    <h4 className="m-0">{fieldValue ? 'Yes' : 'No'}</h4>
    <FieldHistoryIndicator history={fieldHistory} fieldName={fieldName} />
  </span>
)

export const dateDetailItem = (
  fieldName: string,
  fieldValue: string,
  fieldHistory?: detailItemExtra['fieldHistory'],
) => (
  <span className="flex items-center gap-2">
    <span>{fieldName}</span>
    <h4 className="m-0">
      {(fieldValue && dayjs(fieldValue).format('DD/MM/YYYY')) || '-'}
    </h4>
    <FieldHistoryIndicator history={fieldHistory} fieldName={fieldName} />
  </span>
)

export const viewModesHandler: Record<FieldType, ViewModesHandler> = {
  text: (data, field, classNames, fieldHistory) =>
    detailItem(capitalize(field.label), data[field.read_field_name], {
      detailClassname: 'self-start',
      classNames,
      fieldHistory,
    }),
<<<<<<< HEAD
  number: (data, field, _, fieldHistory, hasActualFields) => {
    const isDisabledImpactField =
      field.section === 'Impact' && hasActualFields && !field.is_actual

    return detailItem(field.label, data[field.read_field_name], {
      fieldHistory,
      isDisabledImpactField,
    })
  },
  decimal: (data, field, _, fieldHistory, hasActualFields) => {
    const isDisabledImpactField =
      field.section === 'Impact' && hasActualFields && !field.is_actual

    return numberDetailItem(
      field.label,
      data[field.read_field_name],
      fieldHistory,
      isDisabledImpactField,
    )
  },
  drop_down: (data, field, _, fieldHistory, hasActualFields) => {
    const readFieldName = field.read_field_name
    const updatedFieldName =
      readFieldName === 'decision' ? 'decision_id' : readFieldName

    const value = data[updatedFieldName]
=======
  number: (data, field, _, fieldHistory) =>
    detailItem(field.label, data[field.read_field_name], { fieldHistory }),
  decimal: (data, field, _, fieldHistory) =>
    numberDetailItem(field.label, data[field.read_field_name], fieldHistory),
  drop_down: (data, field, _, fieldHistory) => {
    const value = data[field.read_field_name]
>>>>>>> 976420e4
    const formattedValue = isBoolean(value)
      ? find(field.options, { id: data[field.write_field_name] })?.name || '-'
      : value

    const isDisabledImpactField =
      field.section === 'Impact' && hasActualFields && !field.is_actual

    return detailItem(field.label, formattedValue, {
      fieldHistory,
      isDisabledImpactField,
    })
  },
  boolean: (data, field, _, fieldHistory, hasActualFields) => {
    const className =
      field.section === 'Impact' ? 'col-span-full flex w-full' : ''
    const isDisabledImpactField =
      field.section === 'Impact' && hasActualFields && !field.is_actual

    return booleanDetailItem(
      field.label,
      data[field.read_field_name],
      fieldHistory,
      className,
      isDisabledImpactField,
    )
  },
  date: (data, field, _, fieldHistory) =>
    dateDetailItem(field.label, data[field.read_field_name], fieldHistory),
}<|MERGE_RESOLUTION|>--- conflicted
+++ resolved
@@ -115,7 +115,6 @@
       classNames,
       fieldHistory,
     }),
-<<<<<<< HEAD
   number: (data, field, _, fieldHistory, hasActualFields) => {
     const isDisabledImpactField =
       field.section === 'Impact' && hasActualFields && !field.is_actual
@@ -137,19 +136,7 @@
     )
   },
   drop_down: (data, field, _, fieldHistory, hasActualFields) => {
-    const readFieldName = field.read_field_name
-    const updatedFieldName =
-      readFieldName === 'decision' ? 'decision_id' : readFieldName
-
-    const value = data[updatedFieldName]
-=======
-  number: (data, field, _, fieldHistory) =>
-    detailItem(field.label, data[field.read_field_name], { fieldHistory }),
-  decimal: (data, field, _, fieldHistory) =>
-    numberDetailItem(field.label, data[field.read_field_name], fieldHistory),
-  drop_down: (data, field, _, fieldHistory) => {
     const value = data[field.read_field_name]
->>>>>>> 976420e4
     const formattedValue = isBoolean(value)
       ? find(field.options, { id: data[field.write_field_name] })?.name || '-'
       : value
