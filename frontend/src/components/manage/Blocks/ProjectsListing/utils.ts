import { Dispatch, SetStateAction } from 'react'

import { tableColumns, validationFieldsPairs } from './constants'
import {
  ProjIdentifiers,
  ProjectSpecificFields,
  ProjectData,
  CrossCuttingFields,
  SpecificFields,
  ProjectFilesObject,
  ProjectFile,
  OptionsType,
  ProjectTypeApi,
  ProjectAllVersionsFiles,
  OdsOdpFields,
  ListingProjectData,
} from './interfaces'
import { formatApiUrl, formatDecimalValue } from '@ors/helpers'
import { Cluster, ProjectFieldHistoryValue } from '@ors/types/store'

import {
  concat,
  difference,
  filter,
  find,
  flatMap,
  fromPairs,
  get,
  isArray,
  isNaN,
  isNil,
  keys,
  lowerCase,
  map,
  min,
  omit,
  pick,
  reduce,
} from 'lodash'
import {
  ITooltipParams,
  ValueFormatterParams,
  ValueGetterParams,
} from 'ag-grid-community'
import dayjs from 'dayjs'

const getFieldId = <T>(
  field: ProjectSpecificFields,
  data: T,
  projectData?: ProjectTypeApi,
) => {
  const fieldName = field.read_field_name === 'group' ? 'name_alt' : 'name'
  return find(formatOptions(field, projectData), {
    [fieldName]: data[field.read_field_name as keyof T]?.toString(),
  })?.id
}

export const getDefaultValues = <T>(
  fields: ProjectSpecificFields[],
  data?: T,
  projectData?: ProjectTypeApi,
) =>
  reduce(
    fields,
    (acc: any, field) => {
      const dataType = field.data_type
      const fieldName = field.write_field_name

      if (data) {
        acc[fieldName] =
          dataType === 'drop_down'
            ? getFieldId<T>(field, data, projectData)
            : dataType === 'boolean'
              ? (data[fieldName] ?? false)
              : data[fieldName]
      } else {
        acc[fieldName] =
          dataType === 'text' ? '' : dataType === 'boolean' ? false : null
      }
      return acc
    },
    {},
  )

export const canGoToSecondStep = (projIdentifiers: ProjIdentifiers) =>
  !!(
    projIdentifiers.country &&
    projIdentifiers.meeting &&
    projIdentifiers.cluster &&
    projIdentifiers.agency &&
    projIdentifiers.lead_agency
  ) && !getAgencyErrorType(projIdentifiers)

export const getIsSaveDisabled = (
  projIdentifiers: ProjIdentifiers,
  crossCuttingFields: CrossCuttingFields,
) => {
  const canLinkToBp = canGoToSecondStep(projIdentifiers)
  const {
    project_type,
    sector,
    title,
    total_fund,
    support_cost_psc,
    project_start_date,
    project_end_date,
  } = crossCuttingFields

  return (
    !canLinkToBp ||
    !(project_type && sector && title) ||
    Number(total_fund) < Number(support_cost_psc) ||
    dayjs(project_start_date).isAfter(dayjs(project_end_date))
  )
}

const filterSubstancesOptions = (options: any, group_id: number | null) =>
  filter(options, (option) => option.group_id === group_id)
const filterBlendsOptions = (options: any, group_id: number | null) =>
  filter(options, (option) => option.substance_groups.includes(group_id))

export const formatOptions = (
  field: ProjectSpecificFields,
  data?: any,
): OptionsType[] => {
  const options = field.options as
    | OptionsType[]
    | Record<'substances' | 'blends', (OptionsType & { composition: string })[]>

  const groupValue = data ? data.group_id || data.group : null

  return field.write_field_name === 'ods_display_name' && !isArray(options)
    ? concat(
        data
          ? filterSubstancesOptions(options.substances, groupValue)
          : options.substances,
        data ? filterBlendsOptions(options.blends, groupValue) : options.blends,
      ).map((option) => {
        return {
          ...option,
          id: `${option.baseline_type}-${option.id}`,
          label:
            option.baseline_type === 'blend'
              ? option.name + ' (' + option.composition + ')'
              : option.name,
        }
      })
    : map(options, (option) =>
        isArray(option) ? { id: option[0], name: option[1] } : option,
      )
}

export const getSectionFields = (
  fields: ProjectSpecificFields[],
  section: string,
) => filter(fields, (field) => field.section === section)

export const formatNumberColumns = (
  params: ValueGetterParams | ITooltipParams | ValueFormatterParams,
  field: string,
  valueFormatter?: {
    maximumFractionDigits: number
    minimumFractionDigits: number
  },
) => {
  const value = params.data[field]

  return !isNil(value) && !isNaN(parseFloat(value))
    ? valueFormatter
      ? formatDecimalValue(parseFloat(value), valueFormatter)
      : formatDecimalValue(parseFloat(value))
    : ''
}

const normalizeValues = (data: Record<string, any>) =>
  Object.fromEntries(
    Object.entries(data).map(([key, value]) => [
      key,
      value === '' ? null : value,
    ]),
  )

const normalizeOdsOdp = (
  projectSpecificFields: SpecificFields,
  specificFieldsAvailable: string[],
  projectFields: ProjectSpecificFields[],
) =>
  map(projectSpecificFields.ods_odp, (field, index) => {
    const odsDisplayName = get(field, 'ods_display_name') ?? ''
    const baselineTechValue = odsDisplayName.split('-')?.[1]
    const baselineTechObj = odsDisplayName.includes('substance')
      ? { ods_substance_id: baselineTechValue, ods_blend_id: undefined }
      : { ods_substance_id: undefined, ods_blend_id: baselineTechValue }

    const oldData = defaultOldFields(
      field,
      specificFieldsAvailable,
      projectFields,
    )

    return {
      ...pick(field, specificFieldsAvailable),
      ...(specificFieldsAvailable.includes('ods_display_name')
        ? baselineTechObj
        : {}),
      ...oldData,
      sort_order: index + 1,
    }
  })

const formatActualData = (data: Record<string, any>) =>
  Object.fromEntries(
    Object.entries(data).map(([key, value]) => [key, !value ? null : value]),
  )

export const formatSubmitData = (
  projectData: ProjectData,
  setProjectData: Dispatch<SetStateAction<ProjectData>>,
  specificFields: ProjectSpecificFields[],
  projectFields: ProjectSpecificFields[],
) => {
  const {
    projIdentifiers,
    bpLinking,
    crossCuttingFields,
    projectSpecificFields,
  } = projectData

  const filteredFields = filter(specificFields, (field) => !field.is_actual)
  const specificFieldsAvailable = map(filteredFields, 'write_field_name')

  const filteredActualFields = filter(
    specificFields,
    (field) => field.is_actual,
  )
  const specificActualFieldsAvailable = map(
    filteredActualFields,
    'write_field_name',
  )

  const crtProjectSpecificFields = getCrtProjectSpecificFields(
    filteredFields,
    projectData,
    specificFieldsAvailable,
  )
  const updatedOldSpecificFieldsValues = defaultOldFields(
    projectData.projectSpecificFields,
    [...specificFieldsAvailable, ...specificActualFieldsAvailable],
    projectFields,
  )

  const hasOdsOdpFields = filteredFields.find(
    (field) => field.table === 'ods_odp',
  )
  const updatedOdsOdpValues = hasOdsOdpFields
    ? normalizeOdsOdp(
        projectSpecificFields,
        specificFieldsAvailable,
        projectFields,
      )
    : []

  setProjectData((prevData) => ({
    ...prevData,
    projectSpecificFields: {
      ...prevData.projectSpecificFields,
      ...updatedOldSpecificFieldsValues,
      ods_odp: map(updatedOdsOdpValues, (ods_odp) =>
        omit(normalizeValues(ods_odp), ['ods_blend_id', 'ods_substance_id']),
      ),
    },
  }))

  return {
    ...projIdentifiers,
    bp_activity: bpLinking.bpId,
    ...normalizeValues(crossCuttingFields),
    ...normalizeValues(crtProjectSpecificFields),
    ...updatedOldSpecificFieldsValues,
    ods_odp: map(updatedOdsOdpValues, (ods_odp) =>
      omit(normalizeValues(ods_odp), ['id', 'ods_display_name']),
    ),
  }
}

export const formatApprovalData = (
  projectData: ProjectData,
  setProjectData: Dispatch<SetStateAction<ProjectData>>,
  specificFields: ProjectSpecificFields[],
  projectFields: ProjectSpecificFields[],
) => {
  const { crossCuttingFields, projectSpecificFields, approvalFields } =
    projectData

  const fields = filter(
    specificFields,
    (field) => field.table === 'ods_odp' || field.section === 'Approval',
  )
  const specificFieldsAvailable = [
    ...map(fields, 'write_field_name'),
    'total_fund',
    'support_cost_psc',
  ]

  const crtProjectSpecificFields = pick(
    {
      ...crossCuttingFields,
      ...approvalFields,
    },
    specificFieldsAvailable,
  )

  const hasOdsOdpFields = fields.find((field) => field.table === 'ods_odp')
  const updatedOdsOdpValues = hasOdsOdpFields
    ? normalizeOdsOdp(
        projectSpecificFields,
        specificFieldsAvailable,
        projectFields,
      )
    : []

  setProjectData((prevData) => ({
    ...prevData,
    projectSpecificFields: {
      ...prevData.projectSpecificFields,
      ods_odp: map(
        updatedOdsOdpValues,
        (ods_odp) =>
          omit(normalizeValues(ods_odp), [
            'ods_blend_id',
            'ods_substance_id',
          ]) as OdsOdpFields,
      ),
    },
  }))

  return {
    ...normalizeValues(crtProjectSpecificFields),
    ods_odp: map(updatedOdsOdpValues, (ods_odp) =>
      omit(normalizeValues(ods_odp), ['id', 'ods_display_name']),
    ),
  }
}

export const getActualData = (
  projectData: ProjectData,
  setProjectData: Dispatch<SetStateAction<ProjectData>>,
  specificFields: ProjectSpecificFields[],
  projectFields: ProjectSpecificFields[],
) => {
  const filteredFields = filter(specificFields, (field) => field.is_actual)
  const specificFieldsAvailable = map(filteredFields, 'write_field_name')
  const nonActualFields = filter(specificFields, (field) => !field.is_actual)
  const nonActualFieldsAvailable = map(nonActualFields, 'write_field_name')

  const crtProjectSpecificFields = getCrtProjectSpecificFields(
    filteredFields,
    projectData,
    specificFieldsAvailable,
  )
  const updatedOldSpecificFieldsValues = defaultOldFields(
    projectData.projectSpecificFields,
    [...specificFieldsAvailable, ...nonActualFieldsAvailable],
    projectFields,
  )

  setProjectData((prevData) => ({
    ...prevData,
    projectSpecificFields: {
      ...prevData.projectSpecificFields,
      ...updatedOldSpecificFieldsValues,
    },
  }))

  return {
    ...formatActualData({
      ...crtProjectSpecificFields,
      ...updatedOldSpecificFieldsValues,
    }),
  }
}

export const getProjIdentifiersErrors = (
  projIdentifiers: ProjIdentifiers,
  errors: { [key: string]: [] },
) => {
  const requiredFields = [
    'country',
    'meeting',
    'agency',
    'cluster',
    'lead_agency',
  ]

  const filteredErrors = Object.fromEntries(
    Object.entries(errors).filter(([key]) => requiredFields.includes(key)),
  )

  return {
    ...requiredFields.reduce((acc: any, field) => {
      acc[field] = !projIdentifiers[field as keyof ProjIdentifiers]
        ? ['This field is required.']
        : []

      return acc
    }, {}),
    ...filteredErrors,
  }
}

export const getAgencyErrorType = (
  projIdentifiers: ProjIdentifiers | ProjectTypeApi,
) => {
  const { agency, lead_agency, lead_agency_submitting_on_behalf } =
    projIdentifiers

  if (!(agency && lead_agency)) return null

  return lead_agency_submitting_on_behalf
    ? agency === lead_agency
      ? 'similar_agencies'
      : null
    : agency !== lead_agency
      ? 'different_agencies'
      : null
}

export const checkInvalidValue = (value: any) =>
  isNil(value) || value === '' || value.length === 0

const getFieldErrors = (
  fields: string[],
  data: any,
  project: ProjectTypeApi | undefined,
) =>
  fields.reduce((acc: any, field) => {
    acc[field] = checkInvalidValue(data[field as keyof typeof fields])
      ? ['title', 'project_type', 'sector'].includes(field) ||
        project?.submission_status !== 'Draft'
        ? field.includes('_actual')
          ? ['This field is not completed.']
          : ['This field is required.']
        : ['This field is required for submission.']
      : []

    return acc
  }, {})

export const getCrossCuttingErrors = (
  crossCuttingFields: CrossCuttingFields,
  errors: { [key: string]: [] },
  mode: string,
  project: ProjectTypeApi | undefined,
) => {
  const requiredFields = [
    'title',
    'project_type',
    'sector',
    'description',
    'is_lvc',
    'total_fund',
    'support_cost_psc',
    'project_start_date',
    'project_end_date',
  ]

  const filteredErrors = Object.fromEntries(
    Object.entries(errors).filter(([key]) => requiredFields.includes(key)),
  )

  const { total_fund, support_cost_psc, project_start_date, project_end_date } =
    crossCuttingFields

  const fieldsToCheck =
    mode === 'edit' ? requiredFields : requiredFields.slice(0, 3)

  return {
    ...getFieldErrors(fieldsToCheck, crossCuttingFields, project),
    ...(Number(total_fund) < Number(support_cost_psc) && {
      support_cost_psc: ['Value cannot be greater than project funding.'],
    }),
    ...(dayjs(project_end_date).isBefore(dayjs(project_start_date)) && {
      project_end_date: ['Start date cannot be later than end date.'],
    }),
    ...filteredErrors,
  }
}

export const getApprovalErrors = (
  approvalData: SpecificFields,
  specificFields: ProjectSpecificFields[] | undefined = [],
  errors: { [key: string]: [] },
  project: ProjectTypeApi | undefined,
) => {
  const requiredFields = [
    'decision',
<<<<<<< HEAD
    'programme_officer',
    'excom_provision',
=======
>>>>>>> 1039023f
    'date_completion',
    'programme_officer',
    'excom_provision',
  ]

  const filteredErrors = Object.fromEntries(
    Object.entries(errors).filter(([key]) => requiredFields.includes(key)),
  )

  const allErrors = {
    ...getFieldErrors(requiredFields, approvalData, project),
    ...(dayjs(approvalData.date_completion).isBefore(dayjs(), 'day') && {
      date_completion: ['Cannot be a past date.'],
    }),
    ...filteredErrors,
  }

  return Object.entries(allErrors).reduce(
    (acc, [key, errMsg]) => {
      const field = specificFields.find(
        ({ write_field_name }) => write_field_name === key,
      )

      if (field) {
        acc[field.label || key] = errMsg as string[]
      }

      return acc
    },
    {} as Record<string, string[]>,
  )
}

export const hasSpecificField = (
  specificFields: ProjectSpecificFields[],
  field: string,
) => find(specificFields, (crtField) => crtField.write_field_name === field)

export const getDefaultImpactErrors = (
  projectSpecificFields: SpecificFields,
  specificFields: ProjectSpecificFields[],
) => {
  const errorMsg = 'Number cannot be greater than the total one.'

  return Object.fromEntries(
    validationFieldsPairs
      .filter(
        ([key, totalKey]) =>
          hasSpecificField(specificFields, key) &&
          hasSpecificField(specificFields, totalKey) &&
          (projectSpecificFields[key] ?? 0) >
            (projectSpecificFields[totalKey] ?? 0),
      )
      .map(([key]) => [key, [errorMsg]]),
  )
}

export const hasSectionErrors = (errors: { [key: string]: string[] }) =>
  Object.values(errors).some((errors) => errors.length > 0)

export const getFieldLabel = (
  specificFields: ProjectSpecificFields[],
  field: string,
) => {
  const specificField = specificFields.find(
    ({ write_field_name }) => write_field_name === field,
  )
  return specificField?.label ?? field
}

export const getSpecificFieldsErrors = (
  projectSpecificFields: SpecificFields,
  specificFields: ProjectSpecificFields[],
  errors: { [key: string]: [] },
  mode: string,
  canEditApprovedProjects: boolean,
  project?: ProjectTypeApi,
) => {
  const isEditMode = project && mode === 'edit'
  const version = isEditMode ? project.version : 1

  const fieldNames = map(
    filter(
      specificFields,
      ({ table, editable_in_versions, data_type }) =>
        table === 'project' &&
        data_type !== 'boolean' &&
        (canEditApprovedProjects ||
          (isEditMode && project.version > 3) ||
          editable_in_versions.includes(version)),
    ),
    'write_field_name',
  ) as string[]

  const defaultImpactErrors =
    getDefaultImpactErrors(projectSpecificFields, specificFields) ?? {}

  const sectionErrors =
    mode === 'edit' && project
      ? (getFieldErrors(fieldNames, projectSpecificFields, project) ?? {})
      : {}
  const updatedErrors = { ...sectionErrors, ...defaultImpactErrors, ...errors }

  const filteredErrors = Object.entries(updatedErrors)
    .filter(([key]) => fieldNames.includes(key))
    .reduce(
      (acc, [key, errMsg]) => {
        const field = specificFields.find(
          ({ write_field_name }) => write_field_name === key,
        )

        if (field) {
          const { section, label } = field

          if (!acc[section]) {
            acc[section] = {}
          }
          acc[section][label || key] = errMsg
        }

        return acc
      },
      {} as Record<string, Record<string, any>>,
    )

  return filteredErrors
}

export const getNonFieldErrors = (errors: { [key: string]: [] }) => {
  const nonFieldsOdsOdpErrors = errors?.['ods_odp']?.find(
    (err) => Object.keys(err)[0] === 'non_field_errors',
  )
  return [
    ...(errors?.['non_field_errors'] || []),
    ...(nonFieldsOdsOdpErrors?.['non_field_errors'] || []),
  ]
}

export const getFileFromMetadata = async (fileMeta: {
  download_url: string
  filename: string
}): Promise<File> => {
  const res = await fetch(formatApiUrl(fileMeta.download_url), {
    credentials: 'include',
  })

  if (!res.ok) {
    throw new Error(`Failed to fetch file: ${res.statusText}`)
  }

  const blob = await res.blob()

  const contentType =
    res.headers.get('Content-Type') || 'application/octet-stream'

  return new File([blob], fileMeta.filename, { type: contentType })
}

export const formatErrors = (errors: { [key: string]: string[] }) =>
  Object.entries(errors)
    .filter(([, errorMsgs]) => errorMsgs.length > 0)
    .flatMap(([field, errorMsgs]) =>
      errorMsgs.map((errMsg, idx) => ({
        id: `${field}-${idx}`,
        message: `${tableColumns[field] ?? field}: ${errMsg}`,
      })),
    )

export const getHasNoFiles = (
  id: number,
  files?: ProjectFilesObject,
  projectFiles?: ProjectFile[],
) => {
  const crtVersionFiles = filter(
    projectFiles,
    (file) =>
      file.project_id === id && !files?.deletedFilesIds?.includes(file.id),
  )

  return files?.newFiles?.length === 0 && crtVersionFiles.length === 0
}

export const getMenus = (
  permissions: Record<string, boolean>,
  projectData?: ListingProjectData,
) => {
  const {
    canViewBp,
    canUpdateBp,
    canViewEnterprises,
    canEditProjectEnterprise,
    canUpdatePostExcom,
    canViewMetaProjects,
  } = permissions
  const { projectId, projectSubmissionStatus, projectStatus } =
    projectData ?? {}

  return [
    {
      title: 'Planning',
      menuItems: [
        {
          title: 'View business plans',
          url: '/business-plans',
          disabled: !canViewBp,
        },
        {
          title: 'New business plan',
          url: '/business-plans/upload',
          disabled: !canUpdateBp,
        },
      ],
    },
    {
      title: 'Approved Projects',
      menuItems: [
        {
          title: 'Update MYA data',
          url: '/projects-listing/update-mya-data',
          disabled: !canViewMetaProjects,
        },
        {
          title: 'Update post ExCom fields',
          url: `/projects-listing/${projectId}/post-excom-update`,
          disabled:
            !canUpdatePostExcom ||
            !projectId ||
            projectSubmissionStatus !== 'Approved' ||
            projectStatus === 'Closed' ||
            projectStatus === 'Transferred',
        },
        {
          title: 'Update project enterprises',
          url: `/projects-listing/projects-enterprises/${projectId}`,
          disabled:
            !canEditProjectEnterprise ||
            !projectId ||
            projectSubmissionStatus !== 'Approved',
        },
        {
          title: 'Manage enterprises',
          url: `/projects-listing/enterprises`,
          disabled: !canViewEnterprises,
        },
        { title: 'Transfer a project', url: null, disabled: true },
      ],
    },
    {
      title: 'Reporting',
      menuItems: [
        { title: 'Create Annual Progress Report', url: null, disabled: true },
        { title: 'Raise a PCR', url: null, disabled: true },
      ],
    },
  ]
}

export const getProduction = (clusters: Cluster[], clusterId: number | null) =>
  find(clusters, (cluster) => cluster.id === clusterId)?.production

export const formatFiles = (
  files: ProjectAllVersionsFiles[] = [],
  project_id: number,
) => {
  const sortedFiles =
    files?.sort((file1, file2) => file1.version - file2.version) ?? []

  return flatMap(sortedFiles, (file) =>
    map(file.files, (crtFile) => {
      return {
        ...crtFile,
        editable: crtFile.editable && file.id === project_id,
      }
    }),
  )
}

export const canViewField = (viewableFields: string[], field: string) =>
  viewableFields.includes(field)

export const canEditField = (editableFields: string[], field: string) =>
  editableFields.includes(field)

export const hasFields = (
  projectFields: any,
  viewableFields: string[],
  section: string,
  includeAllFields: boolean = true,
  excludedFields?: string[],
  fieldToCheck: string = 'section',
) => {
  const allFields = isArray(projectFields) ? projectFields : projectFields?.data

  const fields = filter(viewableFields, (field) => {
    const crtFieldData = find(
      allFields,
      (projField) =>
        projField.write_field_name === field && field !== 'sort_order',
    )

    return (
      crtFieldData?.[fieldToCheck] === section &&
      (includeAllFields ? true : !excludedFields?.includes(field))
    )
  })

  return fields.length > 0
}

export const pluralizeWord = (data: any[] = [], word: string) =>
  data.length > 1 ? word + 's' : word

export const formatProjectFields = (projectFields: any) =>
  isArray(projectFields) ? projectFields : projectFields?.data

export const defaultOldFields = (
  data: any,
  specificFieldsAvailable: string[],
  projectFields: ProjectSpecificFields[],
) => {
  const oldSpecificFieldsValues = omit(data, [
    ...specificFieldsAvailable,
    'ods_odp',
  ])
  const oldFields = projectFields.filter((field) =>
    keys(oldSpecificFieldsValues).includes(field.write_field_name),
  )

  return getDefaultValues<ProjectTypeApi>(oldFields)
}

const getCrtProjectSpecificFields = (
  filteredFields: ProjectSpecificFields[],
  projectData: ProjectData,
  specificFieldsAvailable: string[],
) => {
  const { projectSpecificFields } = projectData

  const booleanFields = filter(
    filteredFields,
    (field) => field.data_type === 'boolean',
  )
  const booleanFieldsAvailable = map(booleanFields, 'write_field_name')
  const booleanNullFields = difference(
    booleanFieldsAvailable,
    keys(projectSpecificFields),
  )
  const booleanNullValues = fromPairs(
    booleanNullFields.map((field) => [field, false]),
  )

  return {
    ...pick(projectSpecificFields, specificFieldsAvailable),
    ...booleanNullValues,
  }
}

export const filterClusterOptions = (
  clusters: Cluster[],
  canViewProdProjects: boolean,
) => filter(clusters, (cluster) => canViewProdProjects || !cluster.production)

export const getPaginationSelectorOpts = (
  count: number,
  maxResults: number,
) => {
  const actualMaxResults = min([count, maxResults]) ?? maxResults

  const nrResultsOpts = [50, 100, 150, 200, 250, 500, 1000]
  const filteredNrResultsOptions = nrResultsOpts.filter(
    (option) => option <= actualMaxResults,
  )

  return count < maxResults
    ? [...filteredNrResultsOptions, count]
    : filteredNrResultsOptions
}

export const getAreFiltersApplied = (filters: Record<string, any>) =>
  Object.values(filters).find(
    (filter) => Array.isArray(filter) && filter.length > 0,
  )

export const formatEntity = (currentEntity: any = [], field: string = 'id') =>
  new Map<number, any>(
    currentEntity.map((entity: any) => [entity[field], entity]),
  )

export const getFieldData = (
  data: ProjectSpecificFields[],
  fieldName: string,
) => find(data, (field) => field.write_field_name === fieldName)

export const getHistoryItemValue = (value: any, fieldName: string): any => {
  if (lowerCase(fieldName).includes('date') && dayjs(value).isValid()) {
    return dayjs(value).format('DD/MM/YYYY')
  } else if (
    value &&
    typeof value === 'object' &&
    value.hasOwnProperty('title')
  ) {
    return value.title
  } else if (
    value &&
    typeof value === 'object' &&
    value.hasOwnProperty('name')
  ) {
    return value.name
  } else if (typeof value === 'boolean') {
    return value ? 'Yes' : 'No'
  } else if (Array.isArray(value)) {
    return value.map((v) => getHistoryItemValue(v, fieldName)).join(', ')
  }
  return value
}

export const filterHistoryField = (history: ProjectFieldHistoryValue[]) =>
  history.filter(
    ({ version, post_excom_meeting }) => version === 3 || !!post_excom_meeting,
  )

export const getLatesValueByMeeting = (history: ProjectFieldHistoryValue[]) =>
  Object.values(
    history.reduce(
      (acc, item) => {
        const key = item.post_excom_meeting ?? '-'
        if (!acc[key] || item.version > acc[key].version) {
          acc[key] = item
        }
        return acc
      },
      {} as Record<string, any>,
    ),
  ).sort((a, b) => b.version - a.version)

export const hasExcomUpdate = (
  history: ProjectFieldHistoryValue[],
  fieldName: string,
) => {
  const filteredHistory = filterHistoryField(history)
  const latestByMeeting = getLatesValueByMeeting(filteredHistory)

  const historicValues =
    latestByMeeting.reduce((acc, item) => {
      acc.add(getHistoryItemValue(item.value, fieldName))
      return acc
    }, new Set()) ?? new Set()

  return historicValues.size > 1
}

export const formatFieldsHistory = (
  history: ProjectFieldHistoryValue[],
  dataType: string,
) =>
  map(history, (historyItem) => ({
    ...historyItem,
    value:
      dataType === 'decimal'
        ? !isNil(historyItem.value)
          ? formatDecimalValue(parseFloat(historyItem.value), {
              maximumFractionDigits: 10,
              minimumFractionDigits: 2,
            })
          : '-'
        : dataType === 'boolean'
          ? historyItem.value
            ? 'Yes'
            : 'No'
          : historyItem.value,
  }))

export const getIndividualConsiderationOpts = () => {
  const options = ['Blanket consideration', 'Individual consideration', 'N/A']

  return map(options, (option, index) => ({
    id: index === 0 ? 'Blanket' : option,
    value: option,
    name: option,
  }))
}<|MERGE_RESOLUTION|>--- conflicted
+++ resolved
@@ -494,11 +494,6 @@
 ) => {
   const requiredFields = [
     'decision',
-<<<<<<< HEAD
-    'programme_officer',
-    'excom_provision',
-=======
->>>>>>> 1039023f
     'date_completion',
     'programme_officer',
     'excom_provision',
