--- conflicted
+++ resolved
@@ -491,7 +491,6 @@
   )
 }
 
-<<<<<<< HEAD
 export const hasIdentifierFields = (
   projectFields: ProjectFields[] = [],
   viewableFields: string[] = [],
@@ -511,7 +510,5 @@
 
   return identifierFields.length > 0
 }
-=======
 export const pluralizeWord = (data: any[] = [], word: string) =>
-  data.length > 1 ? word + 's' : word
->>>>>>> 4961deb6
+  data.length > 1 ? word + 's' : word