import { useContext, useMemo, useState } from 'react'

import Link from '@ors/components/ui/Link/Link'
<<<<<<< HEAD
import AddComponentModal from './AddComponentModal'
=======
import { CancelLinkButton } from '@ors/components/ui/Button/Button'
import PermissionsContext from '@ors/contexts/PermissionsContext'
import SubmitTranchesWarningModal from './SubmitTranchesWarningModal'
>>>>>>> 66d983bc
import { IncreaseVersionButton } from '../HelperComponents'
import {
  checkInvalidValue,
  formatSubmitData,
  getCrossCuttingErrors,
  getHasNoFiles,
  getSpecificFieldsErrors,
  hasSectionErrors,
} from '../utils'
<<<<<<< HEAD
import { ProjectFile, ProjectTypeApi, SubmitActionButtons } from '../interfaces'
import PermissionsContext from '@ors/contexts/PermissionsContext'
=======
import {
  ProjectFile,
  ProjectTypeApi,
  SubmitActionButtons,
  TrancheDataType,
  TrancheErrorType,
} from '../interfaces'
>>>>>>> 66d983bc
import { api, uploadFiles } from '@ors/helpers'

import { enqueueSnackbar } from 'notistack'
import { Button } from '@mui/material'
import { useLocation } from 'wouter'
import { lowerCase } from 'lodash'
import cx from 'classnames'

const EditActionButtons = ({
  projectData,
  project,
  files,
  projectFiles,
  setProjectId,
  setProjectTitle,
  isSaveDisabled,
  isSubmitDisabled,
  setIsLoading,
  setHasSubmitted,
  setFileErrors,
  setOtherErrors,
  setErrors,
  setProjectFiles,
  specificFields,
  trancheErrors,
}: SubmitActionButtons & {
  setProjectTitle: (title: string) => void
  project: ProjectTypeApi
  isSubmitDisabled: boolean
  projectFiles?: ProjectFile[]
  setProjectFiles: (value: ProjectFile[]) => void
  trancheErrors?: TrancheErrorType
}) => {
  const [_, setLocation] = useLocation()

  const { canUpdateProjects, canSubmitProjects, canRecommendProjects } =
    useContext(PermissionsContext)

  const showSubmitTranchesWarningModal = trancheErrors?.tranchesData?.find(
    (tranche: TrancheDataType) => tranche.warnings.length > 0,
  )

  const [isModalOpen, setIsModalOpen] = useState(false)
  const [isTrancheWarningOpen, setIsTrancheWarningOpen] = useState(false)

  const { id, submission_status } = project
  const { crossCuttingFields, projectSpecificFields } = projectData
  const odsOdpData = projectSpecificFields?.ods_odp ?? []

  const crossCuttingErrors = useMemo(
    () => getCrossCuttingErrors(crossCuttingFields, {}, 'edit'),
    [crossCuttingFields],
  )
  const specificErrors = useMemo(
    () =>
      getSpecificFieldsErrors(
        projectSpecificFields,
        specificFields,
        {},
        'edit',
      ),
    [projectSpecificFields],
  )

  const hasOdsOdpErrors =
    odsOdpData.some((data) => Object.values(data).some(checkInvalidValue)) ||
    odsOdpData.length === 0

  const {
    Header: headerErrors = {},
    'Substance Details': substanceErrors = {},
    Impact: impactErrors = {},
  } = specificErrors

  const hasErrors =
    hasSectionErrors(crossCuttingErrors) ||
    hasSectionErrors(headerErrors) ||
    hasSectionErrors(substanceErrors) ||
    hasSectionErrors(impactErrors) ||
    hasOdsOdpErrors ||
    getHasNoFiles(files, projectFiles)
  const disableSubmit = isSubmitDisabled || hasErrors

  const { deletedFilesIds = [], newFiles = [] } = files || {}

  const handleErrors = async (error: any) => {
    const errors = await error.json()

    if (error.status === 400) {
      setErrors(errors)

      if (errors?.files) {
        setFileErrors(errors.files)
      }

      if (errors?.details) {
        setOtherErrors(errors.details)
      }
    }

    setProjectId(null)
    enqueueSnackbar(<>An error occurred. Please try again.</>, {
      variant: 'error',
    })
  }

  const editProject = async () => {
    setIsLoading(true)
    setFileErrors('')
    setOtherErrors('')
    setErrors({})

    try {
      if (newFiles.length > 0) {
        await uploadFiles(
          `/api/project/${id}/files/v2/`,
          newFiles,
          false,
          'list',
        )
      }

      if (deletedFilesIds.length > 0) {
        await api(`/api/project/${id}/files/v2`, {
          data: {
            file_ids: deletedFilesIds,
          },
          headers: {
            'Content-Type': 'application/json',
          },
          method: 'DELETE',
        })
      }

      const res = await api(
        `/api/project/${id}/files/v2/`,
        {
          withStoreCache: false,
        },
        false,
      )
      setProjectFiles(res)

      const data = formatSubmitData(projectData, specificFields)

      const result = await api(`api/projects/v2/${id}`, {
        data: data,
        method: 'PUT',
      })
      setProjectId(result.id)
      setProjectTitle(result.title)
    } catch (error) {
      await handleErrors(error)
    } finally {
      setIsLoading(false)
      setHasSubmitted(false)
    }
  }

  const submitProject = async () => {
    await editProject()
    try {
      await api(`api/projects/v2/${id}/submit`, {
        method: 'POST',
      })
      setLocation(`/projects-listing/${id}`)
    } catch (error) {
      await handleErrors(error)
    } finally {
      setIsLoading(false)
      setHasSubmitted(true)
    }
  }

  const onSubmitProject = () => {
    if (showSubmitTranchesWarningModal) {
      setIsTrancheWarningOpen(true)
    } else {
      submitProject()
    }
  }

  const recommendProject = async () => {
    await editProject()
    try {
      await api(`api/projects/v2/${id}/recommend`, {
        method: 'POST',
      })
      setLocation(`/projects-listing/${id}`)
    } catch (error) {
      await handleErrors(error)
    } finally {
      setIsLoading(false)
      setHasSubmitted(true)
    }
  }

  const withdrawProject = async () => {
    try {
      await api(`api/projects/v2/${id}/withdraw`, {
        method: 'POST',
      })
      setLocation(`/projects-listing/${id}`)
    } catch (error) {
      enqueueSnackbar(<>Could not withdraw project. Please try again.</>, {
        variant: 'error',
      })
    }
  }

  const enabledButtonClassname =
    'border border-solid border-secondary bg-secondary text-white hover:border-primary hover:bg-primary hover:text-mlfs-hlYellow'

  return (
    <div className="container flex w-full flex-wrap gap-x-3 gap-y-2 px-0">
      <CancelLinkButton title="Close" href={`/projects-listing/${id}`} />
      {canUpdateProjects && (
        <Button
          className={cx('px-4 py-2 shadow-none', {
            [enabledButtonClassname]: !isSaveDisabled,
          })}
          size="large"
          variant="contained"
          onClick={editProject}
          disabled={isSaveDisabled}
        >
          Update project
        </Button>
      )}
      {canUpdateProjects && (
        <Button
          className={cx('px-4 py-2 shadow-none', enabledButtonClassname)}
          size="large"
          variant="contained"
          onClick={() => setIsModalOpen(true)}
        >
          Add additional component
        </Button>
      )}
      {canSubmitProjects && lowerCase(submission_status) === 'draft' && (
        <IncreaseVersionButton
          title="Submit project"
          onSubmit={onSubmitProject}
          isDisabled={disableSubmit}
        />
      )}
      {canRecommendProjects && lowerCase(submission_status) === 'submitted' && (
        <>
          <IncreaseVersionButton
            title="Recommend project"
            onSubmit={recommendProject}
            isDisabled={disableSubmit}
          />
          <IncreaseVersionButton
            title="Withdraw project"
            onSubmit={withdrawProject}
          />
        </>
      )}
      {isModalOpen && (
        <AddComponentModal {...{ id, isModalOpen, setIsModalOpen }} />
      )}
      {showSubmitTranchesWarningModal && isTrancheWarningOpen && (
        <SubmitTranchesWarningModal
          {...{ submitProject, isTrancheWarningOpen, setIsTrancheWarningOpen }}
        />
      )}
    </div>
  )
}

export default EditActionButtons<|MERGE_RESOLUTION|>--- conflicted
+++ resolved
@@ -1,13 +1,8 @@
 import { useContext, useMemo, useState } from 'react'
 
-import Link from '@ors/components/ui/Link/Link'
-<<<<<<< HEAD
 import AddComponentModal from './AddComponentModal'
-=======
 import { CancelLinkButton } from '@ors/components/ui/Button/Button'
-import PermissionsContext from '@ors/contexts/PermissionsContext'
 import SubmitTranchesWarningModal from './SubmitTranchesWarningModal'
->>>>>>> 66d983bc
 import { IncreaseVersionButton } from '../HelperComponents'
 import {
   checkInvalidValue,
@@ -17,10 +12,6 @@
   getSpecificFieldsErrors,
   hasSectionErrors,
 } from '../utils'
-<<<<<<< HEAD
-import { ProjectFile, ProjectTypeApi, SubmitActionButtons } from '../interfaces'
-import PermissionsContext from '@ors/contexts/PermissionsContext'
-=======
 import {
   ProjectFile,
   ProjectTypeApi,
@@ -28,7 +19,7 @@
   TrancheDataType,
   TrancheErrorType,
 } from '../interfaces'
->>>>>>> 66d983bc
+import PermissionsContext from '@ors/contexts/PermissionsContext'
 import { api, uploadFiles } from '@ors/helpers'
 
 import { enqueueSnackbar } from 'notistack'
