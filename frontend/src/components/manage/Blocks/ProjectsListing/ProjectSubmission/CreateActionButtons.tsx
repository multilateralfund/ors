--- conflicted
+++ resolved
@@ -104,13 +104,8 @@
       {user_permissions.includes('add_project') && (
         <>
           <SubmitButton
-<<<<<<< HEAD
-            title="Create project"
+            title="Create project (draft)"
             isDisabled={isSaveDisabled}
-=======
-            title="Create project (draft)"
-            isDisabled={isSubmitDisabled}
->>>>>>> 37ad0763
             onSubmit={createProject}
             className="ml-auto"
           />
