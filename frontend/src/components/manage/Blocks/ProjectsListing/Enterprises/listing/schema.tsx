import { useContext } from 'react'

import Link from '@ors/components/ui/Link/Link'
import PermissionsContext from '@ors/contexts/PermissionsContext'
import { tableColumns } from '../../constants'
import { useStore } from '@ors/store'

import { IoTrash } from 'react-icons/io5'
import { FiEdit } from 'react-icons/fi'
import { find, map } from 'lodash'
import { useParams } from 'wouter'
import {
  ICellRendererParams,
  ValueGetterParams,
  ITooltipParams,
} from 'ag-grid-community'

const getColumnDefs = (setIdToDelete?: (idToDelete: number | null) => void) => {
  const { project_id } = useParams<Record<string, string>>()

  const {
    canEditEnterprise,
    canEditProjectEnterprise,
    canApproveEnterprise,
    canApproveProjectEnterprise,
  } = useContext(PermissionsContext)

  const { countries, agencies } = useStore((state) => ({
    countries: state.common.countries.data,
    agencies: state.common.agencies.data,
  }))

  const isEnterprise = !project_id
  const editPermissions = isEnterprise
    ? canEditEnterprise
    : canEditProjectEnterprise
  const approvalPermissions = isEnterprise
    ? canApproveEnterprise
    : canApproveProjectEnterprise
  const canAccessEditPage = editPermissions || approvalPermissions

  const checkboxWidth = isEnterprise || !canEditProjectEnterprise ? 40 : 80

  const getViewUrl = (enterpriseId: number) =>
    isEnterprise
      ? `/projects-listing/enterprises/${enterpriseId}`
      : `/projects-listing/projects-enterprises/${project_id}/view/${enterpriseId}`

  const getEditUrl = (enterpriseId: number) =>
    isEnterprise
      ? `/projects-listing/enterprises/${enterpriseId}/edit`
      : `/projects-listing/projects-enterprises/${project_id}/edit/${enterpriseId}`

  const getCountryName = (params: ValueGetterParams | ITooltipParams) => {
    const crtCountry = isEnterprise
      ? params.data.country
      : params.data.enterprise?.country

    return find(countries, (country) => country.id === crtCountry)?.name
  }

  const getAgencyNames = (params: ValueGetterParams | ITooltipParams) => {
    const crtAgencies = isEnterprise
      ? params.data.agencies
      : params.data.enterprise?.agencies

    return map(
      crtAgencies,
      (crtAgency) => find(agencies, (agency) => agency.id === crtAgency)?.name,
    ).join(', ')
  }

  const getFieldName = (field: string) =>
    isEnterprise ? field : 'enterprise.' + field

  return {
    columnDefs: [
<<<<<<< HEAD
      ...(canAccessEditPage && (project_id || isEnterprise)
=======
      ...(canAccessEditPage
>>>>>>> 687f825a
        ? [
            {
              minWidth: checkboxWidth,
              maxWidth: checkboxWidth,
              resizable: false,
              sortable: false,
              cellClass: 'ag-text-center ag-cell-ellipsed ag-cell-no-border-r',
              cellRenderer: (props: ICellRendererParams) => {
                const canDeleteProjectEnterprise =
                  !isEnterprise &&
                  setIdToDelete &&
                  canEditProjectEnterprise &&
                  (props.data.status !== 'Approved' ||
                    canApproveProjectEnterprise)

                return (
                  <div className="flex items-center gap-1 p-2">
                    {props.data.status !== 'Obsolete' &&
                      (isEnterprise ||
                        props.data.status !== 'Approved' ||
                        (canEditProjectEnterprise &&
                          canApproveProjectEnterprise)) && (
                        <>
                          <Link
                            className="flex h-4 w-4 justify-center"
                            href={getEditUrl(props.data.id)}
                          >
                            <FiEdit size={16} />
                          </Link>
                          {canDeleteProjectEnterprise && '/'}
                        </>
                      )}
                    {canDeleteProjectEnterprise && (
                      <IoTrash
                        size={18}
                        className="cursor-pointer fill-gray-500"
                        onClick={() => {
                          setIdToDelete(props.data.id)
                        }}
                      />
                    )}
                  </div>
                )
              },
            },
          ]
        : []),
      {
        headerName: tableColumns.code,
        field: getFieldName('code'),
        tooltipField: getFieldName('code'),
        minWidth: 100,
        cellRenderer: (props: ICellRendererParams) => (
          <div className="flex items-center justify-center p-2">
            <Link
              className="overflow-hidden truncate whitespace-nowrap"
              href={getViewUrl(props.data.id)}
            >
              <span>{props.value}</span>
            </Link>
          </div>
        ),
      },
      {
        headerName: tableColumns.name,
        field: getFieldName('name'),
        tooltipField: getFieldName('name'),
        cellClass: 'ag-cell-ellipsed !pl-2.5',
        minWidth: 200,
      },
      {
        headerName: tableColumns.agencies,
        valueGetter: (params: ValueGetterParams) => getAgencyNames(params),
        tooltipValueGetter: (params: ITooltipParams) => getAgencyNames(params),
        sortable: false,
        minWidth: 200,
      },
      ...(isEnterprise
        ? [
            {
              headerName: tableColumns.country,
              field: getFieldName('country__name'),
              valueGetter: (params: ValueGetterParams) =>
                getCountryName(params),
              tooltipValueGetter: (params: ITooltipParams) =>
                getCountryName(params),
            },
          ]
        : []),
      {
        headerName: tableColumns.location,
        field: getFieldName('location'),
        tooltipField: getFieldName('location'),
      },
      {
        headerName: tableColumns.application,
        field: getFieldName('application'),
        tooltipField: getFieldName('application'),
      },
      {
        headerName: 'Status',
        field: 'status',
        tooltipField: 'status',
        minWidth: 120,
      },
    ],
    defaultColDef: {
      headerClass: 'ag-text-center',
      cellClass: 'ag-text-center ag-cell-ellipsed',
      minWidth: 150,
      resizable: true,
      sortable: true,
    },
  }
}

export default getColumnDefs<|MERGE_RESOLUTION|>--- conflicted
+++ resolved
@@ -75,11 +75,7 @@
 
   return {
     columnDefs: [
-<<<<<<< HEAD
-      ...(canAccessEditPage && (project_id || isEnterprise)
-=======
       ...(canAccessEditPage
->>>>>>> 687f825a
         ? [
             {
               minWidth: checkboxWidth,
