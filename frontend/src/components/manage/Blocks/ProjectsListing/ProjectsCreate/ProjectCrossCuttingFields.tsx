import { ChangeEvent } from 'react'

import Field from '@ors/components/manage/Form/Field'
import SimpleInput from '@ors/components/manage/Blocks/Section/ReportInfo/SimpleInput'
import { Label } from '@ors/components/manage/Blocks/BusinessPlans/BPUpload/helpers'
import { getOptionLabel } from '@ors/components/manage/Blocks/BusinessPlans/BPEdit/editSchemaHelpers'
import {
  DateInput,
  FormattedNumberInput,
} from '@ors/components/manage/Blocks/Replenishment/Inputs'
import { STYLE } from '../../Replenishment/Inputs/constants'
import { SectionTitle } from './ProjectsCreate'
import { FieldErrorIndicator, NavigationButton } from '../HelperComponents'
import { changeField, changeHandler } from './SpecificFieldsHelpers'
import {
  canEditField,
  canGoToSecondStep,
  canViewField,
  hasFields,
} from '../utils'
import {
  tableColumns,
  lvcNonLvcOpts,
  considerationOpts,
  defaultProps,
  defaultPropsSimpleField,
  textAreaClassname,
  disabledClassName,
} from '../constants'
import {
  CrossCuttingFields,
  BooleanOptionsType,
  ProjectDataProps,
  ProjectData,
  ProjectTabSetters,
  ProjectTypeApi,
} from '../interfaces'
import { ProjectTypeType } from '@ors/types/api_project_types'
import { ProjectSectorType } from '@ors/types/api_project_sector'
import { ProjectSubSectorType } from '@ors/types/api_project_subsector.ts'
import { useStore } from '@ors/store'

import { TextareaAutosize, Divider } from '@mui/material'
import { filter, find, includes, some } from 'lodash'
import cx from 'classnames'
import dayjs from 'dayjs'

const ProjectCrossCuttingFields = ({
  projectData,
  setProjectData,
  project,
  errors = {},
  hasSubmitted,
  nextStep,
  setCurrentTab,
  fieldsOpts,
  specificFieldsLoaded,
  postExComUpdate,
  isV3ProjectEditable,
  mode,
}: ProjectDataProps &
  ProjectTabSetters & {
    project?: ProjectTypeApi
    nextStep: number
    specificFieldsLoaded: boolean
    postExComUpdate: boolean
    isV3ProjectEditable: boolean
    mode: string
    fieldsOpts: {
      crtProjectTypesOpts: ProjectTypeType[]
      projectTypes: ProjectTypeType[]
      crtSectorsOpts: ProjectSectorType[]
      sectors: ProjectSectorType[]
      crtSubsectorsOpts: ProjectSubSectorType[]
      subsectors: ProjectSubSectorType[]
    }
  }) => {
  const {
    crtProjectTypesOpts,
    projectTypes,
    crtSectorsOpts,
    sectors,
    crtSubsectorsOpts,
    subsectors,
  } = fieldsOpts
  const sectionIdentifier = 'crossCuttingFields'
  const { projIdentifiers } = projectData
  const crossCuttingFields = projectData[sectionIdentifier]
  const {
    project_type,
    sector,
    subsector_ids,
    is_lvc,
    title,
    description,
    total_fund,
    support_cost_psc,
    project_start_date,
    project_end_date,
    blanket_or_individual_consideration,
  } = crossCuttingFields

  const { projectFields, viewableFields, editableFields } = useStore(
    (state) => state.projectFields,
  )

  const isV3Project = postExComUpdate || isV3ProjectEditable
  const canViewAboutSection =
    canViewField(viewableFields, 'title') ||
    canViewField(viewableFields, 'description')
  const canViewDetailsSection = hasFields(
    projectFields,
    viewableFields,
    'Cross-Cutting',
    false,
    ['title', 'description'],
  )

  const sectionDefaultProps = {
    ...defaultProps,
    FieldProps: {
      className: defaultProps.FieldProps.className + ' w-[17rem]',
    },
  }
  const defaultPropsDateInput = {
    className: 'BPListUpload !ml-0 h-10 w-40 !flex-grow-0',
  }

  const areInvalidFields = !(
    canGoToSecondStep(projIdentifiers) &&
    project_type &&
    sector
  )
  const isNextDisabled = areInvalidFields || !specificFieldsLoaded

  const handleChangeSubSector = (subsectors: ProjectSubSectorType[]) => {
    setProjectData((prevData) => ({
      ...prevData,
      [sectionIdentifier]: {
        ...prevData[sectionIdentifier],
        subsector_ids: subsectors.map((subsector) => subsector.id) ?? [],
      },
    }))
  }

  const handleChangeNumericValues = (
    event: ChangeEvent<HTMLInputElement>,
    field: string,
  ) => {
    const initialValue = event.target.value
    const value = initialValue === '' ? null : initialValue

    if (!isNaN(Number(value))) {
      setProjectData((prevData) => ({
        ...prevData,
        [sectionIdentifier]: {
          ...prevData[sectionIdentifier],
          [field]: value,
        },
      }))
    } else {
      event.preventDefault()
    }
  }

  const getIsInputDisabled = (field: keyof typeof errors) =>
    hasSubmitted && errors[field]?.length > 0

  const getFieldDefaultProps = (field: string) => {
    return {
      ...{
        ...defaultPropsSimpleField,
        className: cx(defaultPropsSimpleField.className, '!m-0 h-10 !py-1', {
          'border-red-500': getIsInputDisabled(field),
          [disabledClassName]: !canEditField(editableFields, field),
        }),
      },
    }
  }

  return (
    <>
      {canViewAboutSection && (
        <>
          <SectionTitle>About</SectionTitle>
          <div className="flex flex-col gap-y-2">
            {canViewField(viewableFields, 'title') && (
              <div>
                <Label>{tableColumns.title}</Label>
                <div className="flex items-center">
                  <SimpleInput
                    id="title"
                    value={title}
                    onChange={(event: ChangeEvent<HTMLTextAreaElement>) =>
                      changeHandler['text']<ProjectData, CrossCuttingFields>(
                        event,
                        'title',
                        setProjectData,
                        sectionIdentifier,
                      )
                    }
                    disabled={!canEditField(editableFields, 'title')}
                    type="text"
                    {...getFieldDefaultProps('title')}
                    containerClassName={
                      defaultPropsSimpleField.containerClassName +
                      ' w-full max-w-[55rem]'
                    }
                  />
                  <FieldErrorIndicator errors={errors} field="title" />
                </div>
              </div>
            )}
            {canViewField(viewableFields, 'description') && (
              <div>
                <Label>{tableColumns.description} (max 1000 characters)</Label>
                <div className="flex items-center">
                  <TextareaAutosize
                    value={description}
                    onChange={(event: ChangeEvent<HTMLTextAreaElement>) =>
                      changeHandler['text']<ProjectData, CrossCuttingFields>(
                        event,
                        'description',
                        setProjectData,
                        sectionIdentifier,
                      )
                    }
                    disabled={!canEditField(editableFields, 'description')}
                    className={cx(textAreaClassname + ' max-w-[64rem]', {
                      'border-red-500': getIsInputDisabled('description'),
                    })}
                    maxLength={1000}
                    style={STYLE}
                    minRows={7}
                    tabIndex={-1}
                  />
                  <FieldErrorIndicator errors={errors} field="description" />
                </div>
              </div>
            )}
          </div>
        </>
      )}

      {canViewAboutSection && canViewDetailsSection && (
        <Divider className="my-6" />
      )}

      {canViewDetailsSection && (
        <>
          <SectionTitle>Details</SectionTitle>
          <div className="flex flex-col gap-y-2">
            <div className="flex flex-wrap gap-x-20 gap-y-3">
              {canViewField(viewableFields, 'project_type') && (
                <div>
                  <Label>{tableColumns.type}</Label>
                  <div className="flex items-center">
                    <Field
                      widget="autocomplete"
                      options={crtProjectTypesOpts}
                      value={
                        some(projectTypes, { id: project_type })
                          ? project_type
                          : null
                      }
                      onChange={(_: React.SyntheticEvent, value) =>
                        changeHandler['drop_down']<
                          ProjectData,
                          CrossCuttingFields
                        >(
                          value,
                          'project_type',
                          setProjectData,
                          sectionIdentifier,
                        )
                      }
                      getOptionLabel={(option: any) =>
                        getOptionLabel(projectTypes, option)
                      }
                      disabled={
                        (isV3Project && !!project?.project_type_id) ||
                        !specificFieldsLoaded ||
                        !canEditField(editableFields, 'project_type')
                      }
                      Input={{
                        error: getIsInputDisabled('project_type'),
                      }}
                      {...sectionDefaultProps}
                    />
                    <div className="w-5">
                      <FieldErrorIndicator
                        errors={errors}
                        field="project_type"
                      />
                    </div>
                  </div>
                </div>
              )}
              {canViewField(viewableFields, 'sector') && (
                <div>
                  <Label>{tableColumns.sector}</Label>
                  <div className="flex items-center">
                    <Field
                      widget="autocomplete"
                      options={crtSectorsOpts}
                      value={some(sectors, { id: sector }) ? sector : null}
                      onChange={(_, value) =>
                        changeHandler['drop_down']<
                          ProjectData,
                          CrossCuttingFields
                        >(value, 'sector', setProjectData, sectionIdentifier)
                      }
                      getOptionLabel={(option) =>
                        getOptionLabel(sectors, option)
                      }
                      disabled={
                        (isV3Project && !!project?.sector_id) ||
                        !specificFieldsLoaded ||
                        !canEditField(editableFields, 'sector')
                      }
                      Input={{
                        error: getIsInputDisabled('sector'),
                      }}
                      {...sectionDefaultProps}
                    />
                    <FieldErrorIndicator errors={errors} field="sector" />
                  </div>
                </div>
              )}
            </div>
            <div className="flex flex-wrap gap-x-20 gap-y-3">
              {canViewField(viewableFields, 'subsectors') && (
                <div>
                  <Label>{tableColumns.subsectors}</Label>
                  <div className="flex items-center">
                    <div className="w-[40.25rem] flex-shrink">
                      <Field
                        widget="autocomplete"
                        multiple={true}
                        options={crtSubsectorsOpts}
                        value={
                          filter(subsectors, (subsector) =>
                            includes(subsector_ids, subsector.id),
                          ) as ProjectSubSectorType[]
                        }
                        onChange={(_, value) =>
                          handleChangeSubSector(value as ProjectSubSectorType[])
                        }
                        getOptionLabel={(option) =>
                          getOptionLabel(subsectors, option)
                        }
                        disabled={!canEditField(editableFields, 'subsectors')}
                        Input={{
                          error: getIsInputDisabled('subsector_ids'),
                        }}
                        FieldProps={{ className: 'w-full BPListUpload mb-0' }}
                      />
                    </div>
                    <FieldErrorIndicator errors={errors} field="subsector" />
                  </div>
                </div>
              )}
              {canViewField(viewableFields, 'is_lvc') && (
                <div>
                  <Label>{tableColumns.is_lvc}</Label>
                  <div className="flex items-center">
                    <Field
                      widget="autocomplete"
                      options={lvcNonLvcOpts}
                      value={
                        (find(lvcNonLvcOpts, { id: is_lvc }) ||
                          null) as BooleanOptionsType | null
                      }
                      onChange={(_, value) =>
                        changeHandler['drop_down']<
                          ProjectData,
                          CrossCuttingFields
                        >(value, 'is_lvc', setProjectData, sectionIdentifier)
                      }
                      getOptionLabel={(option: any) =>
                        getOptionLabel(lvcNonLvcOpts, option)
                      }
                      disabled={!canEditField(editableFields, 'is_lvc')}
                      Input={{
                        error: getIsInputDisabled('is_lvc'),
                      }}
                      {...defaultProps}
                    />
                    <FieldErrorIndicator errors={errors} field="is_lvc" />
                  </div>
                </div>
              )}
            </div>
            <div className="flex w-fit grid-cols-2 flex-wrap gap-x-20 gap-y-2 md:grid">
              {canViewField(viewableFields, 'total_fund') && (
                <div>
                  <Label>{tableColumns.total_fund} (US $)</Label>
                  <div className="flex items-center">
                    <FormattedNumberInput
                      id="total_fund"
                      value={total_fund ?? ''}
                      prefix="$"
                      withoutDefaultValue={true}
                      onChange={(event) =>
                        handleChangeNumericValues(event, 'total_fund')
                      }
                      disabled={!canEditField(editableFields, 'total_fund')}
                      {...getFieldDefaultProps('total_fund')}
                    />
                    <FieldErrorIndicator errors={errors} field="total_fund" />
                  </div>
                </div>
              )}
              {canViewField(viewableFields, 'support_cost_psc') && (
                <div>
                  <Label>{tableColumns.support_cost_psc} (US $)</Label>
                  <div className="flex items-center">
                    <FormattedNumberInput
                      id="support_cost_psc"
                      value={support_cost_psc ?? ''}
                      prefix="$"
                      withoutDefaultValue={true}
                      onChange={(event) =>
                        handleChangeNumericValues(event, 'support_cost_psc')
                      }
                      disabled={
                        !canEditField(editableFields, 'support_cost_psc')
                      }
                      {...getFieldDefaultProps('support_cost_psc')}
                    />
                    <FieldErrorIndicator
                      errors={errors}
                      field="support_cost_psc"
                    />
                  </div>
                </div>
              )}
              {canViewField(viewableFields, 'project_start_date') && (
                <div>
                  <Label>{tableColumns.project_start_date}</Label>
                  <div className="flex items-center">
                    <DateInput
                      id="project_start_date"
                      value={project_start_date as string}
                      onChange={(event) =>
                        changeField(
                          event.target.value || null,
                          'project_start_date',
                          setProjectData,
                          sectionIdentifier,
                        )
                      }
                      disabled={
                        (mode === 'edit' &&
                          project?.submission_status === 'Approved' &&
                          !!project?.project_start_date) ||
                        !canEditField(editableFields, 'project_start_date')
                      }
                      formatValue={(value) => dayjs(value).format('DD/MM/YYYY')}
                      className={cx(defaultPropsDateInput.className, {
                        'border-red-500':
                          getIsInputDisabled('project_start_date'),
                        [disabledClassName]:
                          (mode === 'edit' &&
                            project?.submission_status === 'Approved' &&
                            !!project_start_date) ||
                          !canEditField(editableFields, 'project_start_date'),
                      })}
                    />
                    <FieldErrorIndicator
                      errors={errors}
                      field="project_start_date"
                    />
                  </div>
                </div>
              )}
              {canViewField(viewableFields, 'project_end_date') && (
                <div>
                  <Label>{tableColumns.project_end_date}</Label>
                  <div className="flex items-center">
                    <DateInput
                      id="project_end_date"
                      value={project_end_date as string}
                      onChange={(event) =>
                        changeField(
                          event.target.value || null,
                          'project_end_date',
                          setProjectData,
                          sectionIdentifier,
                        )
                      }
                      disabled={
                        !canEditField(editableFields, 'project_end_date')
                      }
                      formatValue={(value) => dayjs(value).format('DD/MM/YYYY')}
                      className={cx(defaultPropsDateInput.className, {
                        'border-red-500':
                          getIsInputDisabled('project_end_date'),
                        [disabledClassName]: !canEditField(
                          editableFields,
                          'project_end_date',
                        ),
                      })}
                    />
                    <FieldErrorIndicator
                      errors={errors}
                      field="project_end_date"
                    />
                  </div>
                </div>
              )}
            </div>
<<<<<<< HEAD
            {canViewField(
              viewableFields,
              'blanket_or_individual_consideration',
            ) && (
              <div>
                <Label>
                  {tableColumns.blanket_or_individual_consideration}
                </Label>
                <Field
                  widget="autocomplete"
                  options={considerationOpts}
                  value={
                    considerationOpts.find(
                      (opt) =>
                        opt.value === blanket_or_individual_consideration,
                    )?.value ?? null
                  }
                  onChange={(_, value) =>
                    changeHandler['drop_down']<ProjectData, CrossCuttingFields>(
                      value,
                      'blanket_or_individual_consideration',
                      setProjectData,
                      sectionIdentifier,
                    )
                  }
                  getOptionLabel={(option: any) =>
                    getOptionLabel(considerationOpts, option)
                  }
                  disabled={
                    isV3Project ||
                    !canEditField(
                      editableFields,
                      'blanket_or_individual_consideration',
                    )
                  }
                  Input={{
                    error: getIsInputDisabled(
                      'blanket_or_individual_consideration',
                    ),
                  }}
                  {...defaultProps}
                />
=======
            {canViewField(viewableFields, 'individual_consideration') && (
              <div className="flex">
                <Label className="mt-0.5">Blanket consideration</Label>
                <div className="flex items-center">
                  <Checkbox
                    checked={!individual_consideration}
                    onChange={(_, value) =>
                      handleChangeBlanketConsideration(value)
                    }
                    disabled={
                      isV3Project ||
                      !canEditField(editableFields, 'individual_consideration')
                    }
                    sx={{ color: 'black' }}
                  />
                  <FieldErrorIndicator
                    errors={errors}
                    field="individual_consideration"
                  />
                </div>
>>>>>>> 4db01048
              </div>
            )}
          </div>
        </>
      )}
      <div className="mt-5 flex flex-wrap items-center gap-2.5">
        <NavigationButton type="previous" {...{ setCurrentTab }} />
        <NavigationButton
          nextTab={nextStep - 1}
          isBtnDisabled={isNextDisabled}
          setCurrentTab={setCurrentTab}
        />
      </div>
    </>
  )
}

export default ProjectCrossCuttingFields<|MERGE_RESOLUTION|>--- conflicted
+++ resolved
@@ -510,7 +510,6 @@
                 </div>
               )}
             </div>
-<<<<<<< HEAD
             {canViewField(
               viewableFields,
               'blanket_or_individual_consideration',
@@ -553,28 +552,6 @@
                   }}
                   {...defaultProps}
                 />
-=======
-            {canViewField(viewableFields, 'individual_consideration') && (
-              <div className="flex">
-                <Label className="mt-0.5">Blanket consideration</Label>
-                <div className="flex items-center">
-                  <Checkbox
-                    checked={!individual_consideration}
-                    onChange={(_, value) =>
-                      handleChangeBlanketConsideration(value)
-                    }
-                    disabled={
-                      isV3Project ||
-                      !canEditField(editableFields, 'individual_consideration')
-                    }
-                    sx={{ color: 'black' }}
-                  />
-                  <FieldErrorIndicator
-                    errors={errors}
-                    field="individual_consideration"
-                  />
-                </div>
->>>>>>> 4db01048
               </div>
             )}
           </div>
