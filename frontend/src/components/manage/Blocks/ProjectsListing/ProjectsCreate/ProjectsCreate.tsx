'use client'

import { useEffect, useState } from 'react'

import HeaderTitle from '@ors/components/theme/Header/HeaderTitle'
import Link from '@ors/components/ui/Link/Link'
import { PageHeading } from '@ors/components/ui/Heading/Heading'
import ProjectIdentifiersSection from './ProjectIdentifiersSection.tsx'
import ProjectBPLinking from './ProjectBPLinking'
import ProjectCrossCuttingFields from './ProjectCrossCuttingFields'
import ProjectOverview from './ProjectOverview.tsx'
import ProjectSubstanceDetails from './ProjectSubstanceDetails.tsx'
<<<<<<< HEAD
import ProjectImpact from './ProjectImpact.tsx'
import {
  CrossCuttingFields,
  ProjectSpecificFields,
=======
import {
  CrossCuttingFields,
  ProjIdentifiers,
>>>>>>> 582ec411
  SpecificFields,
} from '../interfaces.ts'
import { api } from '@ors/helpers'

import { Alert, Button, CircularProgress, Tabs, Tab } from '@mui/material'
import { find, isNil, map, omit, pickBy } from 'lodash'
import cx from 'classnames'

const initialCrossCuttingFields = (): CrossCuttingFields => {
  return {
    project_type: null,
    sector: null,
    subsector_ids: [],
    is_lvc: null,
    title: '',
    description: '',
    project_start_date: '',
    project_end_date: '',
    total_fund: '',
    support_cost_psc: '',
    psc: '',
    individual_consideration: true,
  }
}

const initialProjectSpecificFields = (): SpecificFields => {
  return {
    tranche: null,
    is_sme: null,
    products_manufactured: '',
    group: null,
    ods_odp: [],
  }
}

const ProjectsCreate = () => {
  const [currentStep, setCurrentStep] = useState<number>(0)
  const [currentTab, setCurrentTab] = useState<number>(0)
  const [projIdentifiers, setProjIdentifiers] = useState<ProjIdentifiers>({
    is_lead_agency: true,
    country: null,
    meeting: null,
    current_agency: null,
    side_agency: null,
    cluster: null,
  })
  const [isLinkedToBP, setIsLinkedToBP] = useState<boolean>(false)
  const [bpId, setBpId] = useState<number>()
  const [crossCuttingFields, setCrossCuttingFields] =
    useState<CrossCuttingFields>(initialCrossCuttingFields)
  const [projectSpecificFields, setProjectSpecificFields] =
    useState<SpecificFields>(initialProjectSpecificFields)
  const [isLoading, setIsLoading] = useState<boolean>(false)
  const [isSubmitSuccessful, setIsSubmitSuccessful] = useState<boolean>()
  const [projectId, setProjectId] = useState<number | null>(null)
  const [specificFields, setSpecificFields] = useState<ProjectSpecificFields[]>(
    [],
  )

  const cluster = projIdentifiers.cluster
  const projectType = crossCuttingFields.project_type
  const sector = crossCuttingFields.sector

  const sectionHasFields = (section: string) =>
    find(specificFields, (field) => field.section === section)

  const fetchSpecificFields = async () => {
    try {
      const res = await api(
        `/api/project-cluster/${cluster}/type/${projectType}/sector/${sector}/fields/`,
      )
      setSpecificFields(res.fields || [])
    } catch (e) {
      console.error('Error at loading project specific fields')
    }
  }

  useEffect(() => {
    if (cluster && projectType && sector) {
      fetchSpecificFields()
    } else setSpecificFields([])
  }, [cluster, projectType, sector])

  const canLinkToBp = !!(
    projIdentifiers.country &&
    projIdentifiers.meeting &&
    cluster &&
    ((projIdentifiers.is_lead_agency && projIdentifiers.current_agency) ||
      (!projIdentifiers.is_lead_agency && projIdentifiers.side_agency))
  )

  const areNextSectionsDisabled = !canLinkToBp || currentStep < 1
  const isSubmitDisabled =
    areNextSectionsDisabled ||
    !(projectType && sector && crossCuttingFields.title)
  const areProjectSpecificTabsDisabled =
    areNextSectionsDisabled || !projectType || !sector

  const steps = [
    {
      step: 0,
      id: 'project-identifiers',
      ariaControls: 'project-identifiers',
      label: 'Identifiers',
      component: (
        <ProjectIdentifiersSection
          {...{
            setCurrentStep,
            setCurrentTab,
            projIdentifiers,
            setProjIdentifiers,
            setCrossCuttingFields,
            areNextSectionsDisabled,
            isSubmitSuccessful,
          }}
          isNextBtnEnabled={canLinkToBp}
        />
      ),
    },
    {
      step: 1,
      id: 'project-bp-link-section',
      ariaControls: 'project-bp-link-section',
      label: 'Business Plan',
      disabled: areNextSectionsDisabled,
      component: (
        <ProjectBPLinking
          {...{
            projIdentifiers,
            isLinkedToBP,
            setIsLinkedToBP,
            bpId,
            setBpId,
          }}
        />
      ),
    },
    {
      step: 2,
      id: 'project-cross-cutting-section',
      ariaControls: 'project-cross-cutting-section',
      label: 'Cross-Cutting',
      disabled: areNextSectionsDisabled,
      component: (
        <ProjectCrossCuttingFields
          {...{
            projIdentifiers,
            crossCuttingFields,
            setCrossCuttingFields,
          }}
        />
      ),
    },
    {
      step: 3,
      id: 'project-specific-overview-section',
      ariaControls: 'project-specific-overview-section',
      label: 'Overview',
      disabled: areProjectSpecificTabsDisabled || !sectionHasFields('Header'),
      component: (
        <ProjectOverview
          {...{
            projectSpecificFields,
            setProjectSpecificFields,
            specificFields,
          }}
        />
      ),
    },
    {
      step: 4,
      id: 'project-substance-details-section',
      ariaControls: 'project-substance-details-section',
      label: 'Substance details',
      disabled:
        areProjectSpecificTabsDisabled ||
        !sectionHasFields('Substance Details'),
      component: (
        <ProjectSubstanceDetails
          {...{
            projectSpecificFields,
            setProjectSpecificFields,
            specificFields,
          }}
        />
      ),
    },
    {
      step: 5,
      id: 'project-impact-section',
      ariaControls: 'project-impact-section',
      label: 'Impact',
      disabled: areProjectSpecificTabsDisabled || !sectionHasFields('Impact'),
      component: (
        <ProjectImpact
          {...{
            projectSpecificFields,
            setProjectSpecificFields,
            specificFields,
          }}
        />
      ),
    },
  ]

  console.log(projectSpecificFields, specificFields)
  const submitProject = async () => {
    setIsLoading(true)

    try {
      const result = await api(`api/projects/v2/`, {
        data: {
          bp_activity: bpId,
          agency: projIdentifiers.current_agency,
          lead_agency: projIdentifiers?.is_lead_agency
            ? projIdentifiers.current_agency
            : projIdentifiers.side_agency,
          ...omit(projIdentifiers, [
            'current_agency',
            'side_agency',
            'is_lead_agency',
          ]),
          ...pickBy(
            crossCuttingFields,
            (value) => !isNil(value) && value !== '',
          ),
          ...pickBy(
            projectSpecificFields,
            (value) => !isNil(value) && value !== '',
          ),
          ods_odp: map(projectSpecificFields.ods_odp, (ods_odp) =>
            omit(
              pickBy(ods_odp, (value) => !isNil(value) && value !== ''),
              'id',
            ),
          ),
        },
        method: 'POST',
      })

      setIsLoading(false)
      setIsSubmitSuccessful(true)
      setProjectId(result.id)
    } catch (error) {
      setIsLoading(false)
      setIsSubmitSuccessful(false)
      setProjectId(null)
    }
  }

  return (
    <>
      <HeaderTitle>
        <div className="align-center flex justify-between">
          <PageHeading>New project submission</PageHeading>
          <div className="flex flex-wrap items-center gap-2.5">
            <Button
              className={cx('ml-auto mr-0 h-10 px-3 py-1', {
                'border border-solid border-secondary bg-secondary text-white hover:border-primary hover:bg-primary hover:text-mlfs-hlYellow':
                  !isSubmitDisabled,
              })}
              size="large"
              variant="contained"
              onClick={submitProject}
              disabled={isSubmitDisabled}
            >
              Submit
            </Button>
            {isLoading && (
              <CircularProgress
                color="inherit"
                size="30px"
                className="ml-1.5"
              />
            )}
          </div>
        </div>
      </HeaderTitle>

      <div className="flex flex-col gap-6">
        <div>
          <Tabs
            aria-label="create-project"
            value={currentTab}
            className="sectionsTabs"
            variant="scrollable"
            scrollButtons="auto"
            allowScrollButtonsMobile
            TabIndicatorProps={{
              className: 'h-0',
              style: { transitionDuration: '150ms' },
            }}
            onChange={(_, newValue) => {
              setCurrentTab(newValue)
            }}
          >
            {steps.map(({ id, ariaControls, label, disabled }: any) => (
              <Tab
                id={id}
                aria-controls={ariaControls}
                label={label}
                disabled={disabled}
                classes={{
                  disabled: 'text-gray-200',
                }}
              />
            ))}
          </Tabs>
          <div className="relative rounded-b-lg rounded-r-lg border border-solid border-primary p-6">
            {steps
              .filter(({ step }) => step === currentTab)
              .map((step) => step.component)}
          </div>
        </div>
      </div>
      {!isNil(isSubmitSuccessful) && (
        <Alert
          className="BPAlert mt-4 w-fit border-0"
          severity={isSubmitSuccessful ? 'success' : 'error'}
        >
          {isSubmitSuccessful && projectId ? (
            <Link
              className="text-xl text-inherit no-underline"
              href={`/projects-listing/${projectId}`}
            >
              <p className="m-0 text-lg">
                Submission was successful. View project.
              </p>
            </Link>
          ) : (
            <p className="m-0 text-lg">An error occurred. Please try again</p>
          )}
        </Alert>
      )}
    </>
  )
}

export default ProjectsCreate<|MERGE_RESOLUTION|>--- conflicted
+++ resolved
@@ -10,16 +10,11 @@
 import ProjectCrossCuttingFields from './ProjectCrossCuttingFields'
 import ProjectOverview from './ProjectOverview.tsx'
 import ProjectSubstanceDetails from './ProjectSubstanceDetails.tsx'
-<<<<<<< HEAD
 import ProjectImpact from './ProjectImpact.tsx'
 import {
   CrossCuttingFields,
+  ProjIdentifiers,
   ProjectSpecificFields,
-=======
-import {
-  CrossCuttingFields,
-  ProjIdentifiers,
->>>>>>> 582ec411
   SpecificFields,
 } from '../interfaces.ts'
 import { api } from '@ors/helpers'
