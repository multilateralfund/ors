'use client'

import { Dispatch, ReactNode, SetStateAction, useMemo, useState } from 'react'

import SectionErrorIndicator from '@ors/components/ui/SectionTab/SectionErrorIndicator.tsx'
import ProjectIdentifiersSection from './ProjectIdentifiersSection.tsx'
import ProjectCrossCuttingFields from './ProjectCrossCuttingFields'
import ProjectSpecificInfoSection from './ProjectSpecificInfoSection.tsx'
import ProjectImpact from './ProjectImpact.tsx'
import ProjectDocumentation from '../ProjectView/ProjectDocumentation.tsx'
import {
  ProjectFile,
  ProjectSpecificFields,
  ProjectTypeApi,
  ProjectFiles,
  ProjectDataProps,
} from '../interfaces.ts'
import {
  canGoToSecondStep,
  checkInvalidValue,
  formatErrors,
  getCrossCuttingErrors,
  getFieldLabel,
  getProjIdentifiersErrors,
  getSectionFields,
  getSpecificFieldsErrors,
  getHasNoFiles,
  hasSectionErrors,
} from '../utils.ts'

import { Tabs, Tab, Alert, Typography } from '@mui/material'
<<<<<<< HEAD
import { groupBy, has, isEmpty, map, mapKeys } from 'lodash'
=======
import { has, isArray, isEmpty, map, mapKeys } from 'lodash'
import ProjectHistory from '@ors/components/manage/Blocks/ProjectsListing/ProjectView/ProjectHistory.tsx'
>>>>>>> 37ad0763

export const SectionTitle = ({ children }: { children: ReactNode }) => (
  <div className="mb-4 text-xl uppercase tracking-[1px] text-typography-sectionTitle">
    {children}
  </div>
)

const ProjectsCreate = ({
  projectData,
  setProjectData,
  specificFields,
  mode,
  files,
  projectFiles,
  errors,
  setErrors,
  hasSubmitted,
  project,
  fileErrors,
  ...rest
}: ProjectDataProps &
  ProjectFiles & {
    specificFields: ProjectSpecificFields[]
    mode: string
    errors: { [key: string]: [] }
    setErrors: Dispatch<SetStateAction<{ [key: string]: [] }>>
    hasSubmitted: boolean
    fileErrors: string
    project?: ProjectTypeApi
    projectFiles?: ProjectFile[]
  }) => {
  const [currentStep, setCurrentStep] = useState<number>(mode !== 'add' ? 1 : 0)
  const [currentTab, setCurrentTab] = useState<number>(0)

  const { projIdentifiers, crossCuttingFields, projectSpecificFields } =
    projectData ?? {}
  const { project_type, sector } = crossCuttingFields

  const canLinkToBp = canGoToSecondStep(projIdentifiers)

  const areNextSectionsDisabled = !canLinkToBp || currentStep < 1
  const areProjectSpecificTabsDisabled =
    areNextSectionsDisabled || !project_type || !sector

  const [overviewFields, substanceDetailsFields, impactFields] = [
    getSectionFields(specificFields, 'Header'),
    getSectionFields(specificFields, 'Substance Details'),
    getSectionFields(specificFields, 'Impact'),
  ]
  const groupedFields = groupBy(substanceDetailsFields, 'table')
  const odsOdpFields = groupedFields['ods_odp'] || []

  const isSpecificInfoTabDisalbed =
    areProjectSpecificTabsDisabled ||
    (overviewFields.length < 1 && substanceDetailsFields.length < 1)
  const isImpactTabDisabled =
    areProjectSpecificTabsDisabled || impactFields.length < 1

  const projIdentifiersErrors = useMemo(
    () => getProjIdentifiersErrors(projIdentifiers, errors),
    [projIdentifiers, errors],
  )

  const bpErrors = useMemo(
    () =>
      Object.fromEntries(
        Object.entries(errors ?? {}).filter(([key]) => key === 'bp_activity'),
      ),
    [errors],
  )

  const crossCuttingErrors = useMemo(
    () => getCrossCuttingErrors(crossCuttingFields, errors, mode),
    [crossCuttingFields, errors, mode],
  )

  const specificFieldsErrors = useMemo(
    () =>
      getSpecificFieldsErrors(
        projectSpecificFields,
        specificFields,
        errors,
        mode,
      ),
    [projectSpecificFields, specificFields, errors, mode],
  )
  const overviewErrors = specificFieldsErrors['Header'] || {}
  const substanceDetailsErrors = specificFieldsErrors['Substance Details'] || {}
  const impactErrors = specificFieldsErrors['Impact'] || {}

  const fieldsForValidation = map(odsOdpFields, 'write_field_name')
  const odsOdpData = projectSpecificFields?.ods_odp ?? []

  const odsOpdDataErrors =
    mode === 'edit'
      ? map(odsOdpData, (odsOdp) => {
          const errors = map(fieldsForValidation, (field) =>
            checkInvalidValue(odsOdp[field])
              ? [field, ['This field is required for submission.']]
              : null,
          ).filter(Boolean) as [string, string[]][]

          return Object.fromEntries(errors)
        })
      : []

  const formattedOdsOdp = map(odsOpdDataErrors, (error, index) => ({
    ...error,
    ...(((errors?.ods_odp ?? [])[index] as Record<string, []>) || {}),
  }))

  const filteredOdsOdpErrors = map(formattedOdsOdp, (odp, index) =>
    !isEmpty(odp) ? { ...odp, id: index } : { ...odp },
  ).filter((odp) => !isEmpty(odp) && !has(odp, 'non_field_errors'))

  const formattedOdsOdpErrors = map(
    filteredOdsOdpErrors,
    ({ id, ...fields }) => {
      const fieldLabels = map(
        fields as Record<string, string[]>,
        (errorMsgs, field) => {
          if (Array.isArray(errorMsgs) && errorMsgs.length > 0) {
            return getFieldLabel(specificFields, field)
          }
          return null
        },
      ).filter(Boolean)

      if (fieldLabels.length === 0) return null

      return {
        message: `Substance ${Number(id) + 1} - ${fieldLabels.join(', ')}: ${fieldLabels.length > 1 ? 'These fields are' : 'This field is'} required for submission.`,
      }
    },
  ).filter(Boolean)

  const odsOdpErrors = map(
    formattedOdsOdp as { [key: string]: [] }[],
    (error) => mapKeys(error, (_, key) => getFieldLabel(specificFields, key)),
  )

  const hasNoFiles = mode === 'edit' && getHasNoFiles(files, projectFiles)

  const steps = [
    {
      step: 0,
      id: 'project-identifiers',
      ariaControls: 'project-identifiers',
      label: (
        <div className="relative flex items-center justify-between gap-x-2">
          <div>Identifiers</div>
          {(hasSectionErrors(projIdentifiersErrors) ||
            hasSectionErrors(bpErrors)) && (
            <SectionErrorIndicator errors={[]} />
          )}
        </div>
      ),
      component: (
        <ProjectIdentifiersSection
          {...{
            projectData,
            setProjectData,
            areNextSectionsDisabled,
            setCurrentStep,
            setCurrentTab,
            hasSubmitted,
          }}
          isNextBtnEnabled={canLinkToBp}
          errors={projIdentifiersErrors}
        />
      ),
      errors: formatErrors({ ...projIdentifiersErrors, ...bpErrors }),
    },
    {
      step: 1,
      id: 'project-cross-cutting-section',
      ariaControls: 'project-cross-cutting-section',
      label: (
        <div className="relative flex items-center justify-between gap-x-2">
          <div>Cross-Cutting</div>
          {!areNextSectionsDisabled && hasSectionErrors(crossCuttingErrors) && (
            <SectionErrorIndicator errors={[]} />
          )}
        </div>
      ),
      disabled: areNextSectionsDisabled,
      component: (
        <ProjectCrossCuttingFields
          {...{
            projectData,
            setProjectData,
            hasSubmitted,
          }}
          errors={crossCuttingErrors}
        />
      ),
      errors: formatErrors(crossCuttingErrors),
    },
    {
      step: 2,
      id: 'project-specific-info-section',
      ariaControls: 'project-specific-info-section',
      label: (
        <div className="relative flex items-center justify-between gap-x-2">
          <div>Specific Information</div>
          {!isSpecificInfoTabDisalbed &&
            (hasSectionErrors(overviewErrors) ||
              hasSectionErrors(substanceDetailsErrors) ||
              formattedOdsOdpErrors.length > 0 ||
              (mode === 'edit' && odsOdpData.length === 0)) && (
              <SectionErrorIndicator errors={[]} />
            )}
        </div>
      ),
      disabled: isSpecificInfoTabDisalbed,
      component: (
        <ProjectSpecificInfoSection
          {...{
            projectData,
            setProjectData,
            overviewFields,
            substanceDetailsFields,
            hasSubmitted,
            overviewErrors,
            substanceDetailsErrors,
            odsOdpErrors,
          }}
        />
      ),
      errors: [
        ...formatErrors({
          ...overviewErrors,
          ...substanceDetailsErrors,
        }),
        ...(mode === 'edit' && odsOdpData.length === 0
          ? [
              {
                message:
                  'At least a substance must be provided for submission.',
              },
            ]
          : []),
        ...formattedOdsOdpErrors,
      ],
    },
    {
      step: 3,
      id: 'project-impact-section',
      ariaControls: 'project-impact-section',
      label: (
        <div className="relative flex items-center justify-between gap-x-2">
          <div>Impact</div>
          {!isImpactTabDisabled && hasSectionErrors(impactErrors) && (
            <SectionErrorIndicator errors={[]} />
          )}
        </div>
      ),
      disabled: isImpactTabDisabled,
      component: (
        <ProjectImpact
          sectionFields={impactFields}
          errors={impactErrors}
          {...{ projectData, setProjectData, hasSubmitted }}
        />
      ),
      errors: formatErrors(impactErrors),
    },
    {
      step: 4,
      id: 'project-documentation-section',
      ariaControls: 'project-documentation-section',
      label: (
        <div className="relative flex items-center justify-between gap-x-2">
          <div>Documentation</div>
          {!areNextSectionsDisabled && (fileErrors || hasNoFiles) ? (
            <SectionErrorIndicator errors={[]} />
          ) : null}
        </div>
      ),
      disabled: areNextSectionsDisabled,
      component: (
        <ProjectDocumentation {...rest} {...{ projectFiles, files, mode }} />
      ),
      errors: [
        ...(fileErrors
          ? [
              {
                message: fileErrors,
              },
            ]
          : []),
        ...(hasNoFiles
          ? [
              {
                message: 'At least a file must be provided for submission.',
              },
            ]
          : []),
      ],
    },
    ...(project
      ? [
          {
            step: 5,
            id: 'project-history-section',
            ariaControls: 'project-history-section',
            label: (
              <div className="relative flex items-center justify-between gap-x-2">
                <div>History</div>
              </div>
            ),
            disabled: false,
            component: <ProjectHistory mode={mode} project={project} />,
          },
        ]
      : []),
  ]

  return (
    <>
      <Tabs
        aria-label="create-project"
        value={currentTab}
        className="sectionsTabs"
        variant="scrollable"
        scrollButtons="auto"
        allowScrollButtonsMobile
        TabIndicatorProps={{
          className: 'h-0',
          style: { transitionDuration: '150ms' },
        }}
        onChange={(_, newValue) => {
          setCurrentTab(newValue)
        }}
      >
        {steps.map(({ id, ariaControls, label, disabled }) => (
          <Tab
            id={id}
            aria-controls={ariaControls}
            label={label}
            disabled={disabled}
            classes={{
              disabled: 'text-gray-200',
            }}
          />
        ))}
      </Tabs>
      <div className="relative rounded-b-lg rounded-r-lg border border-solid border-primary p-6">
        {steps
          .filter(({ step }) => step === currentTab)
          .map(({ component, errors }) => {
            return (
              <>
                {errors.length > 0 && (
                  <Alert className="mb-5" severity="error">
                    <Typography>
                      Please make sure all the sections are valid.
                      <div className="mt-1">
                        {errors.map((err, idx) =>
                          err ? (
                            <div key={idx} className="py-1.5">
                              {'\u2022'} {err.message}
                            </div>
                          ) : null,
                        )}
                      </div>
                    </Typography>
                  </Alert>
                )}
                {component}
              </>
            )
          })}
      </div>
    </>
  )
}

export default ProjectsCreate<|MERGE_RESOLUTION|>--- conflicted
+++ resolved
@@ -2,6 +2,7 @@
 
 import { Dispatch, ReactNode, SetStateAction, useMemo, useState } from 'react'
 
+import ProjectHistory from '@ors/components/manage/Blocks/ProjectsListing/ProjectView/ProjectHistory.tsx'
 import SectionErrorIndicator from '@ors/components/ui/SectionTab/SectionErrorIndicator.tsx'
 import ProjectIdentifiersSection from './ProjectIdentifiersSection.tsx'
 import ProjectCrossCuttingFields from './ProjectCrossCuttingFields'
@@ -29,12 +30,7 @@
 } from '../utils.ts'
 
 import { Tabs, Tab, Alert, Typography } from '@mui/material'
-<<<<<<< HEAD
 import { groupBy, has, isEmpty, map, mapKeys } from 'lodash'
-=======
-import { has, isArray, isEmpty, map, mapKeys } from 'lodash'
-import ProjectHistory from '@ors/components/manage/Blocks/ProjectsListing/ProjectView/ProjectHistory.tsx'
->>>>>>> 37ad0763
 
 export const SectionTitle = ({ children }: { children: ReactNode }) => (
   <div className="mb-4 text-xl uppercase tracking-[1px] text-typography-sectionTitle">
@@ -388,7 +384,7 @@
           .map(({ component, errors }) => {
             return (
               <>
-                {errors.length > 0 && (
+                {errors && errors.length > 0 && (
                   <Alert className="mb-5" severity="error">
                     <Typography>
                       Please make sure all the sections are valid.
