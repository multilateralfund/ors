'use client'

import { ReactNode, useContext, useMemo, useState } from 'react'

import ProjectHistory from '@ors/components/manage/Blocks/ProjectsListing/ProjectView/ProjectHistory.tsx'
import SectionErrorIndicator from '@ors/components/ui/SectionTab/SectionErrorIndicator.tsx'
import CustomAlert from '@ors/components/theme/Alerts/CustomAlert.tsx'
import PermissionsContext from '@ors/contexts/PermissionsContext.tsx'
import ProjectIdentifiersSection from './ProjectIdentifiersSection.tsx'
import ProjectCrossCuttingFields from './ProjectCrossCuttingFields'
import ProjectSpecificInfoSection from './ProjectSpecificInfoSection.tsx'
import ProjectImpact from './ProjectImpact.tsx'
import ProjectDocumentation from '../ProjectView/ProjectDocumentation.tsx'
import ProjectApprovalFields from './ProjectApprovalFields.tsx'
import ProjectRelatedProjects from '../ProjectView/ProjectRelatedProjects.tsx'
import { DisabledAlert, LoadingTab } from '../HelperComponents.tsx'
import useGetProjectFieldsOpts from '../hooks/useGetProjectFieldsOpts.tsx'
import {
  ProjectFile,
  ProjectSpecificFields,
  ProjectTypeApi,
  ProjectFiles,
  ProjectDataProps,
  TrancheErrors,
  RelatedProjectsSectionType,
  BpDataProps,
  FileMetaDataProps,
} from '../interfaces.ts'
import {
  canGoToSecondStep,
  checkInvalidValue,
  formatErrors,
  getCrossCuttingErrors,
  getFieldLabel,
  getProjIdentifiersErrors,
  getSectionFields,
  getSpecificFieldsErrors,
  getHasNoFiles,
  hasSectionErrors,
  hasFields,
  getApprovalErrors,
  getAgencyErrorType,
  canEditField,
} from '../utils.ts'
import { useStore } from '@ors/store.tsx'

import { groupBy, has, isEmpty, map, mapKeys } from 'lodash'
import { Tabs, Tab, Typography } from '@mui/material'
import { useParams } from 'wouter'

export const SectionTitle = ({ children }: { children: ReactNode }) => (
  <div className="mb-4 text-xl uppercase tracking-[1px] text-typography-sectionTitle">
    {children}
  </div>
)

const ProjectsCreate = ({
  projectData,
  setProjectData,
  specificFields,
  mode,
  postExComUpdate = false,
  approval = false,
  files,
  projectFiles,
  errors,
  hasSubmitted,
  project,
  fileErrors,
  trancheErrors,
  getTrancheErrors,
  relatedProjects,
  approvalFields = [],
  specificFieldsLoaded,
  loadedFiles,
  onBpDataChange,
  bpData,
<<<<<<< HEAD
  filesMetaData,
  setFilesMetaData,
=======
  metaProjectId,
  setMetaProjectId,
>>>>>>> a855fe90
  ...rest
}: ProjectDataProps &
  ProjectFiles &
  TrancheErrors &
  FileMetaDataProps & {
    specificFields: ProjectSpecificFields[]
    mode: string
    postExComUpdate?: boolean
    approval?: boolean
    errors: { [key: string]: [] }
    hasSubmitted: boolean
    fileErrors: string
    project?: ProjectTypeApi
    projectFiles?: ProjectFile[]
    relatedProjects?: RelatedProjectsSectionType[]
    approvalFields?: ProjectSpecificFields[]
    specificFieldsLoaded: boolean
    loadedFiles?: boolean
    bpData: BpDataProps
    onBpDataChange: (bpData: BpDataProps) => void
    metaProjectId?: number | null
    setMetaProjectId?: (id: number | null) => void
  }) => {
  const { project_id } = useParams<Record<string, string>>()

  const userSlice = useStore((state) => state.user)
  const { agency_id } = userSlice.data

  const {
    projIdentifiers,
    bpLinking,
    crossCuttingFields,
    projectSpecificFields,
    approvalFields: approvalData,
  } = projectData ?? {}
  const { project_type, sector } = crossCuttingFields

  const fieldsOpts = useGetProjectFieldsOpts(projectData, setProjectData, mode)

  const canLinkToBp = canGoToSecondStep(projIdentifiers, agency_id)

  const [currentStep, setCurrentStep] = useState<number>(canLinkToBp ? 5 : 0)
  const [currentTab, setCurrentTab] = useState<number>(approval ? 5 : 0)

  const areNextSectionsDisabled =
    !canLinkToBp || currentStep < 1 || bpData.bpDataLoading
  const areProjectSpecificTabsDisabled =
    areNextSectionsDisabled || !project_type || !sector

  const [overviewFields, substanceDetailsFields, impactFields] = [
    getSectionFields(specificFields, 'Header'),
    getSectionFields(specificFields, 'Substance Details'),
    getSectionFields(specificFields, 'Impact'),
  ]
  const groupedFields = groupBy(substanceDetailsFields, 'table')
  const odsOdpFields = (groupedFields['ods_odp'] || []).filter(
    (field) => field.read_field_name !== 'sort_order',
  )

  const { warnings } = useStore((state) => state.projectWarnings)
  const { projectFields, viewableFields, editableFields } = useStore(
    (state) => state.projectFields,
  )

  const isCrossCuttingTabDisabled =
    areNextSectionsDisabled ||
    bpData.bpDataLoading ||
    !hasFields(projectFields, viewableFields, 'Cross-Cutting')

  const hasNoSpecificInfoFields =
    overviewFields.length < 1 && substanceDetailsFields.length < 1
  const isSpecificInfoTabDisabled =
    !specificFieldsLoaded ||
    bpData.bpDataLoading ||
    areProjectSpecificTabsDisabled ||
    hasNoSpecificInfoFields ||
    (!hasFields(projectFields, viewableFields, 'Header') &&
      !hasFields(projectFields, viewableFields, 'Substance Details'))

  const isImpactTabDisabled =
    !specificFieldsLoaded ||
    bpData.bpDataLoading ||
    areProjectSpecificTabsDisabled ||
    impactFields.length < 1 ||
    !hasFields(projectFields, viewableFields, 'Impact')

  const isApprovalTabDisabled =
    areNextSectionsDisabled ||
    approvalFields.length < 1 ||
    !hasFields(projectFields, viewableFields, 'Approval')

  const isEditMode = project && mode === 'edit'
  const isApprovalTabAvailable = isEditMode && project.version >= 3

  const projIdentifiersErrors = useMemo(
    () => getProjIdentifiersErrors(projIdentifiers, errors),
    [projIdentifiers, errors],
  )
  const agencyErrorType = getAgencyErrorType(projIdentifiers, agency_id)

  const bpErrors = useMemo(
    () =>
      Object.fromEntries(
        Object.entries(errors ?? {}).filter(([key]) => key === 'bp_activity'),
      ),
    [errors],
  )

  const crossCuttingErrors = useMemo(
    () =>
      getCrossCuttingErrors(
        crossCuttingFields,
        errors,
        mode,
        mode === 'edit' ? project : undefined,
      ),
    [crossCuttingFields, errors, mode],
  )

  const approvalErrors = useMemo(
    () =>
      mode === 'edit' && project?.submission_status === 'Recommended'
        ? getApprovalErrors(approvalData, approvalFields, errors, project)
        : {},
    [approvalData, approvalFields, errors],
  )

  const { canEditApprovedProjects, canViewBp } = useContext(PermissionsContext)
  const hasV3EditPermissions =
    !!project && mode === 'edit' && canEditApprovedProjects
  const editableByAdmin = ['Approved', 'Withdrawn', 'Not approved'].includes(
    project?.submission_status ?? '',
  )
  const isV3ProjectEditable =
    hasV3EditPermissions &&
    (editableByAdmin || project.submission_status === 'Recommended')

  const hasBpDefaultErrors =
    canViewBp &&
    mode === 'edit' &&
    canEditField(editableFields, 'bp_activity') &&
    bpData.hasBpData &&
    !bpLinking.bpId

  const specificFieldsErrors = useMemo(
    () =>
      getSpecificFieldsErrors(
        projectSpecificFields,
        specificFields,
        errors,
        mode,
        canEditApprovedProjects,
        project,
      ),
    [projectSpecificFields, specificFields, errors, mode, project],
  )

  const overviewErrors = specificFieldsErrors['Header'] || {}
  const substanceDetailsErrors = specificFieldsErrors['Substance Details'] || {}
  const impactErrors = specificFieldsErrors['Impact'] || {}

  const isActualFieldEmpty = ([key, value]: [string, string[]]) =>
    key.includes('(actual)') && value?.[0]?.includes('not completed')

  const impactPlannedErrors = Object.fromEntries(
    Object.entries(impactErrors).filter((error) => !isActualFieldEmpty(error)),
  )
  const impactActualErrors = Object.fromEntries(
    Object.entries(impactErrors).filter((error) => isActualFieldEmpty(error)),
  )

  const { errorText, isError } = trancheErrors || {}

  const fieldsForValidation = map(odsOdpFields, 'write_field_name')
  const odsOdpData = projectSpecificFields?.ods_odp ?? []

  const errorMessageExtension =
    project?.submission_status === 'Draft' ? ' for submission' : ''

  const odsOpdDataErrors =
    mode === 'edit' && odsOdpFields.length > 0
      ? map(odsOdpData, (odsOdp) => {
          const errors = map(fieldsForValidation, (field) =>
            checkInvalidValue(odsOdp[field])
              ? [field, [`This field is required${errorMessageExtension}.`]]
              : null,
          ).filter(Boolean) as [string, string[]][]

          return Object.fromEntries(errors)
        })
      : []

  const formattedOdsOdp = map(odsOpdDataErrors, (error, index) => ({
    ...error,
    ...(((errors?.ods_odp ?? [])[index] as Record<string, []>) || {}),
  }))

  const filteredOdsOdpErrors = map(formattedOdsOdp, (odp, index) =>
    !isEmpty(odp) ? { ...odp, id: index } : { ...odp },
  ).filter((odp) => !isEmpty(odp) && !has(odp, 'non_field_errors'))

  const formattedOdsOdpErrors = map(
    filteredOdsOdpErrors,
    ({ id, ...fields }) => {
      const fieldLabels = map(
        fields as Record<string, string[]>,
        (errorMsgs, field) => {
          if (Array.isArray(errorMsgs) && errorMsgs.length > 0) {
            return getFieldLabel(specificFields, field)
          }
          return null
        },
      ).filter(Boolean)

      if (fieldLabels.length === 0) return null

      return {
        message: `Substance ${Number(id) + 1} - ${fieldLabels.join(', ')}: ${fieldLabels.length > 1 ? 'These fields are' : 'This field is'} required${errorMessageExtension}.`,
      }
    },
  ).filter(Boolean)

  const odsOdpErrors = map(
    formattedOdsOdp as { [key: string]: [] }[],
    (error) => mapKeys(error, (_, key) => getFieldLabel(specificFields, key)),
  )

  const hasNoFiles =
    mode === 'edit' &&
    project?.submission_status !== 'Withdrawn' &&
    (project?.submission_status !== 'Draft' || project?.version === 1) &&
    (project?.version ?? 0) < 3 &&
    (!project?.component ||
      project?.id === project?.component.original_project_id) &&
    getHasNoFiles(parseInt(project_id), files, projectFiles)

  const steps = [
    {
      id: 'project-identifiers',
      label: (
        <div className="relative flex items-center justify-between gap-x-2">
          <div className="leading-tight">Identifiers</div>
          {bpData.bpDataLoading
            ? LoadingTab
            : (hasSectionErrors(projIdentifiersErrors) ||
                !!agencyErrorType ||
                (postExComUpdate &&
                  !(
                    projIdentifiers.post_excom_meeting &&
                    projIdentifiers.post_excom_decision
                  )) ||
                hasBpDefaultErrors ||
                hasSectionErrors(bpErrors)) && (
                <SectionErrorIndicator errors={[]} />
              )}
        </div>
      ),
      disabled: !hasFields(projectFields, viewableFields, 'Identifiers'),
      component: (
        <ProjectIdentifiersSection
          {...{
            projectData,
            setProjectData,
            areNextSectionsDisabled,
            setCurrentStep,
            setCurrentTab,
            hasSubmitted,
            mode,
            project,
            postExComUpdate,
            isV3ProjectEditable,
            specificFieldsLoaded,
            onBpDataChange,
            bpData,
          }}
          isNextBtnEnabled={canLinkToBp}
          errors={projIdentifiersErrors}
        />
      ),
      errors: [
        ...formatErrors({ ...projIdentifiersErrors, ...bpErrors }),
        ...(!!agencyErrorType
          ? [
              {
                message:
                  agencyErrorType === 'no_valid_agency'
                    ? 'At least one agency field must include your own agency.'
                    : agencyErrorType === 'similar_agencies'
                      ? 'Agency and lead agency cannot be similar when submitting on behalf of a cooperating agency.'
                      : 'Agency and lead agency cannot be different unless submitting on behalf of a cooperating agency.',
              },
            ]
          : []),
        ...(hasBpDefaultErrors
          ? [
              {
                message: 'A business plan activity should be selected.',
              },
            ]
          : []),
      ],
    },
    {
      id: 'project-cross-cutting-section',
      label: (
        <div className="relative flex items-center justify-between gap-x-2">
          <div className="leading-tight">Cross-Cutting</div>
          {hasSectionErrors(crossCuttingErrors) &&
            (isCrossCuttingTabDisabled ? (
              DisabledAlert
            ) : (
              <SectionErrorIndicator errors={[]} />
            ))}
        </div>
      ),
      disabled: isCrossCuttingTabDisabled,
      component: (
        <ProjectCrossCuttingFields
          {...{
            projectData,
            setProjectData,
            project,
            hasSubmitted,
            setCurrentTab,
            fieldsOpts,
            specificFieldsLoaded,
            postExComUpdate,
            isV3ProjectEditable,
            mode,
          }}
          nextStep={
            !isSpecificInfoTabDisabled ? 3 : !isImpactTabDisabled ? 4 : 5
          }
          errors={crossCuttingErrors}
        />
      ),
      errors: formatErrors(crossCuttingErrors),
    },
    {
      id: 'project-specific-info-section',
      label: (
        <div className="relative flex items-center justify-between gap-x-2">
          <div className="leading-tight">Specific Information</div>
          {!specificFieldsLoaded
            ? LoadingTab
            : !hasNoSpecificInfoFields &&
              (hasSectionErrors(overviewErrors) ||
                hasSectionErrors(substanceDetailsErrors) ||
                formattedOdsOdpErrors.length > 0 ||
                errorText ||
                (mode === 'edit' &&
                  odsOdpFields.length > 0 &&
                  odsOdpData.length === 0)) &&
              (isSpecificInfoTabDisabled ? (
                DisabledAlert
              ) : (
                <SectionErrorIndicator errors={[]} />
              ))}
        </div>
      ),
      disabled: isSpecificInfoTabDisabled,
      component: (
        <ProjectSpecificInfoSection
          {...{
            projectData,
            setProjectData,
            overviewFields,
            substanceDetailsFields,
            hasSubmitted,
            overviewErrors,
            substanceDetailsErrors,
            odsOdpErrors,
            trancheErrors,
            getTrancheErrors,
            setCurrentTab,
          }}
          nextStep={!isImpactTabDisabled ? 4 : 5}
        />
      ),
      errors: [
        ...formatErrors({
          ...overviewErrors,
          ...substanceDetailsErrors,
        }),
        ...(mode === 'edit' &&
        odsOdpFields.length > 0 &&
        odsOdpData.length === 0
          ? [
              {
                message: `At least a substance must be provided${errorMessageExtension}.`,
              },
            ]
          : []),
        ...formattedOdsOdpErrors,
        ...(errorText && isError ? [{ message: errorText }] : []),
      ],
    },
    {
      id: 'project-impact-section',
      label: (
        <div className="relative flex items-center justify-between gap-x-2">
          <div className="leading-tight">Impact</div>
          {!specificFieldsLoaded
            ? LoadingTab
            : impactFields.length >= 1 &&
              hasSectionErrors(impactErrors) &&
              (isImpactTabDisabled ? (
                DisabledAlert
              ) : (
                <SectionErrorIndicator errors={[]} />
              ))}
        </div>
      ),
      disabled: isImpactTabDisabled,
      component: (
        <ProjectImpact
          sectionFields={impactFields}
          errors={impactErrors}
          {...{
            projectData,
            setProjectData,
            project,
            hasSubmitted,
            setCurrentTab,
            postExComUpdate,
            hasV3EditPermissions,
          }}
          nextStep={!isSpecificInfoTabDisabled ? 3 : 2}
        />
      ),
      errors: formatErrors(impactPlannedErrors),
      actualFieldsErrors: formatErrors(impactActualErrors),
    },
    {
      id: 'project-documentation-section',
      label: (
        <div className="relative flex items-center justify-between gap-x-2">
          <div className="leading-tight">Attachments</div>
          {fileErrors || (loadedFiles && hasNoFiles) ? (
            areNextSectionsDisabled || bpData.bpDataLoading ? (
              DisabledAlert
            ) : (
              <SectionErrorIndicator errors={[]} />
            )
          ) : null}
        </div>
      ),
      disabled: areNextSectionsDisabled,
      component: (
        <ProjectDocumentation
          {...{
            projectFiles,
            files,
            mode,
            project,
            loadedFiles,
            setCurrentTab,
            filesMetaData,
            setFilesMetaData,
          }}
          nextStep={
            !isImpactTabDisabled ? 4 : !isSpecificInfoTabDisabled ? 3 : 2
          }
          hasNextStep={mode === 'edit'}
          isNextButtonDisabled={
            isApprovalTabAvailable ? isApprovalTabDisabled : false
          }
          {...rest}
        />
      ),
      errors: [
        ...(fileErrors
          ? [
              {
                message: fileErrors,
              },
            ]
          : []),
        ...(loadedFiles && hasNoFiles
          ? [
              {
                message: `At least one file must be attached to this version${errorMessageExtension}.`,
              },
            ]
          : []),
      ],
    },
    ...(isApprovalTabAvailable
      ? [
          {
            id: 'project-approval-section',
            label: (
              <div className="relative flex items-center justify-between gap-x-2">
                <div className="leading-tight">Approval</div>
                {approvalFields.length === 0
                  ? LoadingTab
                  : hasSectionErrors(approvalErrors) &&
                    (isApprovalTabDisabled || bpData.bpDataLoading ? (
                      DisabledAlert
                    ) : (
                      <SectionErrorIndicator errors={[]} />
                    ))}
              </div>
            ),
            disabled: isApprovalTabDisabled,
            component: (
              <ProjectApprovalFields
                sectionFields={approvalFields as ProjectSpecificFields[]}
                {...{
                  projectData,
                  setProjectData,
                  project,
                  hasSubmitted,
                  setCurrentTab,
                }}
                errors={approvalErrors}
              />
            ),
            errors: formatErrors(approvalErrors),
          },
        ]
      : []),
    ...(isEditMode
      ? [
          {
            id: 'project-related-projects-section',
            label: 'Related projects',
            component: (
              <ProjectRelatedProjects
                canDisassociate={postExComUpdate}
                {...{
                  project,
                  relatedProjects,
                  metaProjectId,
                  setMetaProjectId,
                  setCurrentTab,
                }}
              />
            ),
          },
        ]
      : []),
    ...(isEditMode
      ? [
          {
            id: 'project-history-section',
            label: (
              <div className="relative flex items-center justify-between gap-x-2">
                <div className="leading-tight">History</div>
              </div>
            ),
            disabled: false,
            component: <ProjectHistory {...{ project, setCurrentTab }} />,
          },
        ]
      : []),
  ]

  return (
    <>
      <Tabs
        aria-label="create-project"
        value={currentTab}
        className="sectionsTabs"
        variant="scrollable"
        scrollButtons="auto"
        allowScrollButtonsMobile
        TabIndicatorProps={{
          className: 'h-0',
          style: { transitionDuration: '150ms' },
        }}
        onChange={(_, newValue) => {
          setCurrentTab(newValue)
        }}
      >
        {steps.map(({ id, label, disabled }) => (
          <Tab
            key={id}
            id={id}
            aria-controls={id}
            label={label}
            disabled={disabled}
            classes={{
              disabled: 'text-gray-300',
            }}
          />
        ))}
      </Tabs>

      <div className="relative rounded-b-lg rounded-r-lg border border-solid border-primary p-6">
        {steps
          .filter((_, index) => index === currentTab)
          .map(({ id, component, errors, actualFieldsErrors }) => {
            return (
              <span key={id}>
                {mode === 'edit' &&
                  project?.submission_status === 'Approved' &&
                  !postExComUpdate &&
                  !canEditApprovedProjects && (
                    <CustomAlert
                      type="info"
                      alertClassName="mb-3"
                      content={
                        <Typography className="text-lg leading-5">
                          You are editing the approved version of the project
                          (version 3). Any other updates can be brought only by
                          adding post ExCom updates.
                        </Typography>
                      }
                    />
                  )}
                {mode === 'edit' &&
                  project?.submission_status === 'Draft' &&
                  warnings.id === parseInt(project_id) &&
                  warnings.warnings.length > 0 && (
                    <CustomAlert
                      type="info"
                      alertClassName="mb-3"
                      content={
                        <Typography className="pt-0.5 text-lg leading-none">
                          {warnings.warnings[0]}
                        </Typography>
                      }
                    />
                  )}
                {errors && errors.length > 0 && (
                  <CustomAlert
                    type="error"
                    alertClassName="mb-5"
                    content={
                      <>
                        <Typography className="text-lg">
                          Please make sure all the sections are valid.
                        </Typography>
                        <Typography>
                          <div className="mt-1">
                            {errors.map((err, idx) =>
                              err ? (
                                <div key={idx} className="py-1.5">
                                  {'\u2022'} {err.message}
                                </div>
                              ) : null,
                            )}
                          </div>
                        </Typography>
                      </>
                    }
                  />
                )}
                {actualFieldsErrors && actualFieldsErrors.length > 0 && (
                  <CustomAlert
                    type="info"
                    alertClassName="mb-5"
                    content={
                      <Typography>
                        <div className="flex flex-col gap-y-3">
                          {actualFieldsErrors.map((err, idx) =>
                            err ? (
                              <div key={idx}>
                                {'\u2022'} {err.message}
                              </div>
                            ) : null,
                          )}
                        </div>
                      </Typography>
                    }
                  />
                )}
                {component}
              </span>
            )
          })}
      </div>
    </>
  )
}

export default ProjectsCreate<|MERGE_RESOLUTION|>--- conflicted
+++ resolved
@@ -75,13 +75,10 @@
   loadedFiles,
   onBpDataChange,
   bpData,
-<<<<<<< HEAD
   filesMetaData,
   setFilesMetaData,
-=======
   metaProjectId,
   setMetaProjectId,
->>>>>>> a855fe90
   ...rest
 }: ProjectDataProps &
   ProjectFiles &
