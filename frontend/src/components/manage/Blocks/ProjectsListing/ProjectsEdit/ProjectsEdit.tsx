'use client'

import { useContext, useEffect, useMemo, useRef, useState } from 'react'

import ProjectsHeader from '../ProjectSubmission/ProjectsHeader'
import ProjectsCreate from '../ProjectsCreate/ProjectsCreate'
import ProjectFormFooter from '../ProjectFormFooter'
import useGetRelatedProjects from '../hooks/useGetRelatedProjects'
import { useGetProjectFiles } from '../hooks/useGetProjectFiles'
import { fetchSpecificFields } from '../hooks/getSpecificFields'
import {
  getDefaultValues,
  getFieldData,
  getFileFromMetadata,
  getFormattedDecimalValue,
  getNonFieldErrors,
  hasSpecificField,
} from '../utils'
import {
  OdsOdpFields,
  ProjectData,
  ProjectFile,
  ProjectFilesObject,
  ProjectSpecificFields,
  ProjectTypeApi,
  SpecificFields,
  RelatedProjectsType,
  TrancheErrorType,
  BpDataProps,
  FileMetaDataType,
} from '../interfaces'
import {
  considerationOpts,
  initialCrossCuttingFields,
  initialProjectIdentifiers,
} from '../constants'
import ProjectsDataContext from '@ors/contexts/Projects/ProjectsDataContext'
import PermissionsContext from '@ors/contexts/PermissionsContext'
import { useStore } from '@ors/store'
import { api } from '@ors/helpers'

import { debounce, groupBy, map, filter, find, replace, isArray } from 'lodash'
import { enqueueSnackbar } from 'notistack'

const ProjectsEdit = ({
  project,
  mode,
  postExComUpdate = false,
  approval = false,
}: {
  project: ProjectTypeApi
  mode: string
  postExComUpdate?: boolean
  approval?: boolean
}) => {
  const project_id = project.id.toString()
  const isEditMode = mode === 'edit'
  const isVersion3 = isEditMode && project.version >= 3

  const { canViewProjects, canEditApprovedProjects, canViewBp } =
    useContext(PermissionsContext)
  const { countries, clusters, project_types, sectors, subsectors } =
    useContext(ProjectsDataContext)

  const shouldEmptyField = (data: any, crtDataId: number) => {
    const isObsoleteField = find(
      data,
      (entry) => entry.id === crtDataId,
    )?.obsolete
    return mode !== 'edit' && isObsoleteField
  }
  const shouldEmptyCluster = shouldEmptyField(clusters, project.cluster_id)
  const shouldEmptySubsector =
    mode !== 'edit' &&
    find(subsectors, (subsector) =>
      map(project.subsectors, 'id').includes(subsector.id),
    )?.obsolete

  const [projectData, setProjectData] = useState<ProjectData>({
    projIdentifiers: initialProjectIdentifiers,
    bpLinking: { isLinkedToBP: false, bpId: null },
    crossCuttingFields: initialCrossCuttingFields,
    projectSpecificFields: {} as SpecificFields,
    approvalFields: {} as SpecificFields,
  })
  const [specificFields, setSpecificFields] = useState<ProjectSpecificFields[]>(
    [],
  )
  const [specificFieldsLoaded, setSpecificFieldsLoaded] =
    useState<boolean>(false)
  const [canViewTabs, setCanViewTabs] = useState<boolean>(false)

  const { projIdentifiers, crossCuttingFields } = projectData
  const { country, agency, cluster } = projIdentifiers
  const { project_type, sector } = crossCuttingFields

  const groupedFields = groupBy(specificFields, 'table')
  const fieldsOfProject = groupedFields['project'] || []
  const projectFields = isEditMode
    ? fieldsOfProject
    : filter(fieldsOfProject, (field) => !field.is_actual)
  const odsOdpFields = (groupedFields['ods_odp'] || []).filter(
    (field) => field.read_field_name !== 'sort_order',
  )

  const fieldsValuesLoaded = useRef<boolean>(false)
  const filesLoaded = useRef<boolean>(false)
  const approvalFieldsValuesLoaded = useRef<boolean>(false)

  const { files: data, loadedFiles } = useGetProjectFiles(parseInt(project_id))

  const {
    fetchProjectFields,
    projectFields: allFields,
    setViewableFields,
    setEditableFields,
  } = useStore((state) => state.projectFields)

  const debouncedFetchProjectFields = useMemo(
    () => debounce(() => fetchProjectFields?.(), 0),
    [fetchProjectFields],
  )

  useEffect(() => {
    debouncedFetchProjectFields()
  }, [])

  useEffect(() => {
    if (allFields && allFields.loaded && allFields.data) {
      const version = isEditMode ? project.version : 1
      const submissionStatus = isEditMode
        ? project.submission_status
        : undefined

      setViewableFields?.(version, submissionStatus)
      setEditableFields?.(
        version,
        submissionStatus,
        canEditApprovedProjects,
        postExComUpdate,
        mode,
      )
    }
  }, [allFields, setViewableFields, setEditableFields])

  const approvalFields =
    isVersion3 && isArray(allFields)
      ? allFields.filter((field) => field.section === 'Approval')
      : []

  const [projectFiles, setProjectFiles] = useState<ProjectFile[]>([])
  const [files, setFiles] = useState<ProjectFilesObject>({
    deletedFilesIds: [],
    newFiles: [],
  })
  const [filesMetaData, setFilesMetaData] = useState<FileMetaDataType[]>([])

  useEffect(() => {
    if (!loadedFiles) return

    setProjectFiles(data)
    filesLoaded.current = true

    if ((mode === 'copy' || mode === 'full-link') && data?.length > 0) {
      const loadFiles = async () => {
        const resolvedFiles = await Promise.all(
          data.map((file: ProjectFile) => getFileFromMetadata(file)),
        )

        setFiles((prev) => ({
          ...prev,
          newFiles: resolvedFiles,
        }))
      }

      loadFiles()
    }
  }, [data, loadedFiles])

  useEffect(() => {
    if (isEditMode) {
      setFiles({
        deletedFilesIds: [],
        newFiles: [],
      })
      setFilesMetaData(projectFiles)
    }
  }, [projectFiles])

  const [metaProjectId, setMetaProjectId] = useState<number | null>(
    project.meta_project_id,
  )
  const relatedProjects = useGetRelatedProjects(project, mode, metaProjectId)

  const defaultTrancheErrors = {
    errorText: '',
    isError: false,
    tranchesData: [],
    loaded: false,
  }

  const [bpData, setBpData] = useState({
    hasBpData: false,
    bpDataLoading: false,
  })
  const [projectId, setProjectId] = useState<number | null>(null)
  const [hasSubmitted, setHasSubmitted] = useState<boolean>(false)

  const [errors, setErrors] = useState<{ [key: string]: [] }>({})
  const [fileErrors, setFileErrors] = useState<string>('')
  const [otherErrors, setOtherErrors] = useState<string>('')
  const [trancheErrors, setTrancheErrors] =
    useState<TrancheErrorType>(defaultTrancheErrors)

  const nonFieldsErrors = getNonFieldErrors(errors)

  useEffect(() => {
    setProjectData((prevData) => ({
      ...prevData,
      projIdentifiers: {
        ...prevData.projIdentifiers,
        country: project.country_id,
        meeting: project.meeting_id,
        agency: project.agency_id,
        lead_agency: project.lead_agency,
        lead_agency_submitting_on_behalf:
          project.lead_agency_submitting_on_behalf,
        cluster: !shouldEmptyCluster ? project.cluster_id : null,
        production: !shouldEmptyCluster ? project.production : false,
        category: !shouldEmptyCluster ? project.cluster.category : null,
        post_excom_meeting:
          mode === 'edit' ? project.post_excom_meeting_id : null,
        post_excom_decision:
          mode === 'edit' ? project.post_excom_decision_id : null,
      },
      ...(mode !== 'partial-link'
        ? {
            bpLinking: {
              isLinkedToBP: !!project.bp_activity,
              bpId: project.bp_activity?.id ?? null,
            },
            crossCuttingFields: {
              project_type: !shouldEmptyField(
                project_types,
                project.project_type_id,
              )
                ? project.project_type_id
                : null,
              sector: !shouldEmptyField(sectors, project.sector_id)
                ? project.sector_id
                : null,
              subsector_ids: !shouldEmptySubsector
                ? map(project.subsectors, 'id')
                : [],
              is_lvc: project.is_lvc,
              title: project.title,
              description: project.description,
              project_start_date: project.project_start_date,
              project_end_date: project.project_end_date,
              total_fund: getFormattedDecimalValue(project.total_fund),
              support_cost_psc: getFormattedDecimalValue(
                project.support_cost_psc,
              ),
              blanket_or_individual_consideration:
                isEditMode &&
                (project.submission_status !== 'Draft' || project.version === 2)
                  ? (considerationOpts.find(
                      (opt) =>
                        opt.value ===
                        project.blanket_or_individual_consideration,
                    )?.id ?? null)
                  : null,
            },
          }
        : {
            bpLinking: { isLinkedToBP: false, bpId: null },
            crossCuttingFields: {
              ...initialCrossCuttingFields,
              is_lvc:
                find(countries, { id: project.country_id })?.is_lvc ?? null,
            },
          }),
    }))
  }, [])

  useEffect(() => {
    if (!approval && canViewBp && country && agency && cluster) {
      setBpData({
        hasBpData: false,
        bpDataLoading: true,
      })
    }
  }, [country, agency, cluster])

  const onBpDataChange = (bpData: BpDataProps) => {
    setBpData(bpData)
  }

  useEffect(() => {
    setSpecificFieldsLoaded(false)

    if (cluster && project_type && sector) {
      fetchSpecificFields(
        cluster,
        project_type,
        sector,
        setSpecificFields,
        isEditMode ? project_id : null,
        setSpecificFieldsLoaded,
      )
    } else {
      setSpecificFields([])
      if (fieldsValuesLoaded.current) {
        setSpecificFieldsLoaded(true)
      }

      setCanViewTabs(true)
    }
  }, [cluster, project_type, sector])

  useEffect(() => {
    if (
      isVersion3 &&
      !approvalFieldsValuesLoaded.current &&
      approvalFields.length > 0
    ) {
      setProjectData((prevData) => ({
        ...prevData,
        approvalFields: {
          ...getDefaultValues<ProjectTypeApi>(approvalFields, project),
          meeting: project.meeting_id,
          decision: project.decision_id,
        },
      }))
      approvalFieldsValuesLoaded.current = true
    }
  }, [approvalFields, approvalFieldsValuesLoaded])

  useEffect(() => {
    if (!fieldsValuesLoaded.current && specificFields.length > 0) {
      setProjectData((prevData) => ({
        ...prevData,
        ...(mode !== 'partial-link'
          ? {
              projectSpecificFields: {
                ...getDefaultValues<ProjectTypeApi>(projectFields, project),
                ods_odp: map(project.ods_odp, (ods) => {
                  return {
                    ...getDefaultValues<OdsOdpFields>(
                      odsOdpFields,
                      ods,
                      getFieldData(specificFields, 'group')
                        ? project
                        : undefined,
                    ),
                  }
                }),
              },
            }
          : {
              projectSpecificFields: {
                ...getDefaultValues<ProjectTypeApi>(projectFields),
                ods_odp: [],
              },
            }),
      }))

      fieldsValuesLoaded.current = true
    }

    if (
      !fieldsValuesLoaded.current &&
      (mode === 'partial-link' ||
        (specificFieldsLoaded && specificFields.length === 0))
    ) {
      fieldsValuesLoaded.current = true
    }
  }, [specificFields, fieldsValuesLoaded])

  const tranche = projectData.projectSpecificFields?.tranche ?? 0

  const getTrancheErrors = async () => {
    setTrancheErrors((prevErrors) => {
      return { ...prevErrors, loaded: false }
    })

    try {
      const result = await api(
        `api/projects/v2/${project_id}/list_previous_tranches/?tranche=${tranche}&include_validation=true`,
        {
          withStoreCache: false,
        },
        false,
      )

      if (result.length === 0) {
        setTrancheErrors({
          errorText:
            'A new tranche cannot be created unless a previous one exists.',
          isError: true,
          tranchesData: [],
          loaded: true,
        })
      } else {
        const tranches = result.map((entry: RelatedProjectsType) => {
          const filteredWarnings = filter(entry.warnings, (warning) => {
            const crtField = find(
              projectFields,
              (field) =>
                field.write_field_name ===
                replace(warning.field, /_?actual_?/g, ''),
            )

            return crtField && crtField.data_type !== 'boolean'
          })

          return {
            title: entry.title,
            id: entry.id,
            errors: entry.errors,
            warnings: filteredWarnings,
          }
        })
        const trancheError = tranches.find(
          (tranche: RelatedProjectsType) => tranche.errors.length > 0,
        )

        setTrancheErrors({
          errorText: trancheError ? trancheError.errors[0].message : '',
          isError: false,
          tranchesData: tranches,
          loaded: true,
        })
      }
    } catch (error) {
      setTrancheErrors({
        errorText: '',
        isError: false,
        tranchesData: [],
        loaded: true,
      })
      enqueueSnackbar(
        <>
          An error occurred during previous tranches validation. Please try
          again.
        </>,
        {
          variant: 'error',
        },
      )
    }
  }

  const debouncedGetTrancheErrors = debounce(getTrancheErrors, 0)

  useEffect(() => {
    const hasTrancheField = hasSpecificField(specificFields, 'tranche')

    if (mode !== 'edit' || tranche <= 1 || !hasTrancheField) {
      setTrancheErrors({
        errorText: '',
        isError: false,
        tranchesData: [],
        loaded: true,
      })
    } else if (isEditMode && canViewProjects) {
      debouncedGetTrancheErrors()
    }
  }, [tranche, project_id, specificFields])

  return (
    canViewTabs && (
      <>
        <ProjectsHeader
          {...{
            mode,
            postExComUpdate,
            project,
            projectData,
            projectFiles,
            files,
            setProjectId,
            setErrors,
            setHasSubmitted,
            setFileErrors,
            setOtherErrors,
            setProjectFiles,
            specificFields,
            trancheErrors,
            approvalFields,
            specificFieldsLoaded,
            setProjectData,
            bpData,
            filesMetaData,
          }}
        />
        <ProjectsCreate
          {...{
            projectData,
            setProjectData,
            mode,
            postExComUpdate,
            approval,
            specificFields,
            project,
            files,
            setFiles,
            projectFiles,
            errors,
            hasSubmitted,
            fileErrors,
            trancheErrors,
            getTrancheErrors,
            relatedProjects,
            approvalFields,
            bpData,
            onBpDataChange,
<<<<<<< HEAD
            filesMetaData,
            setFilesMetaData,
=======
            metaProjectId,
            setMetaProjectId,
>>>>>>> a855fe90
          }}
          specificFieldsLoaded={
            (specificFieldsLoaded && fieldsValuesLoaded.current) ||
            !(cluster && project_type && sector)
          }
          loadedFiles={loadedFiles && filesLoaded.current}
        />
        <ProjectFormFooter
          id={projectId}
          href={`/projects-listing/${projectId}`}
          successMessage={
            isEditMode
              ? 'Updated project successfully.'
              : 'Submission was successful.'
          }
          successRedirectMessage="View project."
          {...{ nonFieldsErrors, otherErrors }}
        />
      </>
    )
  )
}

export default ProjectsEdit<|MERGE_RESOLUTION|>--- conflicted
+++ resolved
@@ -515,13 +515,10 @@
             approvalFields,
             bpData,
             onBpDataChange,
-<<<<<<< HEAD
             filesMetaData,
             setFilesMetaData,
-=======
             metaProjectId,
             setMetaProjectId,
->>>>>>> a855fe90
           }}
           specificFieldsLoaded={
             (specificFieldsLoaded && fieldsValuesLoaded.current) ||
