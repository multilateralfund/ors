import { map, range } from 'lodash'

export const PROJECTS_PER_PAGE = 100

export const tableColumns: { [key: string]: string } = {
  submission_status: 'Submission status',
  project_status: 'Project status',
  country: 'Country',
  metacode: 'Metacode',
  code: 'Code',
  cluster: 'Cluster',
  tranche: 'Tranche number',
  agency: 'Agency',
  title: 'Title',
  type: 'Type',
  sector: 'Sector',
<<<<<<< HEAD
  subsector: 'Sub-Sector',
=======
  subsector: 'Sub-sector(s)',
>>>>>>> bd3dd423
  is_lvc: 'LVC/non-LVC',
  project_start_date: 'Project start date',
  project_end_date: 'Project end date',
  total_fund: 'Project funding',
  support_cost_psc: 'Project support cost',
  individual_consideration: 'Blanket or individual consideration',
  meeting: 'Meeting number',
  description: 'Description',
  is_sme: 'SME/non-SME',
  products_manufactured: 'Products manufactured',
  group: 'Annex group of substances',
<<<<<<< HEAD
=======
  ods_odp: 'ODS ODP',
  ods_substance_id: 'Substance - baseline technology',
  ods_replacement: 'Replacement technology/ies',
  co2_mt: 'Phase out (CO₂-eq t)',
  odp: 'Phase out (ODP t)',
  phase_out_mt: 'Phase out (Mt)',
  ods_type: 'ODS type',
>>>>>>> bd3dd423
}

export const defaultProps = {
  FieldProps: { className: 'mb-0 w-40 BPListUpload' },
}

export const defaultPropsSimpleField = {
  label: '',
  className: 'BPListUpload mb-0 w-40 border-primary project-input',
  containerClassName: '!h-fit w-40',
}

export const textAreaClassname =
  'min-h-[30px] w-[400px] min-w-[350px] rounded-lg border bg-white p-2 pb-10 shadow-none'

export const blanketOrIndConsiderationOpts = [
  { name: 'Individual', value: true },
  { name: 'Blanket', value: false },
]

export const lvcNonLvcOpts = [
  { name: 'LVC', value: true },
  { name: 'Non-LVC', value: false },
]

export const isSmeOpts = [
  { name: 'SME', value: true },
  { name: 'Non-SME', value: false },
]

<<<<<<< HEAD
export const trancheOpts = map(range(1, 11), (n) => ({ id: n, name: n }))
=======
export const trancheOpts = map(range(1, 11), (n) => ({ id: n, name: n }))

export const odsTypeOpts = [
  { name: 'General', id: 1 },
  { name: 'Production', id: 2 },
  { name: 'Indirect', id: 3 },
]
>>>>>>> bd3dd423
<|MERGE_RESOLUTION|>--- conflicted
+++ resolved
@@ -14,11 +14,7 @@
   title: 'Title',
   type: 'Type',
   sector: 'Sector',
-<<<<<<< HEAD
-  subsector: 'Sub-Sector',
-=======
   subsector: 'Sub-sector(s)',
->>>>>>> bd3dd423
   is_lvc: 'LVC/non-LVC',
   project_start_date: 'Project start date',
   project_end_date: 'Project end date',
@@ -30,8 +26,6 @@
   is_sme: 'SME/non-SME',
   products_manufactured: 'Products manufactured',
   group: 'Annex group of substances',
-<<<<<<< HEAD
-=======
   ods_odp: 'ODS ODP',
   ods_substance_id: 'Substance - baseline technology',
   ods_replacement: 'Replacement technology/ies',
@@ -39,7 +33,6 @@
   odp: 'Phase out (ODP t)',
   phase_out_mt: 'Phase out (Mt)',
   ods_type: 'ODS type',
->>>>>>> bd3dd423
 }
 
 export const defaultProps = {
@@ -70,14 +63,10 @@
   { name: 'Non-SME', value: false },
 ]
 
-<<<<<<< HEAD
-export const trancheOpts = map(range(1, 11), (n) => ({ id: n, name: n }))
-=======
 export const trancheOpts = map(range(1, 11), (n) => ({ id: n, name: n }))
 
 export const odsTypeOpts = [
   { name: 'General', id: 1 },
   { name: 'Production', id: 2 },
   { name: 'Indirect', id: 3 },
-]
->>>>>>> bd3dd423
+]