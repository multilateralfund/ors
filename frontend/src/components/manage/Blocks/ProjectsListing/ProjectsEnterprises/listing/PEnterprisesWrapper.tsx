'use client'

import { useContext, useMemo, useRef, useState } from 'react'

import HeaderTitle from '@ors/components/theme/Header/HeaderTitle'
import Loading from '@ors/components/theme/Loading/Loading'
import { PageHeading } from '@ors/components/ui/Heading/Heading'
import PermissionsContext from '@ors/contexts/PermissionsContext'
import EnterprisesFiltersWrapper from '../../Enterprises/listing/EnterprisesFiltersWrapper'
import PEnterprisesTable from './PEnterprisesTable'
import {
  CreateButton,
  PageTitle,
  RedirectBackButton,
} from '../../HelperComponents'
import { useGetProjectEnterprises } from '../../hooks/useGetProjectEnterprises'
import { useGetProject } from '../../hooks/useGetProject'

import { Redirect, useParams } from 'wouter'

export default function PEnterprisesWrapper() {
  const { canViewProjects, canViewEnterprises, canEditProjectEnterprise } =
    useContext(PermissionsContext)

  const form = useRef<any>()

  const { project_id } = useParams<Record<string, string>>()
  const project = useGetProject(project_id)
  const { data, error, loading: loadingProject } = project ?? {}

  const initialFilters = {
    offset: 0,
    limit: 100,
    project_id: project_id,
  }
  const [filters, setFilters] = useState(initialFilters)
  const key = useMemo(() => JSON.stringify(filters), [filters])

  const enterprises = useGetProjectEnterprises(initialFilters)
  const { loading, setParams } = enterprises

  if (
    !canViewEnterprises ||
    !canViewProjects ||
    (project && (error || (data && data.submission_status !== 'Approved')))
  ) {
    return <Redirect to="/projects-listing/listing" />
  }

  return (
    <>
      <Loading
        className="!fixed bg-action-disabledBackground"
        active={loading || loadingProject}
      />
      <HeaderTitle>
        <div className="flex flex-wrap justify-between gap-3">
          <div className="flex flex-col">
            <RedirectBackButton />
            <PageHeading>
<<<<<<< HEAD
              {project && data ? (
                <PageTitle
                  pageTitle="Enterprises for project:"
                  projectTitle={data.code ?? data.code_legacy}
                  className="break-all"
                />
              ) : (
                <span className="font-medium text-[#4D4D4D]">
                  Projects enterprises
                </span>
              )}
=======
              <PageTitle
                pageTitle="Enterprises for project"
                projectTitle={data?.code ?? data?.code_legacy}
                className="break-all"
              />
>>>>>>> 1d28daed
            </PageHeading>
          </div>
        </div>
      </HeaderTitle>
      <form className="flex flex-col gap-6" ref={form} key={key}>
        <div className="flex flex-wrap justify-between gap-x-10 gap-y-4">
          <EnterprisesFiltersWrapper
            type="project-enterprises"
            {...{
              filters,
              initialFilters,
              setFilters,
              setParams,
            }}
          />
          {canEditProjectEnterprise && (
            <div className="ml-auto mt-auto flex items-center gap-2.5">
              <CreateButton
                title="Add project enterprise"
                href={`/projects-listing/projects-enterprises/${project_id}/create`}
                className="!mb-0"
              />
            </div>
          )}
        </div>
        <PEnterprisesTable {...{ enterprises }} />
      </form>
    </>
  )
}<|MERGE_RESOLUTION|>--- conflicted
+++ resolved
@@ -58,25 +58,11 @@
           <div className="flex flex-col">
             <RedirectBackButton />
             <PageHeading>
-<<<<<<< HEAD
-              {project && data ? (
-                <PageTitle
-                  pageTitle="Enterprises for project:"
-                  projectTitle={data.code ?? data.code_legacy}
-                  className="break-all"
-                />
-              ) : (
-                <span className="font-medium text-[#4D4D4D]">
-                  Projects enterprises
-                </span>
-              )}
-=======
               <PageTitle
                 pageTitle="Enterprises for project"
                 projectTitle={data?.code ?? data?.code_legacy}
                 className="break-all"
               />
->>>>>>> 1d28daed
             </PageHeading>
           </div>
         </div>
