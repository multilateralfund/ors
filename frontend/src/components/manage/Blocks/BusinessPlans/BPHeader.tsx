'use client'

import React, { useContext, useState } from 'react'

import { Button } from '@mui/material'
import cx from 'classnames'
import NextLink from 'next/link'

import Link from '@ors/components/ui/Link/Link'
import { Status, statusStyles } from '@ors/components/ui/StatusPill/StatusPill'
import BPContext from '@ors/contexts/BusinessPlans/BPContext'
import BPYearRangesContext from '@ors/contexts/BusinessPlans/BPYearRangesContext'
import useClickOutside from '@ors/hooks/useClickOutside'
<<<<<<< HEAD

import { useGetBPVersions } from './BP/useGetBPVersions'
=======
>>>>>>> 63c92cbf

import { IoChevronDown } from 'react-icons/io5'

const tagClassnames =
  'self-baseline rounded border border-solid px-1.5 py-1 font-medium uppercase leading-none'

const HeaderVersionsDropdown = () => {
  const [showVersionsMenu, setShowVersionsMenu] = useState(false)
<<<<<<< HEAD
  const { data, loading, params, setParams } = useContext(BPContext) as any
  const business_plan = data?.results?.business_plan || {}
=======
  const { data, loading } = useContext(BPContext) as any
  const { yearRanges, yearRangesLoading } = useContext(
    BPYearRangesContext,
  ) as any
  const business_plan = data?.results?.business_plan
>>>>>>> 63c92cbf
  const toggleShowVersionsMenu = () => setShowVersionsMenu((prev) => !prev)

  const bpVersions = useGetBPVersions(business_plan)

  const ref = useClickOutside(() => {
    setShowVersionsMenu(false)
  })

<<<<<<< HEAD
  const { loading: versionsLoading, results: versionsData = [] } = bpVersions
  const versionsReady = business_plan || (!versionsLoading && !loading)

  const versions =
    versionsReady && versionsData.length > 0
      ? versionsData.map((version: any) => ({
          id: version.id,
          isLatest: version.is_latest,
          label: `Version ${version.version}`,
          status: version.status,
          url: `/business-plans/${version?.agency.name}/${version.year_start}-${version.year_end}`,
          version: version.version,
=======
  const dataReady =
    (business_plan && yearRanges) || (!loading && !yearRangesLoading)

  const versions =
    dataReady && yearRanges.length > 0
      ? orderBy(yearRanges, 'year_start', 'desc').map((version, idx) => ({
          id: `${version.year_start}-${version.year_end}`,
          // formattedDate: formattedDateFromTimestamp(version.created_at),
          isDraft: version.status === 'draft',
          isFinal: version.status === 'final',
          label: `Version ${version.year_start} - ${version.year_end}`,
          url: `/business-plans/${business_plan?.agency.name}/${version.year_start}-${version.year_end}`,
>>>>>>> 63c92cbf
        }))
      : []

  const displayStatusTag = (status: Status) => {
    const { bgColor, border = '', textColor } = statusStyles[status] || {}

    return (
      <span
        className={cx(
          'mx-2 !p-1 text-xs',
          tagClassnames,
          bgColor,
          border,
          textColor,
        )}
      >
        {status}
      </span>
    )
  }

  const requestAnotherVersion = (version: any) => {
    const shouldRequestData =
      versions.length > 1 &&
      (params.version ? params.version !== version.version : !version.isLatest)

    if (shouldRequestData) {
      setParams({ version: version.version })
    }
  }
  const fullLabel = `${business_plan?.agency.name} ${business_plan?.year_start} - ${business_plan?.year_end}`

  return (
    <div className="relative">
      <div
        className="flex cursor-pointer items-center justify-between gap-x-2"
        ref={ref}
        onClick={toggleShowVersionsMenu}
      >
        <h1 className="m-0 text-5xl leading-normal">{fullLabel}</h1>
        <IoChevronDown className="text-5xl font-bold text-gray-700" />
      </div>
      <div
        className={cx(
          'absolute left-0 z-10 max-h-[200px] origin-top overflow-y-auto rounded-none border border-solid border-primary bg-gray-A100 opacity-0 transition-all',
          {
            'collapse scale-y-0': !showVersionsMenu,
            'scale-y-100 opacity-100': showVersionsMenu,
          },
        )}
      >
        {versions.map((version: any, idx: number) => {
          return (
            <NextLink
              key={version.id}
              className="flex items-center gap-x-2 rounded-none px-2 py-2 text-black no-underline hover:bg-primary hover:text-white"
              href={version.url}
              onClick={() => requestAnotherVersion(version)}
            >
              <div className="flex w-56 items-center justify-between hover:text-white">
                <div>{version.label}</div>
                <div className="flex items-center">
                  {idx === 0 && displayStatusTag(version.status)}
                </div>
              </div>
            </NextLink>
          )
        })}
      </div>
    </div>
  )
}

const ViewHeaderActions = () => {
  const { data } = useContext(BPContext) as any
  const business_plan = data?.results?.business_plan

  const isDraft = business_plan?.status === 'draft'

  return (
    <div className="flex items-center">
      {!!business_plan && (
        <div className="container flex w-full justify-between gap-x-4 px-0">
          <div className="flex justify-between gap-x-4">
            <Link
              className="px-4 py-2 shadow-none"
              color="secondary"
              href={`/business-plans/${business_plan?.agency.name}/${business_plan?.year_start}-${business_plan?.year_end}/edit/`}
              size="large"
              variant="contained"
              button
            >
              {isDraft ? 'Edit report' : 'Add new version'}
            </Link>
            {isDraft && (
              <Button
                color="primary"
                size="small"
                variant="contained"
                onClick={() => {}}
              >
                Submit final version
              </Button>
            )}
            <Link
              className="btn-close bg-gray-600 px-4 py-2 shadow-none"
              color="secondary"
              href={`/business-plans`}
              size="large"
              variant="contained"
              button
            >
              View Business Plans
            </Link>
          </div>
        </div>
      )}
    </div>
  )
}

type HeaderTagProps = {
  business_plan: any
  children: React.ReactNode
}

type BusinessPlanVersionsInterface = {
  is_latest: boolean
  status: Status
  version: number
}

const HeaderTag = ({ business_plan, children }: HeaderTagProps) => {
  const { is_latest, status, version }: BusinessPlanVersionsInterface =
    business_plan || {}
  const { bgColor, border = '', textColor } = statusStyles[status] || {}

  return (
    <>
      <span
        className={cx(
          'border-transparent bg-primary text-white',
          tagClassnames,
        )}
      >
        {is_latest ? 'Latest' : `Version ${version}`}
      </span>
      <span className={cx(tagClassnames, bgColor, border, textColor)}>
        {children}
      </span>
    </>
  )
}

const ViewHeaderTag = () => {
  const { data } = useContext(BPContext) as any
  const business_plan = data?.results?.business_plan

  const { status } = business_plan || {}

  return <HeaderTag business_plan={business_plan}>{status}</HeaderTag>
}

const BPHeader = ({
  actions = <ViewHeaderActions />,
  tag = <ViewHeaderTag />,
  titlePrefix,
}: {
  actions?: React.JSX.Element
  tag?: React.JSX.Element
  titlePrefix?: React.JSX.Element
}) => {
  const contextBP = useContext(BPContext) as any

  return (
    !!contextBP.data && (
      <div>
        <div className="mb-2 font-[500] uppercase">Business Plans</div>
        <div className="mb-4 flex min-h-[40px] flex-wrap items-center justify-between gap-x-8 gap-y-2">
          <div className="flex flex-wrap items-center gap-x-2">
            <div className="flex items-center gap-x-2">
              {titlePrefix}
              <HeaderVersionsDropdown />
              {tag}
            </div>
          </div>
          <div className="ml-auto">{actions}</div>
        </div>
      </div>
    )
  )
}

const BPHeaderView = () => {
  return <BPHeader />
}

export { BPHeaderView }<|MERGE_RESOLUTION|>--- conflicted
+++ resolved
@@ -9,13 +9,9 @@
 import Link from '@ors/components/ui/Link/Link'
 import { Status, statusStyles } from '@ors/components/ui/StatusPill/StatusPill'
 import BPContext from '@ors/contexts/BusinessPlans/BPContext'
-import BPYearRangesContext from '@ors/contexts/BusinessPlans/BPYearRangesContext'
 import useClickOutside from '@ors/hooks/useClickOutside'
-<<<<<<< HEAD
 
 import { useGetBPVersions } from './BP/useGetBPVersions'
-=======
->>>>>>> 63c92cbf
 
 import { IoChevronDown } from 'react-icons/io5'
 
@@ -24,16 +20,9 @@
 
 const HeaderVersionsDropdown = () => {
   const [showVersionsMenu, setShowVersionsMenu] = useState(false)
-<<<<<<< HEAD
   const { data, loading, params, setParams } = useContext(BPContext) as any
+
   const business_plan = data?.results?.business_plan || {}
-=======
-  const { data, loading } = useContext(BPContext) as any
-  const { yearRanges, yearRangesLoading } = useContext(
-    BPYearRangesContext,
-  ) as any
-  const business_plan = data?.results?.business_plan
->>>>>>> 63c92cbf
   const toggleShowVersionsMenu = () => setShowVersionsMenu((prev) => !prev)
 
   const bpVersions = useGetBPVersions(business_plan)
@@ -42,7 +31,6 @@
     setShowVersionsMenu(false)
   })
 
-<<<<<<< HEAD
   const { loading: versionsLoading, results: versionsData = [] } = bpVersions
   const versionsReady = business_plan || (!versionsLoading && !loading)
 
@@ -55,20 +43,6 @@
           status: version.status,
           url: `/business-plans/${version?.agency.name}/${version.year_start}-${version.year_end}`,
           version: version.version,
-=======
-  const dataReady =
-    (business_plan && yearRanges) || (!loading && !yearRangesLoading)
-
-  const versions =
-    dataReady && yearRanges.length > 0
-      ? orderBy(yearRanges, 'year_start', 'desc').map((version, idx) => ({
-          id: `${version.year_start}-${version.year_end}`,
-          // formattedDate: formattedDateFromTimestamp(version.created_at),
-          isDraft: version.status === 'draft',
-          isFinal: version.status === 'final',
-          label: `Version ${version.year_start} - ${version.year_end}`,
-          url: `/business-plans/${business_plan?.agency.name}/${version.year_start}-${version.year_end}`,
->>>>>>> 63c92cbf
         }))
       : []
 
