'use client'

import { ApiEditBPActivity } from '@ors/types/api_bp_get'

import React, { useCallback, useEffect, useState } from 'react'

import { capitalize, find, map } from 'lodash'
import { useParams } from 'next/navigation'

import Loading from '@ors/components/theme/Loading/Loading'
import BPYearRangesProvider from '@ors/contexts/BusinessPlans/BPYearRangesProvider'
import useVisibilityChange from '@ors/hooks/useVisibilityChange'
import { useStore } from '@ors/store'

import BEditTable from '../BPEdit/BPEditTable'
import BPRestoreEdit from '../BPEdit/BPRestoreEdit'
import { useGetActivities } from '../useGetActivities'
import BPHeaderEditConsolidated from './BPHeaderEditConsolidated'
import { useEditLocalStorageConsolidated } from './useLocalStorageConsolidated'

const BPEdit = () => {
  const { period, type } = useParams<{ period: string; type: string }>()
  const [year_start, year_end] = period.split('-')

  const initialFilters = {
    bp_status: capitalize(type),
    year_end: year_end,
    year_start: year_start,
  }

  const {
    loading,
    params,
    results: activities,
  } = useGetActivities(initialFilters)

  const bpSlice = useStore((state) => state.businessPlans)
  const commentTypes = bpSlice.commentTypes.data
  const agencies = useStore((state) => state?.common.agencies.data)

  const [form, setForm] = useState<Array<ApiEditBPActivity> | undefined>(
    undefined,
  )
  const [warnOnClose, setWarnOnClose] = useState(false)
  useVisibilityChange(warnOnClose)

  const localStorage = useEditLocalStorageConsolidated(activities, type, period)

  const handleSetForm = useCallback(
    (value: any, updateLocalStorage: boolean = true) => {
      if (!!updateLocalStorage) {
        localStorage.update(value)
      }
      if (localStorage.load()) {
        setWarnOnClose(true)
      }

      setForm(value)
    },
    [localStorage],
  )

  const getFormattedActivities = useCallback(() => {
    if (!activities) {
      return null
    }

    return map(activities, (activity, index) => ({
      ...activity,
      agency_id: find(agencies, (agency) => agency.name === activity.agency)
        ?.id,
      comment_types: map(
        activity.comment_types,
        (comment_type) =>
          find(commentTypes, (comm_type) => comm_type.name === comment_type)
            ?.id,
      ),
      row_id: index,
    }))
  }, [commentTypes, activities, agencies])

  useEffect(() => {
    const formattedActivities = getFormattedActivities()

    if (formattedActivities && formattedActivities.length > 0) {
      handleSetForm(formattedActivities, false)
    }
  }, [getFormattedActivities, handleSetForm])

  return (
    <>
      <Loading
        className="!fixed bg-action-disabledBackground"
        active={loading}
      />
      <BPHeaderEditConsolidated {...{ form, setWarnOnClose, type }} />
      {!loading && (
        <BPRestoreEdit localStorage={localStorage} setForm={handleSetForm}>
          Unsaved {type} data exists for {year_start}-{year_end}, would you like
          to recover it?
        </BPRestoreEdit>
      )}
<<<<<<< HEAD
      {!loading && (
=======
      {!loading && form && (
>>>>>>> 1c1fad35
        <>
          <div className="mb-1 flex justify-end">
            <div
              id="bp-consolidated-table-export-button"
              className="mb-1.5 self-end"
            />
          </div>
          <div className="relative rounded-lg border border-solid border-primary p-6">
            <BEditTable
              {...{ form, loading, params }}
              isConsolidatedView={true}
              setForm={handleSetForm}
            />
          </div>
        </>
      )}
    </>
  )
}

export default function BPEditConsolidated() {
  return (
    <BPYearRangesProvider>
      <BPEdit />
    </BPYearRangesProvider>
  )
}<|MERGE_RESOLUTION|>--- conflicted
+++ resolved
@@ -100,11 +100,7 @@
           to recover it?
         </BPRestoreEdit>
       )}
-<<<<<<< HEAD
-      {!loading && (
-=======
       {!loading && form && (
->>>>>>> 1c1fad35
         <>
           <div className="mb-1 flex justify-end">
             <div
