--- conflicted
+++ resolved
@@ -6,14 +6,9 @@
 import FormDialog from '@ors/components/manage/Blocks/Replenishment/FormDialog'
 import {
   FieldInput,
-<<<<<<< HEAD
   FieldSearchableSelect,
   FieldTextInput,
-=======
-  FieldNumberInput,
-  FieldSelect,
-  SearchableSelect,
->>>>>>> cc48da6f
+  FieldWrappedNumberInput,
 } from '@ors/components/manage/Blocks/Replenishment/Inputs'
 import { AddButton } from '@ors/components/ui/Button/Button'
 import { api } from '@ors/helpers'
@@ -77,19 +72,16 @@
                 {c.country}
               </option>
             ))}
-<<<<<<< HEAD
           </FieldSearchableSelect>
-          <FieldTextInput
+          <FieldWrappedNumberInput
             id="amount"
             label="Disputed amount"
-            type="number"
             required
           />
           <FieldInput id="comment" label="Comment" type="text-area" required />
-          <FieldTextInput
+          <FieldWrappedNumberInput
             id="year"
             label="Year"
-            type="number"
             value={year}
             readOnly
           />
@@ -106,28 +98,6 @@
             ))}
           </FieldSearchableSelect>
           <FieldTextInput
-=======
-          </FieldSelect>
-          <FieldNumberInput id="amount" label="Disputed amount" required />
-          <FieldInput id="comment" label="Comment" type="text-area" required />
-          <FieldNumberInput id="year" label="Year" value={year} readOnly />
-          <div className="mt-4 flex items-center justify-start">
-            <label className="grow-1" htmlFor="meeting_id">
-              Approved by ExCom as of
-            </label>
-            <SearchableSelect id="meeting_id" required>
-              {meetingOptions.map((m) => (
-                <option key={m.value} value={m.value}>
-                  {m.label}
-                </option>
-              ))}
-            </SearchableSelect>
-            <label className="ml-1.5" htmlFor="meeting_id">
-              meeting.
-            </label>
-          </div>
-          <FieldInput
->>>>>>> cc48da6f
             id="decision_number"
             label="Decision number"
             type="text"
