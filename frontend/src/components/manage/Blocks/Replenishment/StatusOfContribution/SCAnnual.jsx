--- conflicted
+++ resolved
@@ -10,10 +10,7 @@
 import { sortTableData } from '@ors/components/manage/Blocks/Replenishment/utils'
 
 export default function SCAnnual({ year }) {
-<<<<<<< HEAD
   const { extraRows, rows } = useGetSCData(year)
-=======
-  const { extraRows, rows } = useGetSCData(year, year)
 
   const [sortOn, setSortOn] = useState(0)
   const [sortDirection, setSortDirection] = useState(1)
@@ -30,7 +27,6 @@
     setSortOn(column)
   }
 
->>>>>>> 7371f53c
   return (
     <Table
       adminButtons={false}
