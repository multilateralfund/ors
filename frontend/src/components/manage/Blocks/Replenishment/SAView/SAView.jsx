--- conflicted
+++ resolved
@@ -123,16 +123,12 @@
 const EDITABLE = getEditableFieldNames(COLUMNS)
 
 function SaveManager(props) {
-<<<<<<< HEAD
-  const ctx = useContext(ReplenishmentContext)
-  const { comment, currencyDateRange, data, replenishment, version } = props
-=======
   const { comment, currencyDateRange, data, replenishment, version, versions } =
     props
 
   const { refetchData: refetchReplenishment } = useContext(ReplenishmentContext)
   const { refetchData: refetchSoA, setCurrentVersion } = useContext(SoAContext)
->>>>>>> d0380029
+  const ctx = useContext(ReplenishmentContext)
 
   const [isFinal, setIsFinal] = useState(false)
   const [createNewVersion, setCreateNewVersion] = useState(true)
@@ -283,11 +279,7 @@
           </div>
         </FormDialog>
       ) : null}
-<<<<<<< HEAD
-      {ctx.isTreasurer && (
-=======
-      {showSave && (
->>>>>>> d0380029
+      {showSave && ctx.isTreasurer  && (
         <>
           <div className="flex items-center gap-x-2">
             <Input
