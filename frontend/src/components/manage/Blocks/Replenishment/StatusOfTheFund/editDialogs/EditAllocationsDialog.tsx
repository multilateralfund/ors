import { useState } from 'react'

import { find } from 'lodash'

import FormEditDialog from '@ors/components/manage/Blocks/Replenishment/FormEditDialog'

import { IEditAllocationsProps } from '../types'
import {
  NumberInput,
  PopoverInputField,
  SearchableSelectInput,
  SelectInput,
  SimpleInput,
} from './editInputs'

const EditAllocationsDialog = (props: IEditAllocationsProps) => {
  const {
    agency,
    agencyOptions,
    allocations,
    handleSubmitEditDialog,
    meetingOptions,
    onCancel,
    yearOptions,
    ...dialogProps
  } = props

  const currentAgency = find(
    agencyOptions,
    (agencyOpt) => agencyOpt.id === agency,
  )

  const [formData, setFormData] = useState<any>({
    agency_name: currentAgency?.value,
  })

  return (
    <FormEditDialog
      title={currentAgency?.label || ''}
      onCancel={onCancel}
      onSubmit={() => handleSubmitEditDialog(formData, 'external-allocations')}
      {...dialogProps}
    >
      <div className="flex flex-col gap-y-4">
        <div className="flex gap-x-4">
          <SelectInput
            field="agency_name"
            label="Agency"
            options={agencyOptions}
            placeholder="Select agency"
            setFormData={setFormData}
            value={currentAgency?.value}
          />
          <PopoverInputField
            field="meeting_id"
            label="Meeting"
            options={meetingOptions}
            placeholder="Select meeting"
            setFormData={setFormData}
            value={formData.meeting_id}
          />
        </div>
<<<<<<< HEAD
        <div className="flex flex-col gap-y-4">
          <div className="flex gap-x-4">
            <SearchableSelectInput
              field="year"
              label="Year"
              options={yearOptions}
              placeholder="Select year"
              setFormData={setFormData}
            />
            <NumberInput
              field={agency}
              label="Amount"
              setFormData={setFormData}
              value={formData[agency]}
              required
            />
          </div>
=======
        <div className="flex gap-x-4">
          <SearchableSelectInput
            field="year"
            label="Year"
            options={yearOptions}
            placeholder="Select year"
            setFormData={setFormData}
          />
          <NumberInput
            field={agency}
            label="Amount"
            setFormData={setFormData}
          />
>>>>>>> 0c259bba
        </div>
        <div className="flex gap-x-4">
          <SimpleInput
            field="comment"
            label="Comment"
            setFormData={setFormData}
            type="text-area"
          />
        </div>
      </div>
    </FormEditDialog>
  )
}

export default EditAllocationsDialog<|MERGE_RESOLUTION|>--- conflicted
+++ resolved
@@ -60,25 +60,6 @@
             value={formData.meeting_id}
           />
         </div>
-<<<<<<< HEAD
-        <div className="flex flex-col gap-y-4">
-          <div className="flex gap-x-4">
-            <SearchableSelectInput
-              field="year"
-              label="Year"
-              options={yearOptions}
-              placeholder="Select year"
-              setFormData={setFormData}
-            />
-            <NumberInput
-              field={agency}
-              label="Amount"
-              setFormData={setFormData}
-              value={formData[agency]}
-              required
-            />
-          </div>
-=======
         <div className="flex gap-x-4">
           <SearchableSelectInput
             field="year"
@@ -91,8 +72,9 @@
             field={agency}
             label="Amount"
             setFormData={setFormData}
+            value={formData[agency]}
+            required
           />
->>>>>>> 0c259bba
         </div>
         <div className="flex gap-x-4">
           <SimpleInput
