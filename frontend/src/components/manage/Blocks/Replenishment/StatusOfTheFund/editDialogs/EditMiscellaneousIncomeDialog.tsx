import { useState } from 'react'

import FormEditDialog from '@ors/components/manage/Blocks/Replenishment/FormEditDialog'

import { IEditMiscellaneousIncomeDialogProps } from '../types'
import {
  NumberInput,
  PopoverInputField,
  SearchableSelectInput,
  SimpleInput,
} from './editInputs'

const EditMiscellaneousIncomeDialog = (
  props: IEditMiscellaneousIncomeDialogProps,
) => {
  const {
    handleSubmitEditDialog,
    meetingOptions,
    onCancel,
    yearOptions,
    ...dialogProps
  } = props

  const [formData, setFormData] = useState<any>({})

  return (
    <FormEditDialog
      title="Miscellaneous income:"
      onCancel={onCancel}
      onSubmit={() => handleSubmitEditDialog(formData, 'external-income')}
      {...dialogProps}
    >
      <div className="flex flex-col gap-y-4">
        <div className="flex gap-x-4">
          <SearchableSelectInput
            field="year"
            label="Year"
            options={yearOptions}
            setFormData={setFormData}
          />
          <PopoverInputField
            field="meeting_id"
            label="Meeting"
            options={meetingOptions}
            placeholder="Select meeting"
            setFormData={setFormData}
            value={formData.meeting_id}
          />
        </div>
<<<<<<< HEAD
        <div className="flex flex-col gap-y-4">
          <div className="flex gap-x-4">
            <NumberInput
              field="miscellaneous_income"
              label="Amount"
              setFormData={setFormData}
              value={formData.miscellaneous_income}
              required
            />
            <SimpleInput
              field="comment"
              label="Comment"
              setFormData={setFormData}
              type="text-area"
            />
          </div>
=======
        <div className="flex gap-x-4">
          <NumberInput
            field="miscellaneous_income"
            label="Amount"
            setFormData={setFormData}
          />
          <SimpleInput
            field="comment"
            label="Comment"
            setFormData={setFormData}
            type="text-area"
          />
>>>>>>> 0c259bba
        </div>
      </div>
    </FormEditDialog>
  )
}

export default EditMiscellaneousIncomeDialog<|MERGE_RESOLUTION|>--- conflicted
+++ resolved
@@ -47,29 +47,13 @@
             value={formData.meeting_id}
           />
         </div>
-<<<<<<< HEAD
-        <div className="flex flex-col gap-y-4">
-          <div className="flex gap-x-4">
-            <NumberInput
-              field="miscellaneous_income"
-              label="Amount"
-              setFormData={setFormData}
-              value={formData.miscellaneous_income}
-              required
-            />
-            <SimpleInput
-              field="comment"
-              label="Comment"
-              setFormData={setFormData}
-              type="text-area"
-            />
-          </div>
-=======
         <div className="flex gap-x-4">
           <NumberInput
             field="miscellaneous_income"
             label="Amount"
             setFormData={setFormData}
+            value={formData.miscellaneous_income}
+            required
           />
           <SimpleInput
             field="comment"
@@ -77,7 +61,6 @@
             setFormData={setFormData}
             type="text-area"
           />
->>>>>>> 0c259bba
         </div>
       </div>
     </FormEditDialog>
