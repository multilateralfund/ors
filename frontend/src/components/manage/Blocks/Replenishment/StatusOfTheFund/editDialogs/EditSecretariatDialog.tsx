import { useState } from 'react'

import FormEditDialog from '@ors/components/manage/Blocks/Replenishment/FormEditDialog'

import { IEditSecretariatProps } from '../types'
import { NumberInput, PopoverInputField, SimpleInput } from './editInputs'

const EditSecretariatDialog = (props: IEditSecretariatProps) => {
  const {
    field,
    handleSubmitEditDialog,
    label,
    meetingOptions,
    onCancel,
    ...dialogProps
  } = props
  const currentYear = new Date().getFullYear()

  const [formData, setFormData] = useState<any>({})

  return (
    <FormEditDialog
      onCancel={onCancel}
      onSubmit={() => handleSubmitEditDialog(formData, 'external-allocations')}
      {...dialogProps}
    >
      <div className="flex flex-col gap-y-4">
        <div className="flex gap-x-4">
          <PopoverInputField
            field="meeting_id"
            label="Meeting"
            options={meetingOptions}
            placeholder="Select meeting"
            setFormData={setFormData}
            value={formData.meeting_id}
          />
          <SimpleInput
            field="decision_number"
            label="Decision number"
            setFormData={setFormData}
          />
        </div>
<<<<<<< HEAD
        <div className="flex flex-col gap-y-4">
          <div className="flex gap-x-4">
            <NumberInput
              field={`${field}_${currentYear}`}
              label={`${currentYear} ${label}`}
              setFormData={setFormData}
              value={formData[`${field}_${currentYear}`]}
              withoutInitialValue={true}
            />
            <NumberInput
              field={`${field}_${currentYear + 1}`}
              label={`${currentYear + 1} ${label}`}
              setFormData={setFormData}
              value={formData[`${field}_${currentYear + 1}`]}
              withoutInitialValue={true}
            />
          </div>
        </div>
        <div className="flex flex-col gap-y-4">
          <div className="flex gap-x-4">
            <NumberInput
              field={`${field}_${currentYear + 2}`}
              label={`${currentYear + 2} ${label}`}
              setFormData={setFormData}
              value={formData[`${field}_${currentYear + 2}`]}
              withoutInitialValue={true}
            />
            <NumberInput
              field={`${field}_${currentYear + 3}`}
              label={`${currentYear + 3} ${label}`}
              setFormData={setFormData}
              value={formData[`${field}_${currentYear + 3}`]}
              withoutInitialValue={true}
            />
          </div>
=======
        <div className="flex gap-x-4">
          <NumberInput
            field={`${field}_${currentYear}`}
            label={`${currentYear} ${label}`}
            setFormData={setFormData}
          />
          <NumberInput
            field={`${field}_${currentYear + 1}`}
            label={`${currentYear + 1} ${label}`}
            setFormData={setFormData}
          />
        </div>
        <div className="flex gap-x-4">
          <NumberInput
            field={`${field}_${currentYear + 2}`}
            label={`${currentYear + 2} ${label}`}
            setFormData={setFormData}
          />
          <NumberInput
            field={`${field}_${currentYear + 3}`}
            label={`${currentYear + 3} ${label}`}
            setFormData={setFormData}
          />
>>>>>>> 0c259bba
        </div>
        <div className="flex gap-x-4">
          <SimpleInput
            field="comment"
            label="Comment"
            setFormData={setFormData}
            type="text-area"
          />
        </div>
      </div>
    </FormEditDialog>
  )
}

export default EditSecretariatDialog<|MERGE_RESOLUTION|>--- conflicted
+++ resolved
@@ -40,53 +40,20 @@
             setFormData={setFormData}
           />
         </div>
-<<<<<<< HEAD
-        <div className="flex flex-col gap-y-4">
-          <div className="flex gap-x-4">
-            <NumberInput
-              field={`${field}_${currentYear}`}
-              label={`${currentYear} ${label}`}
-              setFormData={setFormData}
-              value={formData[`${field}_${currentYear}`]}
-              withoutInitialValue={true}
-            />
-            <NumberInput
-              field={`${field}_${currentYear + 1}`}
-              label={`${currentYear + 1} ${label}`}
-              setFormData={setFormData}
-              value={formData[`${field}_${currentYear + 1}`]}
-              withoutInitialValue={true}
-            />
-          </div>
-        </div>
-        <div className="flex flex-col gap-y-4">
-          <div className="flex gap-x-4">
-            <NumberInput
-              field={`${field}_${currentYear + 2}`}
-              label={`${currentYear + 2} ${label}`}
-              setFormData={setFormData}
-              value={formData[`${field}_${currentYear + 2}`]}
-              withoutInitialValue={true}
-            />
-            <NumberInput
-              field={`${field}_${currentYear + 3}`}
-              label={`${currentYear + 3} ${label}`}
-              setFormData={setFormData}
-              value={formData[`${field}_${currentYear + 3}`]}
-              withoutInitialValue={true}
-            />
-          </div>
-=======
         <div className="flex gap-x-4">
           <NumberInput
             field={`${field}_${currentYear}`}
             label={`${currentYear} ${label}`}
             setFormData={setFormData}
+            value={formData[`${field}_${currentYear}`]}
+            withoutInitialValue={true}
           />
           <NumberInput
             field={`${field}_${currentYear + 1}`}
             label={`${currentYear + 1} ${label}`}
             setFormData={setFormData}
+            value={formData[`${field}_${currentYear + 1}`]}
+            withoutInitialValue={true}
           />
         </div>
         <div className="flex gap-x-4">
@@ -94,13 +61,16 @@
             field={`${field}_${currentYear + 2}`}
             label={`${currentYear + 2} ${label}`}
             setFormData={setFormData}
+            value={formData[`${field}_${currentYear + 2}`]}
+            withoutInitialValue={true}
           />
           <NumberInput
             field={`${field}_${currentYear + 3}`}
             label={`${currentYear + 3} ${label}`}
             setFormData={setFormData}
+            value={formData[`${field}_${currentYear + 3}`]}
+            withoutInitialValue={true}
           />
->>>>>>> 0c259bba
         </div>
         <div className="flex gap-x-4">
           <SimpleInput
