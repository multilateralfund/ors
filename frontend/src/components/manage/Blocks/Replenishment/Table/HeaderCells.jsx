--- conflicted
+++ resolved
@@ -18,11 +18,9 @@
     hCols.push(
       <th
         key={i}
-<<<<<<< HEAD
-        className={cx('relative', { 'cursor-pointer': enableSort })}
-=======
-        className={cx('relative', columns[i].className)}
->>>>>>> 3c684b3f
+        className={cx('relative', columns[i].className, {
+          'cursor-pointer': enableSort,
+        })}
         onClick={function () {
           enableSort && onSort(i)
         }}
