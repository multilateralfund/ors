import { useContext, useState } from 'react'
import { useLocation } from 'wouter'
import Link from '@ors/components/ui/Link/Link'

import {
  Collapse,
  Drawer,
  IconButton,
  List,
  ListItem,
  ListItemButton,
} from '@mui/material'
import cx from 'classnames'
import { DebouncedFunc, debounce } from 'lodash'

import { matchPath } from '@ors/helpers/Url/Url'
import { useStore } from '@ors/store'

import { IoChevronDown, IoChevronUp, IoClose, IoMenu } from 'react-icons/io5'
import PermissionsContext from '@ors/contexts/PermissionsContext'

const EXTERNAL_BASE_URL = 'https://www.multilateralfund.org'
const makeExternalUrl = (path: string) => `${EXTERNAL_BASE_URL}${path}`

interface MenuItem {
  current?: boolean
  label: string
  menu?: MenuItem[]
}

const makeInternalNavItem = (
  pathname: string,
  props: {
    label: string
    menu?: { label: string; url: string }[]
    url: string
  },
) => {
  const current = props.menu
    ? props.menu.some((menuItem) =>
        matchPath(`${menuItem.url}/*`, pathname || ''),
      )
    : matchPath(`${props.url}/*`, pathname || '') !== null

  const internal = true

  const processedMenu = props.menu?.map((menuItem) => ({
    ...menuItem,
    current: !!matchPath(`${menuItem.url}/*`, pathname || ''),
    internal,
  }))

  return {
    current,
    internal,
    ...props,
    menu: processedMenu,
  }
}

const useInternalNavSections = () => {
  const P = useContext(PermissionsContext)

  const [pathname] = useLocation()
  const nI = makeInternalNavItem.bind(null, pathname)

  return [
    {
      label: 'Online CP Reporting',
      menu: [
        P.canViewCPReports
          ? { label: 'View reports', url: '/country-programme/reports' }
          : null,
        P.canEditCPReports
          ? { label: 'Add new report', url: '/country-programme/create' }
          : null,
        P.canExportCPReports
          ? { label: 'Export data', url: '/country-programme/export-data' }
          : null,
        P.canExportCPReports
          ? { label: 'Settings', url: '/country-programme/settings' }
          : null,
      ].filter(Boolean),
      url: '/country-programme/reports',
    },
    ...(P.canViewBp
      ? [{ label: 'Business plans', url: '/business-plans' }]
      : []),
    ...(P.canViewV1Projects
      ? [{ label: 'Project submissions', url: '/project-submissions' }]
      : []),
    ...(P.canViewV1Projects ? [{ label: 'Projects', url: '/projects' }] : []),
<<<<<<< HEAD
    ...(P.canViewProjects || P.canSubmitProjects || P.canRecommendProjects
=======
    ...(P.canViewProjects || P.canSetProjectSettings
>>>>>>> ad596978
      ? [
          {
            label: 'Projects Listing',
            menu: [
              P.canViewProjects
                ? { label: 'View projects', url: '/projects-listing/listing' }
                : null,
<<<<<<< HEAD
              P.canSubmitProjects || P.canRecommendProjects
=======
              P.canSetProjectSettings
>>>>>>> ad596978
                ? {
                    label: 'IA/BA Portal - Settings',
                    url: '/projects-listing/settings',
                  }
                : null,
            ].filter(Boolean),
            url: '/projects-listing/listing',
          },
        ]
      : []),
    // @ts-ignore
  ].map((item) => nI(item))
}

const useInternalNavSectionsReplenishment = () => {
  const { canViewReplenishment } = useContext(PermissionsContext)
  const [pathname] = useLocation()
  const nI = makeInternalNavItem.bind(null, pathname)
  return canViewReplenishment
    ? [
        {
          label: 'Contributions',
          menu: [
            {
              label: 'Scale of assessment',
              url: '/replenishment/scale-of-assessment',
            },
            {
              label: 'Status of the fund',
              url: '/replenishment/status-of-the-fund',
            },
            { label: 'Statistics', url: '/replenishment/statistics' },
            {
              label: 'Status of contributions',
              url: '/replenishment/status-of-contributions',
            },
            { label: 'In/out flows', url: '/replenishment/in-out-flows' },
            { label: 'Dashboard', url: '/replenishment/dashboard' },
          ],
          url: '/replenishment',
        },
      ]
    : []
        // @ts-ignore
        .map((item) => nI(item))
}

interface navItem {
  current?: boolean
  external?: boolean
  internal?: boolean
  label: string
  menu?: navItem[]
  url: string
}

const makeExternalNavItem = (label: string, url: string, menu?: navItem[]) => {
  return {
    current: menu ? !!menu.filter((item) => item.current).length : false,
    external: true,
    label,
    menu,
    url: makeExternalUrl(url),
  }
}

const useMenuItems = () => {
  return [
    makeExternalNavItem('About MLF', '/about', [
      makeExternalNavItem('Mission', '/about/mission'),
      makeExternalNavItem('History', '/about/history'),
      makeExternalNavItem('Governance', '/about/governance'),
      makeExternalNavItem('Partners', '/about/partners'),
      makeExternalNavItem('Secretariat', '/about/secretariat'),
      makeExternalNavItem(
        'Monitoring & Evaluation',
        '/about/monitoring-evaluation',
      ),
      makeExternalNavItem(
        'Greening our operations',
        '/greening-our-operations',
      ),
    ]),
    makeExternalNavItem('Our impact', '/our-impact'),
    makeExternalNavItem('Projects & Data', '/projects-data', [
      makeExternalNavItem('Projects', '/projects-data/dashboards'),
      ...useInternalNavSectionsReplenishment(),
      makeExternalNavItem('Countries', '/projects-data/funding-dashboard'),
      makeExternalNavItem('Our impact', '/projects-data/people-environment'),
      makeExternalNavItem(
        'CP Data Center',
        '/projects-data/projects-dashboard',
      ),
      ...useInternalNavSections(),
    ]),
    makeExternalNavItem('Resources', '/resources', [
      makeExternalNavItem('Decisions', '/resources/decisions'),
      makeExternalNavItem(
        'Project Guides & Tools',
        '/resources/project-guides-tools',
      ),
      makeExternalNavItem('Scorecards', '/resources/secretariat-scorecards'),
      makeExternalNavItem('Factsheets', '/factsheets'),
      makeExternalNavItem('Newsletters', '/newsletters'),
      makeExternalNavItem('Policy frameworks', '/policy-frameworks'),
    ]),
    makeExternalNavItem('Meetings', '/meetings'),
    makeExternalNavItem('News & Stories', '/news-stories'),
  ]
}

const DesktopHeaderNavigation = ({
  className = '',
  items = [],
}: {
  className: string
  items: ReturnType<typeof useMenuItems>
}) => {
  const recursivelyExpandItems = (
    items: MenuItem[],
    acc: Record<string, boolean>,
  ) => {
    items.forEach((item) => {
      if (item.current) {
        acc[item.label] = true
      }
      if (item.menu) {
        recursivelyExpandItems(item.menu, acc)
      }
    })
  }

  const initiallyExpanded: Record<string, boolean> = {}
  recursivelyExpandItems(items, initiallyExpanded)

  const [showMenu, setShowMenu] = useState<Record<string, boolean>>({})
  const [hideInProgress, setHideInProgress] = useState<
    Record<string, DebouncedFunc<any> | null>
  >({})
  const [openMenus, setOpenMenus] =
    useState<Record<string, boolean>>(initiallyExpanded)
  const toggleCollapseOpen = (label: string) => {
    setOpenMenus((prev) => {
      const newState = { [label]: !prev[label] }

      Object.keys(prev).forEach((key) => {
        if (key !== label) {
          newState[key] = false
        }
      })

      return newState
    })
  }

  const handleShowMenu = (label: string) => {
    hideInProgress[label]?.cancel?.()
    setShowMenu(() => ({ [label]: true }))
  }

  const handleToggleMenu = (label: string) => {
    hideInProgress[label]?.cancel?.()
    const prev = showMenu[label]
    setShowMenu(() => ({ [label]: !prev }))
  }

  const handleHideAllMenus = () => {
    Object.keys(showMenu).forEach((key) => {
      const eta = debounce(
        () => setShowMenu((prev) => ({ ...prev, [key]: false })),
        300,
      )
      setHideInProgress((prev) => ({ ...prev, [key]: eta }))
      eta()
    })
  }

  return (
    <div
      id="header-navigation"
      className={cx(
        'relative gap-x-4 text-nowrap rounded-full bg-white px-5 py-3 text-xl font-normal uppercase print:hidden',
        className,
      )}
      onMouseLeave={handleHideAllMenus}
    >
      {items.map((item) => (
        <div key={item.label} className="relative" data-label={item.label}>
          <div className="flex cursor-pointer text-primary">
            <div
              className={cx(
                'flex items-center justify-between gap-x-2 rounded-full px-4 py-2 text-primary transition-all hover:text-mlfs-hlYellow',
                {
                  'bg-mlfs-hlYellow hover:text-primary': item.current,
                  'hover:bg-primary': !item.current,
                },
              )}
              onMouseEnter={() => handleShowMenu(item.label)}
            >
              <Link className="text-inherit no-underline" href={item.url}>
                {item.label}
              </Link>
              {item.menu && (
                <div onClick={() => handleToggleMenu(item.label)}>
                  <IoChevronDown />
                </div>
              )}
            </div>
          </div>
          <div
            className={cx(
              'absolute left-0 z-50 mt-4 origin-top opacity-0 transition-all',
              {
                'collapse scale-y-0': !showMenu[item.label],
                'scale-y-100 opacity-100': showMenu[item.label],
              },
            )}
          >
            <div
              className="z-10 flex flex-col rounded-lg bg-white shadow-xl"
              onMouseLeave={handleHideAllMenus}
              onMouseOver={() => handleShowMenu(item.label)}
            >
              {item.menu?.map((menuItem, menuItemIdx) => {
                const Component = menuItem?.internal ? Link : 'a'
                const regularSubMenuLink = !menuItem.menu ? (
                  <Component
                    key={menuItem.label + menuItemIdx}
                    className={cx(
                      'flex flex-nowrap items-center gap-1 text-nowrap border-2 border-l-0 border-r-0 border-t-0 border-solid border-b-sky-400 px-4 py-2 text-primary no-underline transition-all first:rounded-t-lg last:rounded-b-lg last:border-b-0 hover:bg-mlfs-hlYellow',
                      {
                        'bg-mlfs-hlYellow': menuItem.current,
                      },
                    )}
                    href={menuItem.url}
                    onClick={() => toggleCollapseOpen(menuItem.label)}
                  >
                    {menuItem.label}
                  </Component>
                ) : null
                return (
                  regularSubMenuLink || (
                    <List
                      key={menuItem.label + menuItemIdx}
                      className="py-0"
                      component="div"
                    >
                      <ListItemButton
                        className={cx(
                          'flex flex-nowrap items-center gap-1 text-nowrap rounded-b-none border-2 border-l-0 border-r-0 border-t-0 border-solid border-b-sky-400 px-4 py-2 text-primary no-underline transition-all first:rounded-t-lg hover:bg-mlfs-hlYellow',
                          {
                            'bg-mlfs-hlYellow':
                              menuItem.current && !menuItem.menu,
                          },
                        )}
                        onClick={() => toggleCollapseOpen(menuItem.label)}
                      >
                        {menuItem.label}
                        {openMenus[menuItem.label] ? (
                          <IoChevronUp />
                        ) : (
                          <IoChevronDown />
                        )}
                      </ListItemButton>
                      <Collapse
                        in={openMenus[menuItem.label]}
                        timeout="auto"
                        unmountOnExit
                      >
                        <List className="py-0" component="div">
                          {menuItem.menu &&
                            menuItem.menu.map((subMenuItem) => {
                              const Component = subMenuItem?.internal
                                ? Link
                                : 'a'
                              return (
                                <ListItem
                                  key={subMenuItem.label}
                                  className={cx(
                                    'last:rounded-0 text-nowrap border-2 border-l-0 border-r-0 border-t-0 border-solid border-b-sky-400 px-4 py-2 pl-8 text-lg text-primary no-underline transition-all hover:bg-mlfs-hlYellow',
                                    { 'bg-mlfs-hlYellow': subMenuItem.current },
                                  )}
                                  component={Component}
                                  href={subMenuItem.url}
                                >
                                  {subMenuItem.label}
                                </ListItem>
                              )
                            })}
                        </List>
                      </Collapse>
                    </List>
                  )
                )
              })}
            </div>
          </div>
        </div>
      ))}
    </div>
  )
}

const MobileHeaderNavigation = ({
  className = '',
  items = [],
}: {
  className: string
  items: ReturnType<typeof useMenuItems>
}) => {
  const initiallyExpanded: Record<string, boolean> = items.reduce(
    (acc, item) => {
      if (item.menu && item.menu.some((subItem) => subItem.current)) {
        acc[item.label] = true
      }
      if (item.menu) {
        item.menu.forEach((subItem) => {
          if (
            subItem.menu &&
            subItem.menu.some((subSubItem) => subSubItem.current)
          ) {
            acc[subItem.label] = true
          }
        })
      }
      return acc
    },
    {} as Record<string, boolean>,
  )

  const [open, setOpen] = useState(false)
  const [openMenus, setOpenMenus] =
    useState<Record<string, boolean>>(initiallyExpanded)

  const toggleOpenMenu = (label: string) => {
    setOpenMenus((prev) => ({ ...prev, [label]: !prev[label] }))
  }

  const toggleDrawer = (newOpen: boolean) => () => {
    setOpen(newOpen)
  }

  return (
    <div className={cx('text-primary print:hidden', className)}>
      <IconButton
        className="mobile-header-navigation-button rounded-full"
        onClick={toggleDrawer(true)}
      >
        <IoMenu size={42} />
      </IconButton>
      <Drawer
        className={cx('radius-none')}
        anchor="right"
        open={open}
        onClose={toggleDrawer(false)}
      >
        <div className="flex justify-end">
          <IconButton
            className="mobile-header-navigation-button m-6 rounded-full"
            onClick={toggleDrawer(false)}
          >
            <IoClose size={42} />
          </IconButton>
        </div>
        <List className="min-w-96 px-4">
          {items.map((item) => {
            const styling =
              'block border-2 border-l-0 border-r-0 border-t-0 border-solid border-b-primary px-6 py-4 text-xl uppercase text-primary no-underline transition-all hover:bg-mlfs-hlYellowTint'
            const regularMenuLink = !item.menu ? (
              <ListItem
                key={item.label}
                className={styling}
                component={'a'}
                href={item.url}
              >
                {item.label}
              </ListItem>
            ) : null

            return (
              regularMenuLink || (
                <div key={item.label}>
                  <ListItemButton
                    className={cx(
                      'flex items-center justify-between rounded-none',
                      styling,
                    )}
                    onClick={() => toggleOpenMenu(item.label)}
                  >
                    {item.label}
                    {openMenus[item.label] ? (
                      <IoChevronUp />
                    ) : (
                      <IoChevronDown />
                    )}
                  </ListItemButton>
                  <Collapse
                    in={openMenus[item.label]}
                    timeout="auto"
                    unmountOnExit
                  >
                    <List component="div">
                      {item.menu &&
                        item.menu.map((menuItem) => {
                          const regularSubMenuLink = !menuItem.menu ? (
                            <ListItem
                              key={menuItem.label}
                              className={cx(styling, 'pl-10')}
                              component={'a'}
                              href={menuItem.url}
                            >
                              {menuItem.label}
                            </ListItem>
                          ) : null

                          return (
                            regularSubMenuLink || (
                              <div key={menuItem.label}>
                                <ListItemButton
                                  className={cx(
                                    'flex items-center justify-between rounded-none',
                                    styling,
                                  )}
                                  onClick={() => toggleOpenMenu(menuItem.label)}
                                >
                                  {menuItem.label}
                                  {openMenus[menuItem.label] ? (
                                    <IoChevronUp />
                                  ) : (
                                    <IoChevronDown />
                                  )}
                                </ListItemButton>
                                <Collapse
                                  in={openMenus[menuItem.label]}
                                  timeout="auto"
                                  unmountOnExit
                                >
                                  <List component="div">
                                    {menuItem.menu &&
                                      menuItem.menu.map((subMenuItem) => {
                                        const Component = subMenuItem?.internal
                                          ? Link
                                          : 'a'
                                        return (
                                          <ListItem
                                            key={subMenuItem.label}
                                            className={cx(
                                              'block py-4 pl-12 text-xl uppercase text-primary no-underline transition-all hover:bg-mlfs-hlYellowTint',
                                              {
                                                'bg-mlfs-hlYellowTint':
                                                  subMenuItem.current,
                                              },
                                            )}
                                            component={Component}
                                            href={subMenuItem.url}
                                          >
                                            {subMenuItem.label}
                                          </ListItem>
                                        )
                                      })}
                                  </List>
                                </Collapse>
                              </div>
                            )
                          )
                        })}
                    </List>
                  </Collapse>
                </div>
              )
            )
          })}
        </List>
      </Drawer>
    </div>
  )
}

const HeaderNavigation = () => {
  const items = useMenuItems()
  return (
    <>
      <DesktopHeaderNavigation className="hidden lg:flex" items={items} />
      <MobileHeaderNavigation className="lg:hidden" items={items} />
    </>
  )
}

export default HeaderNavigation<|MERGE_RESOLUTION|>--- conflicted
+++ resolved
@@ -90,11 +90,7 @@
       ? [{ label: 'Project submissions', url: '/project-submissions' }]
       : []),
     ...(P.canViewV1Projects ? [{ label: 'Projects', url: '/projects' }] : []),
-<<<<<<< HEAD
-    ...(P.canViewProjects || P.canSubmitProjects || P.canRecommendProjects
-=======
     ...(P.canViewProjects || P.canSetProjectSettings
->>>>>>> ad596978
       ? [
           {
             label: 'Projects Listing',
@@ -102,11 +98,7 @@
               P.canViewProjects
                 ? { label: 'View projects', url: '/projects-listing/listing' }
                 : null,
-<<<<<<< HEAD
-              P.canSubmitProjects || P.canRecommendProjects
-=======
               P.canSetProjectSettings
->>>>>>> ad596978
                 ? {
                     label: 'IA/BA Portal - Settings',
                     url: '/projects-listing/settings',
