import { PropsWithChildren } from 'react'

import PermissionsContext from './PermissionsContext'
import { useStore } from '@ors/store'

interface PermissionsProviderProps extends PropsWithChildren {}

const PermissionsProvider = (props: PermissionsProviderProps) => {
  const { children } = props

  const commonSlice = useStore((state) => state.common)
  const user_permissions = commonSlice.user_permissions.data || []

  const canViewBp = user_permissions.includes('has_business_plan_view_access')
  const canUpdateBp = user_permissions.includes('has_business_plan_edit_access')

  const canViewProjects = user_permissions.includes(
    'has_project_v2_view_access',
  )
  const canViewMetainfoProjects = user_permissions.includes(
    'has_project_metainfo_view_access',
  )
  const canViewSectorsSubsectors = user_permissions.includes(
    'has_sectors_and_subsectors_view_access',
  )
  const canUpdateProjects = user_permissions.includes(
    'has_project_v2_edit_access',
  )
  const canSubmitProjects = user_permissions.includes(
    'has_project_v2_submit_access',
  )
  const canRecommendProjects = user_permissions.includes(
    'has_project_v2_recommend_projects_access',
  )
  const canApproveProjects = user_permissions.includes(
    'has_project_v2_approve_projects_access',
  )
  const canAssociateProjects = user_permissions.includes(
    'has_project_v2_associate_projects_access',
  )
  const canEditApprovedProjects = user_permissions.includes(
    'has_project_v2_edit_approved_access',
  )
  const canEditProjects =
    canViewProjects &&
    (canUpdateProjects ||
      canSubmitProjects ||
      canRecommendProjects ||
<<<<<<< HEAD
      canApproveProjects)
=======
      canEditApprovedProjects)
>>>>>>> 9b2b628c

  return (
    <PermissionsContext.Provider
      value={{
        canViewBp,
        canUpdateBp,
        canViewProjects,
        canViewMetainfoProjects,
        canViewSectorsSubsectors,
        canUpdateProjects,
        canSubmitProjects,
        canRecommendProjects,
        canApproveProjects,
        canAssociateProjects,
        canEditProjects,
        canEditApprovedProjects,
      }}
    >
      {children}
    </PermissionsContext.Provider>
  )
}

export default PermissionsProvider<|MERGE_RESOLUTION|>--- conflicted
+++ resolved
@@ -46,11 +46,8 @@
     (canUpdateProjects ||
       canSubmitProjects ||
       canRecommendProjects ||
-<<<<<<< HEAD
-      canApproveProjects)
-=======
+      canApproveProjects ||
       canEditApprovedProjects)
->>>>>>> 9b2b628c
 
   return (
     <PermissionsContext.Provider
