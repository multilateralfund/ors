--- conflicted
+++ resolved
@@ -12,16 +12,11 @@
     <PageWrapper className="w-full p-4" defaultSpacing={false}>
       <ReplenishmentHeading>Status of the fund</ReplenishmentHeading>
       <DownloadButtons
-<<<<<<< HEAD
-        downloadTexts={['Download']}
-        downloadUrls={[formatApiUrl('/api/replenishment/dashboard/export')]}
-=======
         downloadTexts={['Download', 'Download Financial Data']}
         downloadUrls={[
           formatApiUrl('/api/replenishment/dashboard/export'),
           formatApiUrl('/api/replenishment/input-data/export'),
         ]}
->>>>>>> 21dbff3b
       />
       <StatusOfTheFundWrapper />
     </PageWrapper>
