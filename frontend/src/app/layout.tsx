import { ApiUser } from '@ors/types/api_auth_user'
import { ApiBlend } from '@ors/types/api_blends'
import { ApiSubstance } from '@ors/types/api_substances'
import { Country } from '@ors/types/store'

import React, { useMemo, useState, useEffect } from 'react'

import { useStore } from '@ors/store'

import cx from 'classnames'

import { useLocation } from 'wouter'

import View from '@ors/components/theme/Views/View'
// import View from '../components/theme/Views/View'
import api from '@ors/helpers/Api/_api'
import { getInitialSliceData } from '@ors/helpers/Store/Store'
import { getCurrentView } from '@ors/helpers/View/View'
import { StoreProvider } from '@ors/store'
import ThemeProvider from '@ors/themes/ThemeProvider'
import useSearchParams from '@ors/hooks/useSearchParams'

import '../themes/styles/global.css'
import { ProjectStatusType } from '@ors/types/api_project_statuses.ts'
import { ProjectSectorType } from '@ors/types/api_project_sector.ts'
import { ProjectSubSectorType } from '@ors/types/api_project_subsector.ts'
import { ProjectSubmissionStatusType } from '@ors/types/api_project_submission_statuses.ts'
import { ProjectSubstancesGroupsType } from '@ors/types/api_project_substances_groups'

function useUser() {
  const [userData, setUserData] = useState<{
    loaded: boolean
    user?: null | ApiUser
  }>({ loaded: false, user: null })

  useEffect(function () {
    async function fetchUser() {
      try {
        const apiUser = await api<ApiUser>('api/auth/user/', {})
        setUserData({ loaded: true, user: apiUser })
      } catch (error) {
        setUserData({ loaded: true, user: null })
      }
    }
    fetchUser()
  }, [])

  return userData
}

function useAppState(user: ApiUser | null | undefined) {
  const [state, setState] = useState<any>(null)

  useEffect(
    function () {
<<<<<<< HEAD
      const fetchStateData = async () => {
        setSlice('common.countries', { loaded: false, loading: true })
        setSlice('common.countries_for_create', {
          loaded: false,
          loading: true,
        })
        setSlice('common.countries_for_listing', {
          loaded: false,
          loading: true,
        })

        const countries =
          (await api<Country[]>('api/countries', {}, false)) ?? []

        setSlice('common.countries', {
          data: countries,
          error: null,
          loaded: true,
          loading: false,
        })
        setSlice('common.countries_for_create', {
          data: countries.filter((c) => c.has_cp_report && !c.is_a2),
          error: null,
          loaded: true,
          loading: false,
        })
        setSlice('common.countries_for_listing', {
          data: countries.filter((c) => c.has_cp_report),
          error: null,
          loaded: true,
          loading: false,
        })

        const dataFetchMapping = [
          { apiSettings: { path: 'api/agencies/' }, slice: 'common.agencies' },
          { apiSettings: { path: 'api/settings/' }, slice: 'common.settings' },

          {
            apiSettings: { path: 'api/user/permissions/' },
            slice: 'projects.user_permissions',
          },
          {
            apiSettings: { path: 'api/project-statuses/' },
            slice: 'projects.statuses',
          },
          {
            apiSettings: { path: 'api/project-submission-statuses/' },
            slice: 'projects.submission_statuses',
          },
          {
            apiSettings: { path: 'api/project-sector/' },
            slice: 'projects.sectors',
          },
          {
            apiSettings: { path: 'api/project-subsector/' },
            slice: 'projects.subsectors',
          },
          {
            apiSettings: { path: 'api/project-types/' },
            slice: 'projects.types',
          },
          {
            apiSettings: { path: 'api/meetings/' },
            slice: 'projects.meetings',
          },
          {
            apiSettings: { path: 'api/project-clusters/' },
            slice: 'projects.clusters',
          },
          {
            apiSettings: { path: 'api/groups/' },
            slice: 'projects.substances_groups',
          },

          {
            apiSettings: { path: 'api/project-sector/' },
            slice: 'businessPlans.sectors',
          },
          {
            apiSettings: { path: 'api/project-subsector/' },
            slice: 'businessPlans.subsectors',
          },
          {
            apiSettings: { path: 'api/project-types/' },
            slice: 'businessPlans.types',
          },
          {
            apiSettings: { path: 'api/decisions/' },
            slice: 'businessPlans.decisions',
          },

          {
            apiSettings: {
              path: 'api/blends/',
              params: { with_alt_names: true, with_usages: true },
            },
            slice: 'cp_reports.blends',
          },
          {
            apiSettings: {
              path: 'api/substances/',
              params: { with_alt_names: true, with_usages: true },
            },
            slice: 'cp_reports.substances',
          },
        ]
        dataFetchMapping.forEach((item) => fetchSliceData(item))
=======
      async function fetchState() {
        const [
          // Common data
          settings,
          agencies,
          countries,
          // Projects data
          statuses,
          submission_statuses,
          sectors,
          subsectors,
          types,
          meetings,
          decisions,
          clusters,
          substances_groups,
          // Country programme data
          blends,
          substances,
        ] = await Promise.all([
          api('api/settings/', {}, false),
          api('api/agencies/', {}, false),
          api('api/countries/', {}, false),
          api('api/project-statuses/', {}, false),
          api('api/project-submission-statuses/', {}, false),
          api('api/project-sector/', {}, false),
          api('api/project-subsector/', {}, false),
          api('api/project-types/', {}, false),
          api('api/meetings/', {}, false),
          api('api/decisions/', {}, false),
          api('api/project-clusters/', {}, false),
          api('api/groups/', {}, false),
          api(
            'api/blends/',
            { params: { with_alt_names: true, with_usages: true } },
            false,
          ),
          api(
            'api/substances/',
            { params: { with_alt_names: true, with_usages: true } },
            false,
          ),
          // api('api/usages/', {}, false),
        ])

        const common = {
          agencies: getInitialSliceData(agencies),
          countries: getInitialSliceData<Country[]>(countries),
          countries_for_create: getInitialSliceData<Country[]>(
            countries.filter((c: Country) => c.has_cp_report && !c.is_a2),
          ),
          countries_for_listing: getInitialSliceData<Country[]>(
            countries.filter((c: Country) => c.has_cp_report),
          ),
          settings: getInitialSliceData(settings),
        }
        const projects = {
          clusters: getInitialSliceData(clusters),
          meetings: getInitialSliceData(meetings),
          sectors: getInitialSliceData<ProjectSectorType[]>(sectors),
          statuses: getInitialSliceData<ProjectStatusType[]>(statuses),
          submission_statuses:
            getInitialSliceData<ProjectSubmissionStatusType[]>(
              submission_statuses,
            ),
          subsectors: getInitialSliceData<ProjectSubSectorType[]>(subsectors),
          types: getInitialSliceData(types),
          substances_groups:
            getInitialSliceData<ProjectSubstancesGroupsType[]>(
              substances_groups,
            ),
        }
        const cp_reports = {
          blends: getInitialSliceData<ApiBlend[]>(blends),
          substances: getInitialSliceData<ApiSubstance[]>(substances),
        }
        const businessPlans = {
          sectors: getInitialSliceData(sectors),
          subsectors: getInitialSliceData(subsectors),
          types: getInitialSliceData(types),
          decisions: getInitialSliceData(decisions),
        }

        setState({ common, projects, cp_reports, businessPlans })
>>>>>>> 4d461a30
      }

      if (user) {
        fetchState()
      }
    },
    [user],
  )

  return state
}

function LoginWrapper(props: any) {
  const { appState, children, setCurrentUser } = props
  const [pathname] = useLocation()
  const user = useStore((state) => state.user)

  useEffect(() => {
    setCurrentUser(user)
  }, [user])

  const currentView = getCurrentView(pathname || '')

  const shouldRenderView = useMemo(
    function () {
      const isAuthorized = currentView.layout === 'authorized_document'
      const haveUser = user.loaded && user.data && appState
      const unauthenticatedPath = user.loaded && !user.data && !isAuthorized
      return haveUser || unauthenticatedPath
    },
    [user.loaded, user.data, appState, currentView.layout],
  )

  return <View>{shouldRenderView ? children : null}</View>
}

export default function RootLayout({
  children,
}: {
  children: React.ReactNode
}) {
  // const cookies = nextCookies()
  const [pathname, setLocation] = useLocation()
  const searchParams = useSearchParams()
  const theme = { value: 'light' }

  const { user, loaded: userLoaded } = useUser()
  const appState = useAppState(user)
  const [currentUser, setCurrentUser] = useState<any>()

  useEffect(() => {
    const isLoginPath = pathname === '/login'
    if (user && currentUser?.data && currentUser?.loaded && isLoginPath) {
      setTimeout(() => {
        setLocation(searchParams.get('redirect') || '/')
      }, 500)
    }
  }, [user, pathname, userLoaded, setLocation, searchParams, currentUser])

  return (
    <div id="layout" className={cx('h-full')}>
      <StoreProvider
        initialState={{
          ...appState,
          theme: {
            mode: theme.value as 'dark' | 'light' | null,
          },
          user: { data: user, loaded: userLoaded },
        }}
      >
        <ThemeProvider>
          <LoginWrapper appState={appState} setCurrentUser={setCurrentUser}>
            {children}
          </LoginWrapper>
        </ThemeProvider>
      </StoreProvider>
    </div>
  )
}<|MERGE_RESOLUTION|>--- conflicted
+++ resolved
@@ -53,115 +53,6 @@
 
   useEffect(
     function () {
-<<<<<<< HEAD
-      const fetchStateData = async () => {
-        setSlice('common.countries', { loaded: false, loading: true })
-        setSlice('common.countries_for_create', {
-          loaded: false,
-          loading: true,
-        })
-        setSlice('common.countries_for_listing', {
-          loaded: false,
-          loading: true,
-        })
-
-        const countries =
-          (await api<Country[]>('api/countries', {}, false)) ?? []
-
-        setSlice('common.countries', {
-          data: countries,
-          error: null,
-          loaded: true,
-          loading: false,
-        })
-        setSlice('common.countries_for_create', {
-          data: countries.filter((c) => c.has_cp_report && !c.is_a2),
-          error: null,
-          loaded: true,
-          loading: false,
-        })
-        setSlice('common.countries_for_listing', {
-          data: countries.filter((c) => c.has_cp_report),
-          error: null,
-          loaded: true,
-          loading: false,
-        })
-
-        const dataFetchMapping = [
-          { apiSettings: { path: 'api/agencies/' }, slice: 'common.agencies' },
-          { apiSettings: { path: 'api/settings/' }, slice: 'common.settings' },
-
-          {
-            apiSettings: { path: 'api/user/permissions/' },
-            slice: 'projects.user_permissions',
-          },
-          {
-            apiSettings: { path: 'api/project-statuses/' },
-            slice: 'projects.statuses',
-          },
-          {
-            apiSettings: { path: 'api/project-submission-statuses/' },
-            slice: 'projects.submission_statuses',
-          },
-          {
-            apiSettings: { path: 'api/project-sector/' },
-            slice: 'projects.sectors',
-          },
-          {
-            apiSettings: { path: 'api/project-subsector/' },
-            slice: 'projects.subsectors',
-          },
-          {
-            apiSettings: { path: 'api/project-types/' },
-            slice: 'projects.types',
-          },
-          {
-            apiSettings: { path: 'api/meetings/' },
-            slice: 'projects.meetings',
-          },
-          {
-            apiSettings: { path: 'api/project-clusters/' },
-            slice: 'projects.clusters',
-          },
-          {
-            apiSettings: { path: 'api/groups/' },
-            slice: 'projects.substances_groups',
-          },
-
-          {
-            apiSettings: { path: 'api/project-sector/' },
-            slice: 'businessPlans.sectors',
-          },
-          {
-            apiSettings: { path: 'api/project-subsector/' },
-            slice: 'businessPlans.subsectors',
-          },
-          {
-            apiSettings: { path: 'api/project-types/' },
-            slice: 'businessPlans.types',
-          },
-          {
-            apiSettings: { path: 'api/decisions/' },
-            slice: 'businessPlans.decisions',
-          },
-
-          {
-            apiSettings: {
-              path: 'api/blends/',
-              params: { with_alt_names: true, with_usages: true },
-            },
-            slice: 'cp_reports.blends',
-          },
-          {
-            apiSettings: {
-              path: 'api/substances/',
-              params: { with_alt_names: true, with_usages: true },
-            },
-            slice: 'cp_reports.substances',
-          },
-        ]
-        dataFetchMapping.forEach((item) => fetchSliceData(item))
-=======
       async function fetchState() {
         const [
           // Common data
@@ -169,6 +60,7 @@
           agencies,
           countries,
           // Projects data
+          user_permissions,
           statuses,
           submission_statuses,
           sectors,
@@ -185,6 +77,7 @@
           api('api/settings/', {}, false),
           api('api/agencies/', {}, false),
           api('api/countries/', {}, false),
+          api('api/user/permissions/', {}, false),
           api('api/project-statuses/', {}, false),
           api('api/project-submission-statuses/', {}, false),
           api('api/project-sector/', {}, false),
@@ -219,6 +112,7 @@
           settings: getInitialSliceData(settings),
         }
         const projects = {
+          user_permissions: getInitialSliceData(user_permissions),
           clusters: getInitialSliceData(clusters),
           meetings: getInitialSliceData(meetings),
           sectors: getInitialSliceData<ProjectSectorType[]>(sectors),
@@ -246,7 +140,6 @@
         }
 
         setState({ common, projects, cp_reports, businessPlans })
->>>>>>> 4d461a30
       }
 
       if (user) {
