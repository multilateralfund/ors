--- conflicted
+++ resolved
@@ -13,13 +13,7 @@
 
   useEffect(() => {
     if (periodOptions.length > 0) {
-<<<<<<< HEAD
-      router.replace(
-        `/business-plans/list/activities/${periodOptions[0].value}`,
-      )
-=======
       setLocation(`/business-plans/list/plans/${periodOptions[0].value}`)
->>>>>>> f2685554
     }
   }, [periodOptions, setLocation])
 
